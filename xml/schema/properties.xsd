--- conflicted
+++ resolved
@@ -628,11 +628,7 @@
               </xs:element>
             </xs:sequence>
 
-<<<<<<< HEAD
-	    <xs:attribute ex:importance="expert" ex:unit="" name="energy_reference" default="false">
-=======
-	    <xs:attribute ex:importance="expert" ex:unit="" name="energyReference" default="none">
->>>>>>> 8f5cd3d2
+	    <xs:attribute ex:importance="expert" ex:unit="" name="energyReference" default="false">
         <xs:annotation>
           <xs:documentation>If <pre>"efermi"</pre>, the input values for energies are given with respect to the Fermi energy.</xs:documentation>
         </xs:annotation>
