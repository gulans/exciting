<xs:schema xmlns:xsi="http://www.w3.org/2001/XMLSchema-instance"
  xmlns:ex="http://xml.exciting-code.org/inputschemaextentions.xsd"
  xmlns:xs="http://www.w3.org/2001/XMLSchema"
  xsi:schemaLocation="http://xml.exciting-code.org/inputschemaextentions.xsd    http://xml.exciting-code.org/inputschemaextentions.xsd">
  <xs:include id="common" schemaLocation="common.xsd"/>
  <xs:annotation>
    <xs:appinfo>
      <parent>/input</parent>
      <root>xs</root>
    </xs:appinfo>
  </xs:annotation>
  <xs:element ex:importance="expert" ex:unit="" name="xs">
    <xs:annotation>
      <xs:documentation> If this element is present with valid configuration, the macroscopic
        dielectric function and related spectroscopic quantities in the linear regime are calculated
        through either time-dependent DFT (TDDFT) or the Bethe-Salpeter equation
        (BSE).</xs:documentation>
    </xs:annotation>
    <xs:complexType>
      <xs:all>
	<xs:element ex:importance="expert" ex:unit="" name="storeexcitons" minOccurs="0" maxOccurs="1">
	  <xs:annotation>
            <xs:documentation>When present this element allows to store the exciton components (BSE eigenvectors).
	    The number of stored excitons starting from the lowest energy one is given by the attribute
	    <attref>MaxNumberExcitons</attref>.</xs:documentation>
          </xs:annotation>
          <xs:complexType>
            <xs:attribute ex:importance="expert" ex:unit="" name="useev" type="xs:boolean"
              default="true">
              <xs:annotation>
                <xs:documentation>
                  <pre>"true"</pre> if energy input is in eV. </xs:documentation>
              </xs:annotation>
            </xs:attribute>
            <xs:attribute ex:importance="expert" ex:unit="" name="selectenergy" type="xs:boolean"
              default="false">
              <xs:annotation>
                <xs:documentation> Set to <pre>"true"</pre> if excitons within a specified energy interval shall be stored.</xs:documentation>
              </xs:annotation>
            </xs:attribute>
	    <xs:attribute ex:importance="expert" ex:unit="" name="MinNumberExcitons" type="xs:integer"
		    default="1">
	      <xs:annotation>
	        <xs:documentation>It represents the lower limit of the number of stored excitons.</xs:documentation>
	      </xs:annotation>
            </xs:attribute>
            <xs:attribute ex:importance="expert" ex:unit="" name="MaxNumberExcitons" type="xs:integer"
		    default="10">
	      <xs:annotation>
	        <xs:documentation>It represents the upper limit of the number of stored excitons.</xs:documentation>
	      </xs:annotation>
            </xs:attribute>
	    <xs:attribute ex:importance="expert" ex:unit="" name="MinEnergyExcitons" type="fortrandouble"
		    default="0.0">
	      <xs:annotation>
	        <xs:documentation>Lower limit of the energy interval for the stored excitons.</xs:documentation>
	      </xs:annotation>
            </xs:attribute>
            <xs:attribute ex:importance="expert" ex:unit="" name="MaxEnergyExcitons" type="fortrandouble"
		    default="100.0">
	      <xs:annotation>
	        <xs:documentation>Upper limit of the energy interval for the stored excitons.</xs:documentation>
	      </xs:annotation>
            </xs:attribute>
          </xs:complexType>
        </xs:element>

        <xs:element ex:importance="expert" ex:unit="" name="writeexcitons" minOccurs="0" maxOccurs="1">
          <xs:annotation>
            <xs:documentation>When present this element allows to write the stored exciton components (BSE eigenvectors) 
            to ASCII files. The range of excitons must lie within the stored range given by the attributes in the 
            element storeexcitons. 
            </xs:documentation>
          </xs:annotation>
          <xs:complexType>
            <xs:attribute ex:importance="expert" ex:unit="" name="useev" type="xs:boolean"
              default="true">
              <xs:annotation>
                <xs:documentation>
                  <pre>"true"</pre> if energy input is in eV. </xs:documentation>
              </xs:annotation>
            </xs:attribute>
            <xs:attribute ex:importance="expert" ex:unit="" name="abscutres" type="vect2d" default="0.0d0 1.0d10">
              <xs:annotation>
                <xs:documentation>
                  Cutoff interval for exciton eigenvector writeout (resonant). 
                </xs:documentation>
              </xs:annotation>
            </xs:attribute>
            <xs:attribute ex:importance="expert" ex:unit="" name="abscutares" type="vect2d" default="0.0d0 1.0d10">
              <xs:annotation>
                <xs:documentation>
                  Cutoff interval for exciton eigenvector writeout (anit-resonant). 
                </xs:documentation>
              </xs:annotation>
            </xs:attribute>
            <xs:attribute ex:importance="expert" ex:unit="" name="selectenergy" type="xs:boolean"
              default="false">
              <xs:annotation>
                <xs:documentation> Set to <pre>"true"</pre> if excitons within a specified energy interval shall written.</xs:documentation>
              </xs:annotation>
            </xs:attribute>
            <xs:attribute ex:importance="expert" ex:unit="" name="MinNumberExcitons" type="xs:integer" default="1">
              <xs:annotation>
                <xs:documentation>It represents the lower limit of the number of written excitons.
                </xs:documentation>
              </xs:annotation>
            </xs:attribute>
            <xs:attribute ex:importance="expert" ex:unit="" name="MaxNumberExcitons" type="xs:integer" default="10">
              <xs:annotation>
                <xs:documentation>It represents the upper limit of the number of written excitons.
                </xs:documentation>
              </xs:annotation>
            </xs:attribute>
            <xs:attribute ex:importance="expert" ex:unit="" name="MinEnergyExcitons" type="fortrandouble" default="0.0">
              <xs:annotation>
                <xs:documentation>Lower limit of the energy interval of the written excitons.
                </xs:documentation>
              </xs:annotation>
            </xs:attribute>
            <xs:attribute ex:importance="expert" ex:unit="" name="MaxEnergyExcitons" type="fortrandouble" default="100.0">
              <xs:annotation>
                <xs:documentation>Upper limit of the energy interval of the written excitons.
                </xs:documentation>
              </xs:annotation>
            </xs:attribute>
          </xs:complexType>
        </xs:element>
        
        <xs:element ex:importance="expert" ex:unit="" name="writekpathweights" minOccurs="0" maxOccurs="1">
          <xs:annotation>
            <xs:documentation>
              This element configures the interpolation of the excitonic weights onto a banstructure path
              performend by the writekpathweights task.
            </xs:documentation>
          </xs:annotation>
          <xs:complexType>
            <xs:attribute ex:importance="expert" ex:unit="" name="useev" type="xs:boolean"
              default="true">
              <xs:annotation>
                <xs:documentation>
                  <pre>"true"</pre> if energy input is in eV. </xs:documentation>
              </xs:annotation>
            </xs:attribute>
            <xs:attribute ex:importance="expert" ex:unit="" name="printgridweights" type="xs:boolean"
              default="true">
              <xs:annotation>
                <xs:documentation>
                  <pre>"true"</pre> if the excitonic weights on the k-grid shall be printed to file. </xs:documentation>
              </xs:annotation>
            </xs:attribute>
            <xs:attribute ex:importance="expert" ex:unit="" name="selectenergy" type="xs:boolean"
              default="false">
              <xs:annotation>
                <xs:documentation> Set to <pre>"true"</pre> if excitons within a specified energy interval shall be considered.</xs:documentation>
              </xs:annotation>
            </xs:attribute>
            <xs:attribute ex:importance="expert" ex:unit="" name="intorder" type="xs:integer" default="2">
              <xs:annotation>
                <xs:documentation> Spline order for the interpolation of the excitonic weights (polynomial order + 1).
                </xs:documentation>
              </xs:annotation>
            </xs:attribute>
            <xs:attribute ex:importance="expert" ex:unit="" name="MinNumberExcitons" type="xs:integer" default="1">
              <xs:annotation>
                <xs:documentation>It represents the lower limit of the number of written excitons.
                </xs:documentation>
              </xs:annotation>
            </xs:attribute>
            <xs:attribute ex:importance="expert" ex:unit="" name="MaxNumberExcitons" type="xs:integer" default="1">
              <xs:annotation>
                <xs:documentation>It represents the upper limit of the number of written excitons.
                </xs:documentation>
              </xs:annotation>
            </xs:attribute>
            <xs:attribute ex:importance="expert" ex:unit="" name="MinEnergyExcitons" type="fortrandouble" default="0.0">
              <xs:annotation>
                <xs:documentation>Lower limit of the energy interval of the written excitons.
                </xs:documentation>
              </xs:annotation>
            </xs:attribute>
            <xs:attribute ex:importance="expert" ex:unit="" name="MaxEnergyExcitons" type="fortrandouble" default="100.0">
              <xs:annotation>
                <xs:documentation>Upper limit of the energy interval of the written excitons.
                </xs:documentation>
              </xs:annotation>
            </xs:attribute>
          </xs:complexType>
        </xs:element>

        <xs:element ex:importance="expert" ex:unit="" name="excitonPlot" minOccurs="0" maxOccurs="1">
          <xs:annotation>
            <xs:documentation>Parameters for the electron-hole visualization.</xs:documentation>
          </xs:annotation>
          <xs:complexType>
            <xs:sequence>

              <xs:element ex:importance="expert" ex:unit="" name="exciton" minOccurs="0" maxOccurs="unbounded">
                <xs:annotation>
                  <xs:documentation>Electron-hole pair descriptor.</xs:documentation>
                </xs:annotation>
                <xs:complexType>
                  <xs:attribute ex:importance="essential" ex:unit="" name="lambda" type="xs:integer" default="1">
                    <xs:annotation>
                    <xs:documentation>
                      The index of the stored exciton.
                    </xs:documentation>
                    </xs:annotation>
                  </xs:attribute>
                  <xs:attribute ex:importance="essential" ex:unit="" name="fix" type="xs:string" default="hole">
                    <xs:annotation>
                    <xs:documentation>
                      Fix position (in lattice coordinates) either of the "hole" or "electron".
                    </xs:documentation>
                    </xs:annotation>
                  </xs:attribute>
                </xs:complexType>
              </xs:element>

              <xs:element ex:importance="expert" ex:unit="" name="hole" minOccurs="1" maxOccurs="1">
                <xs:annotation>
                <xs:documentation>
                  For the exciton wavefunction visualization: Real space grid for the hole distribution.
                </xs:documentation>
                </xs:annotation>
                <xs:complexType>
                <xs:all>
                  <xs:element ex:importance="expert" ex:unit="" ref="plot1d" minOccurs="0" maxOccurs="1"/>
                  <xs:element ex:importance="expert" ex:unit="" ref="plot2d" minOccurs="0" maxOccurs="1"/>
                  <xs:element ex:importance="expert" ex:unit="" ref="plot3d" minOccurs="0" maxOccurs="1"/>
                </xs:all>
                </xs:complexType>
              </xs:element>

              <xs:element ex:importance="expert" ex:unit="" name="electron" minOccurs="1" maxOccurs="1">
                <xs:annotation>
                <xs:documentation>
                  For the exciton wavefunction visualization: Real space grid for the electron distribution.
                </xs:documentation>
                </xs:annotation>
                <xs:complexType>
                <xs:all>
                  <xs:element ex:importance="expert" ex:unit="" ref="plot1d" minOccurs="0" maxOccurs="1"/>
                  <xs:element ex:importance="expert" ex:unit="" ref="plot2d" minOccurs="0" maxOccurs="1"/>
                  <xs:element ex:importance="expert" ex:unit="" ref="plot3d" minOccurs="0" maxOccurs="1"/>
                </xs:all>
                </xs:complexType>
              </xs:element>

            </xs:sequence>
            
            <xs:attribute ex:importance="expert" ex:unit="" name="epstol" type="fortrandouble" default="1.0d-4">
              <xs:annotation>
                <xs:documentation>Threshold value for selecting states which contribute to the exciton.</xs:documentation>
              </xs:annotation>
            </xs:attribute>
            
          </xs:complexType>
        </xs:element>

        <xs:element ex:importance="expert" ex:unit="" name="tddft" minOccurs="0" maxOccurs="1">
          <xs:complexType>
            <xs:attribute ex:importance="expert" ex:unit="" name="ahc" type="xs:boolean"
              default="false">
              <xs:annotation>
                <xs:documentation> By setting it to <pre>"true"</pre>, the anomalous Hall conductivity (AHC)
                  term is included in the calculation of the dielectric tensor [see PRB 86, 125139 (2012)]. 
		  In this case, the MOKE.OUT output file is generated, containing the MOKE spectrum. 
		  This attribute only has effect when local field effects are neglected (gqmax=0) and q=0. 
		</xs:documentation>
              </xs:annotation>
            </xs:attribute>
            <xs:attribute ex:importance="expert" ex:unit="" ref="intraband" default="false">
              <xs:annotation>
                <xs:documentation> By setting it to <pre>"true"</pre>, the intraband
                  contribution is included in the calculation for the finite q. 
		</xs:documentation>
              </xs:annotation>
            </xs:attribute>
            <xs:attribute ex:importance="expert" ex:unit="" name="drude" type="vect2d" default="0.0d0 0.0d0">
              <xs:annotation>
                  <xs:documentation>
		    Parameters defining semiclassical Drude approximation to intraband term. The first
		    value determines the plasma frequency <inlinemath>\omega_p</inlinemath> and the second the inverse relaxation time
		    <inlinemath>\omega_{\tau}</inlinemath>:<inlinemath>\chi_0^D=\frac{1}{\omega}\frac{\omega_p^2}{\omega+i\omega_{\tau}}</inlinemath>
                  </xs:documentation>
              </xs:annotation>
            </xs:attribute>
            <xs:attribute ex:importance="expert" ex:unit="" name="torddf" type="xs:boolean"
              default="false">
              <xs:annotation>
                <xs:documentation> Set to <pre>"true"</pre> if to consider the time-ordered version
                  of the dielectric function. </xs:documentation>
              </xs:annotation>
            </xs:attribute>
            <xs:attribute ex:importance="expert" ex:unit="" name="tordfxc" type="xs:boolean"
              default="false">
              <xs:annotation>
                <xs:documentation> Set to <pre>"true"</pre> if to consider the time-ordered version
                  of xc kernel (MBPT derived kernels only). </xs:documentation>
              </xs:annotation>
            </xs:attribute>
            <xs:attribute ex:importance="expert" ex:unit="" name="aresdf" type="xs:boolean"
              default="true">
              <xs:annotation>
                <xs:documentation> Set to <pre>"true"</pre> if to consider the anti-resonant part
                  for the dielectric function. </xs:documentation>
              </xs:annotation>
            </xs:attribute>
            <xs:attribute ex:importance="expert" ex:unit="" name="aresfxc" type="xs:boolean"
              default="true">
              <xs:annotation>
                <xs:documentation> Set to <pre>"true"</pre> if to consider the anti-resonant part
                  for the MBPT derived xc-kernels. </xs:documentation>
              </xs:annotation>
            </xs:attribute>
            <xs:attribute ex:importance="expert" ex:unit="Hartree" name="fxcbsesplit"
              type="fortrandouble" default="1.0d-5">
              <xs:annotation>
                <xs:documentation>Split parameter for degeneracy in energy differences of MBPT
                  derived xc kernels. See A. Marini, Phys. Rev. Lett., 91, (2003)
                  256402.</xs:documentation>
              </xs:annotation>
            </xs:attribute>
            <xs:attribute ex:importance="expert" ex:unit="" name="acont" type="xs:boolean"
              default="false">
              <xs:annotation>
                <xs:documentation>Set to <pre>"true"</pre> if analytic continuation from the
                  imaginary axis to the real axis is to be performed.</xs:documentation>
              </xs:annotation>
            </xs:attribute>
            <xs:attribute ex:importance="expert" ex:unit="" name="nwacont" type="xs:integer"
              default="0">
              <xs:annotation>
                <xs:documentation>Number of energy intervals (on imaginary axis) for analytic
                  continuation.</xs:documentation>
              </xs:annotation>
            </xs:attribute>
            <xs:attribute ex:importance="expert" ex:unit="" name="lindhard" type="xs:boolean"
              default="false">
              <xs:annotation>
                <xs:documentation> Set to <pre>"true"</pre> if Lindhard-like function is to be
                  calculated. </xs:documentation>
              </xs:annotation>
            </xs:attribute>
            <xs:attribute ex:importance="expert" ex:unit="" name="kerndiag" type="xs:boolean"
              default="false">
              <xs:annotation>
                <xs:documentation> Set to <pre>"true"</pre> if only diagonal part of xc-kernel is to
                  be used. </xs:documentation>
              </xs:annotation>
            </xs:attribute>
            <xs:attribute ex:importance="expert" ex:unit="" name="lmaxalda" type="xs:integer"
              default="3">
              <xs:annotation>
                <xs:documentation>Angular momentum cutoff for Rayleigh expansion of exponential
                  factor for ALDA-kernel.</xs:documentation>
              </xs:annotation>
            </xs:attribute>
            <xs:attribute ex:importance="expert" ex:unit="" name="alphalrc" type="fortrandouble"
              default="0.0d0">
              <xs:annotation>
                <xs:documentation><inlinemath>\alpha</inlinemath>-parameter for the static long
                  range contribution (LRC) model xc kernel.</xs:documentation>
              </xs:annotation>
            </xs:attribute>
            <xs:attribute ex:importance="expert" ex:unit="" name="alphalrcdyn" type="fortrandouble"
              default="0.0d0">
              <xs:annotation>
                <xs:documentation><inlinemath>\alpha</inlinemath>-parameter for the dynamical long
                  range contribution (LRC) model xc kernel.</xs:documentation>
              </xs:annotation>
            </xs:attribute>
            <xs:attribute ex:importance="expert" ex:unit="" name="betalrcdyn" type="fortrandouble"
              fixed="0.0d0">
              <xs:annotation>
                <xs:documentation><inlinemath>\beta</inlinemath>-parameter for the dynamical long
                  range contribution (LRC) model xc kernel.</xs:documentation>
              </xs:annotation>
            </xs:attribute>
            <xs:attribute ex:importance="expert" ex:unit="" name="mdfqtype" type="xs:integer"
              default="0">
              <xs:annotation>
                <xs:documentation> Treatment of macroscopic dielectric function for <inlinemath>{\bf
                    Q}</inlinemath>-point outside of Brillouin zone. A value of 0 uses the full
                    <inlinemath>{\bf Q}</inlinemath> and the <inlinemath>({\bf 0},{\bf
                    0})</inlinemath> component of the microscopic dielectric matrix is used. A
                  value of 1 invokes a decomposition <inlinemath>{\bf Q}={\bf q}+{\bf G}_{\bf
                    q}</inlinemath> and the <inlinemath>({\bf Q}_{\bf q},{\bf Q}_{\bf
                    q})</inlinemath> component of the microscopic dielectric matrix is used.
                </xs:documentation>
              </xs:annotation>
            </xs:attribute>
            <xs:attribute ex:importance="expert" ex:unit="" name="fxctype" default="RPA">
              <xs:annotation>
                <xs:documentation>Defines which xc kernel is to be used. Examples on the use of the
		different kernels can be found online on the Tutorial "TDDFT Calculations with Different Kernels"
		on www.exciting-code.org.
		In the options indicated below, if the suffix <pre>"_NLF"</pre> is present, then 
		local-field effects are neglected (scalar kernel). Otherwise the kernel 
		is a matrix of the size of the number of <inlinemath>\mathbf{G}</inlinemath>-vectors, 
		whose diagonal elements are all equal. The available kernels <inlinemath>f_{xc}</inlinemath> are:
		<list>
		  <li><pre>"RPA"</pre> -
		  Random-phase approximation kernel. <inlinemath>f_{xc}=0</inlinemath>
		  </li>
		  <li><pre>"LRCstatic[_NLF]"</pre> -
		  Long-range correction kernel. 
		  <displaymath>
		    f_{xc}=-\frac{\alpha}{\mathbf{q}^2}.
		  </displaymath>
		  See S. Botti et al., Phys. Rev. B 69, 155112 (2004)
		  </li>
		  <li><pre>"LRCdyn[_NLF]"</pre> -
		  Dynamical long-range correction kernel. 
		  <displaymath>
		    f_{xc}=-\frac{\alpha+\beta \omega^2}{\mathbf{q}^2}
		  </displaymath>
		  with <inlinemath>\alpha</inlinemath> given by the value of <attref>alphalrcdyn</attref>
		  and <inlinemath>\beta</inlinemath> given by the value of <attref>betalrcdyn</attref>.
		  See S. Botti et al., Phys. Rev. B 72, 125203 (2005)
		  </li>
		  <li><pre>"ALDA"</pre> -
		  Adiabatic LDA kernel. 
		  <displaymath>
		    f_{xc}(\mathbf{r},\mathbf{r}',t-t')=\frac{\delta V_{xc}(\mathbf{r})}{\delta n(\mathbf{r}')}\delta(t-t').
		  </displaymath>
		  In this implementation, <inlinemath>V_{xc}(\mathbf{r})</inlinemath> is the spin-unpolarised 
		  exchange-correlation potential corresponding to the Perdew-Wang parameterisation 
		  of Ceperley-Alder's Monte-Carlo data (see Phys. Rev. B 45, 13244 (1992) and Phys. Rev. Lett. 45, 566 (1980)).
		  </li>
		  <li><pre>"MB1[_NLF]"</pre> -
		  BSE derived xc kernel. See L. Reining et al., Phys. Rev. Lett. 88, 066404 (2002) 
		  and A. Marini et al., Phys. Rev. Lett. 91, 256402 (2003).
		  </li>
		  <li><pre>"BO"</pre> -
		  Bootstrap kernel.   
		  <displaymath>
		    f_{xc}=\frac{\varepsilon^{-1}(\omega=0)}{\chi_{00}(\omega=0)}.
		  </displaymath>
		  See S. Sharma et al., Phys. Rev. Lett. 107, 186401 (2011).
		  </li>
		  <li><pre>"BO_SCALAR"</pre> -
		  Scalar version of the bootstrap kernel. <inlinemath>
		    f_{xc}=\left[\varepsilon_M(\omega=0)\chi_{00}(\omega=0)\right]^{-1}
		  </inlinemath>. See S. Sharma et al., Phys. Rev. Lett. 107, 186401 (2011).
		  </li>
		  <li><pre>"RBO"</pre> -
		  RPA bootstrap kernel. <inlinemath>
		    f_{xc}=\left[\varepsilon^{RPA}_M(\omega=0)\overline{\chi}_{00}^{RPA}(\omega=0)\right]^{-1}
		  </inlinemath>. See S. Rigamonti et al., Phys. Rev. Lett. 114, 146402 (2015).
		  </li>
		</list>
		</xs:documentation>
              </xs:annotation>
              <xs:simpleType>
                <xs:restriction base="xs:string">
                  <xs:enumeration value="RPA">
                    <xs:annotation>
                      <xs:appinfo>
                        <oldnr>0</oldnr>
                      </xs:appinfo>
                    </xs:annotation>
                  </xs:enumeration>
                  <xs:enumeration value="LRCstatic_NLF">
                    <xs:annotation>
                      <xs:appinfo>
                        <oldnr>1</oldnr>
                      </xs:appinfo>
                    </xs:annotation>
                  </xs:enumeration>
                  <xs:enumeration value="LRCstatic">
                    <xs:annotation>
                      <xs:appinfo>
                        <oldnr>2</oldnr>
                      </xs:appinfo>
                    </xs:annotation>
                  </xs:enumeration>
                  <xs:enumeration value="LRCdyn_NLF">
                    <xs:annotation>
                      <xs:appinfo>
                        <oldnr>3</oldnr>
                      </xs:appinfo>
                    </xs:annotation>
                  </xs:enumeration>
                  <xs:enumeration value="LRCdyn">
                    <xs:annotation>
                      <xs:appinfo>
                        <oldnr>4</oldnr>
                      </xs:appinfo>
                    </xs:annotation>
                  </xs:enumeration>
                  <xs:enumeration value="ALDA">
                    <xs:annotation>
                      <xs:appinfo>
                        <oldnr>5</oldnr>
                      </xs:appinfo>
                    </xs:annotation>
                  </xs:enumeration>
                  <xs:enumeration value="MB1_NLF">
                    <xs:annotation>
                      <xs:appinfo>
                        <oldnr>7</oldnr>
                      </xs:appinfo>
                    </xs:annotation>
                  </xs:enumeration>
                  <xs:enumeration value="MB1">
                    <xs:annotation>
                      <xs:appinfo>
                        <oldnr>8</oldnr>
                      </xs:appinfo>
                    </xs:annotation>
                  </xs:enumeration>
                  <xs:enumeration value="BO">
                    <xs:annotation>
                      <xs:appinfo>
                        <oldnr>9</oldnr>
                      </xs:appinfo>
                    </xs:annotation>
                  </xs:enumeration>
                  <xs:enumeration value="BO_SCALAR">
                    <xs:annotation>
                      <xs:appinfo>
                        <oldnr>10</oldnr>
                      </xs:appinfo>
                    </xs:annotation>
                  </xs:enumeration>
                  <xs:enumeration value="RBO">
                    <xs:annotation>
                      <xs:appinfo>
                        <oldnr>11</oldnr>
                      </xs:appinfo>
                    </xs:annotation>
                  </xs:enumeration>
                </xs:restriction>
              </xs:simpleType>
            </xs:attribute>
            <xs:attribute ex:importance="expert" ex:unit="" name="do" default="fromscratch">
              <xs:annotation>
                <xs:appinfo>
                  <oldname>nonreplace</oldname>
                </xs:appinfo>
                <xs:documentation> Decides if the TDDFT calculation is to be resumed starting from a
                  new xc kernel or is to be skipped. </xs:documentation>
              </xs:annotation>
              <xs:simpleType>
                <xs:restriction base="xs:string">
                  <xs:enumeration value="fromscratch"/>
                  <xs:enumeration value="fromkernel"/>
                </xs:restriction>
              </xs:simpleType>
            </xs:attribute>
          </xs:complexType>
        </xs:element>
        <xs:element ex:importance="expert" ex:unit="" name="screening" minOccurs="0" maxOccurs="1">
          <xs:complexType>
            <xs:attribute ex:importance="expert" ex:unit="" name="do" default="fromscratch">
              <xs:annotation>
                <xs:appinfo>
                  <oldname>nonreplace</oldname>
                </xs:appinfo>
                <xs:documentation> Decides if the calculation of the screening is done from scratch
                  or is to be skipped.</xs:documentation>
              </xs:annotation>
              <xs:simpleType>
                <xs:restriction base="xs:string">
                  <xs:enumeration value="fromscratch"/>
                  <xs:enumeration value="skip"/>
                </xs:restriction>
              </xs:simpleType>
            </xs:attribute>
            <xs:attribute ex:importance="expert" ex:unit="" name="intraband" type="xs:boolean"
              default="false">
              <xs:annotation>
                <xs:documentation> Set to <pre>"false"</pre> to not use transition between states at same n but different k.
                  Note: If the unit cell used in the calculation is not primitive, the n index does not corresponds to then
                  physical band index due to the umklapp process at the cell boundaries.
                </xs:documentation>
              </xs:annotation>
            </xs:attribute>
            <xs:attribute ex:importance="expert" ex:unit="" name="tr" type="xs:boolean"
              default="true">
              <xs:annotation>
                <xs:documentation>
                  <attref>tr</attref> is <pre>"true"</pre> if the time reversal symmetry is used to equate the 
                  anit-resonant with the resonant part of Chi0 in the case of static screening without broadening.
                </xs:documentation>
              </xs:annotation>
            </xs:attribute>
            <xs:attribute ex:importance="expert" ex:unit="" name="nosym" type="xs:boolean"
              default="false">
              <xs:annotation>
                <xs:appinfo>
                  <oldname>nosymscr</oldname>
                </xs:appinfo>
                <xs:documentation>
                  <attref>nosym</attref> is <pre>"true"</pre> if no symmetry information should be used
                  for screening. </xs:documentation>
              </xs:annotation>
            </xs:attribute>
            <xs:attribute ex:importance="expert" ex:unit="" name="ngridk" type="integertriple"
              default="0 0 0">
              <xs:annotation>
                <xs:appinfo>
                  <oldname>ngridkscr</oldname>
                </xs:appinfo>
                <xs:documentation><inlinemath>{\mathbf k}</inlinemath>-point grid sizes for screening.</xs:documentation>
              </xs:annotation>
            </xs:attribute>
            <xs:attribute ex:importance="expert" ex:unit="" name="reducek" type="xs:boolean"
              default="false">
              <xs:annotation>
                <xs:appinfo>
                  <oldname>reducekscr</oldname>
                </xs:appinfo>
                <xs:documentation>
                  <attref>reducek</attref> is <pre>"true"</pre> if <inlinemath>{\mathbf k}</inlinemath>-points are to be reduced with crystal
                  symmetries for screening. </xs:documentation>
              </xs:annotation>
            </xs:attribute>
            <xs:attribute ex:importance="expert" ex:unit="" name="vkloff" type="vect3d"
              default="-1.0d0 -1.0d0 -1.0d0">
              <xs:annotation>
                <xs:appinfo>
                  <oldname>vkloffscr</oldname>
                </xs:appinfo>
                <xs:documentation><inlinemath>{\mathbf k}</inlinemath>-point offset for screening.</xs:documentation>
              </xs:annotation>
            </xs:attribute>
            <xs:attribute ex:importance="expert" ex:unit="" name="rgkmax" type="fortrandouble"
              default="0.0d0">
              <xs:annotation>
                <xs:appinfo>
                  <oldname>rgkmaxscr</oldname>
                </xs:appinfo>
                <xs:documentation>The smallest muffin-tin radius times <pre>gkmax</pre> for
                  screening.</xs:documentation>
              </xs:annotation>
            </xs:attribute>
            <xs:attribute ex:importance="expert" ex:unit="" name="nempty" type="xs:integer"
              default="0">
              <xs:annotation>
                <xs:appinfo>
                  <oldname>nemptyscr</oldname>
                </xs:appinfo>
                <xs:documentation>Number of empty states.</xs:documentation>
              </xs:annotation>
            </xs:attribute>
            <xs:attribute ex:importance="expert" ex:unit="" name="screentype" default="full">
              <xs:annotation>
                <xs:documentation>Defines which type of screening is to be used.</xs:documentation>
              </xs:annotation>
              <xs:simpleType>
                <xs:restriction base="xs:string">
                  <xs:enumeration value="full"/>
                  <xs:enumeration value="diag"/>
                  <xs:enumeration value="noinvdiag"/>
                  <xs:enumeration value="longrange"/>
                </xs:restriction>
              </xs:simpleType>
            </xs:attribute>
          </xs:complexType>
        </xs:element>
        <xs:element ex:importance="expert" ex:unit="" name="BSE" minOccurs="0" maxOccurs="1">
          <xs:complexType>
            <xs:attribute ex:importance="expert" ex:unit="" name="nosym" type="xs:boolean"
              default="false">
              <xs:annotation>
                <xs:appinfo>
                  <oldname>nosymbse</oldname>
                </xs:appinfo>
                <xs:documentation> Set to <pre>"true"</pre> if no symmetry information should be
                  used for BSE. </xs:documentation>
              </xs:annotation>
            </xs:attribute>
            <xs:attribute ex:importance="expert" ex:unit="" name="distribute" type="xs:boolean"
              default="false">
              <xs:annotation>
                <xs:documentation>
                  Use ScaLAPACK or not.
                </xs:documentation>
              </xs:annotation>
            </xs:attribute>
<<<<<<< HEAD
            <xs:attribute ex:importance="expert" ex:unit="" name="intraband" type="xs:boolean"
              default="true">
              <xs:annotation>
                <xs:documentation> Set to <pre>"false"</pre> not use transition between states at same n but different k.
                  Note: If the unit cell used in the calculation is not primitive, the n index does not corresponds to then
                  physical band index due to the umklapp process at the cell boundaries.
                </xs:documentation>
=======
            <xs:attribute ex:importance="expert" ex:unit="" name="beyond" type="xs:boolean"
              default="false">
              <xs:annotation>
                <xs:documentation> Set to <pre>"true"</pre> to perform BSE without Tamm-Dancoff approximation.</xs:documentation>
>>>>>>> db87bc7c
              </xs:annotation>
            </xs:attribute>
            <xs:attribute ex:importance="expert" ex:unit="" name="measure" type="xs:boolean"
              default="false">
              <xs:annotation>
                <xs:documentation> Set to <pre>"true"</pre> to write out measures for the resonant-anti-resonat coupling.</xs:documentation>
              </xs:annotation>
            </xs:attribute>
            <xs:attribute ex:importance="expert" ex:unit="" name="efind" type="xs:boolean"
              default="false">
              <xs:annotation>
                <xs:documentation> Set to <pre>"true"</pre> to solve the BSE Hamiltonian only for needed solutions with respect to desired energy window.</xs:documentation>
              </xs:annotation>
            </xs:attribute>
            <xs:attribute ex:importance="expert" ex:unit="" name="eecs" type="xs:integer"
              default="3">
              <xs:annotation>
                <xs:documentation>Estimated BSE eigenvalue cluster size.</xs:documentation>
              </xs:annotation>
            </xs:attribute>
            <xs:attribute ex:importance="expert" ex:unit="" name="econv" type="vect2d" default="0.0d0 0.0d0">
              <xs:annotation>
                <xs:documentation> Additional energy for KS transitions to be included in the construction of the BSE hamiltoninan. Spectrum
                  for a desired energy window needs to be converged with respect to this parameter. First/second entry is convergence energy for the
                  lower/upper end of the spectrum. 
                </xs:documentation>
              </xs:annotation>
            </xs:attribute>
            <xs:attribute ex:importance="expert" ex:unit="" name="coupling" type="xs:boolean"
              default="false">
              <xs:annotation>
                <xs:documentation> Set to <pre>"true"</pre> to perform BSE without Tamm-Dancoff approximation.</xs:documentation>
              </xs:annotation>
            </xs:attribute>
            <xs:attribute ex:importance="expert" ex:unit="" name="chibarq" type="xs:boolean"
              default="true">
              <xs:annotation>
                <xs:documentation> Set to <pre>"true"</pre> to use the modified $\bar{\chi}$ also for finite q.</xs:documentation>
              </xs:annotation>
            </xs:attribute>
            <xs:attribute ex:importance="expert" ex:unit="" name="checkposdef" type="xs:boolean"
              default="false">
              <xs:annotation>
                <xs:documentation> Set to <pre>"true"</pre> to check positive definitness of the auxilliary matrix used in BSE+TI.</xs:documentation>
              </xs:annotation>
            </xs:attribute>
            <xs:attribute ex:importance="expert" ex:unit="" name="xas" type="xs:boolean"
              default="false">
              <xs:annotation>
                <xs:documentation> Set to <pre>"true"</pre> to perform BSE X-rasy absorption spectroscopy (XAS) calculation </xs:documentation>
              </xs:annotation>
            </xs:attribute>
            <xs:attribute ex:importance="expert" ex:unit="" name="xasspecies" type="xs:integer"
              default="0">
              <xs:annotation>
                <xs:documentation>Species number for which the XAS is calculated.</xs:documentation>
              </xs:annotation>
            </xs:attribute>
            <xs:attribute ex:importance="expert" ex:unit="" name="xasatom" type="xs:integer"
              default="0">
              <xs:annotation>
                <xs:documentation>Atom number for which the XAS is calculated.</xs:documentation>
              </xs:annotation>
            </xs:attribute>
            <xs:attribute ex:importance="expert" ex:unit="" name="xasedge" default="K">
              <xs:annotation>
                <xs:documentation>Defines the initial states of the XAS calculation.</xs:documentation>
              </xs:annotation>
              <xs:simpleType>
                <xs:restriction base="xs:string">
                  <xs:enumeration value="K"/>
                  <xs:enumeration value="L1"/>
                  <xs:enumeration value="L2"/>
                  <xs:enumeration value="L3"/>
                  <xs:enumeration value="L23"/>
                  <xs:enumeration value="M1"/>
                  <xs:enumeration value="M2"/>
                  <xs:enumeration value="M3"/>
                  <xs:enumeration value="M23"/>
                  <xs:enumeration value="M4"/>
                  <xs:enumeration value="M5"/>
                  <xs:enumeration value="M45"/>
                </xs:restriction>
              </xs:simpleType>
            </xs:attribute>

            <xs:attribute ex:importance="expert" ex:unit="" name="reducek" type="xs:boolean"
              default="false">
              <xs:annotation>
                <xs:appinfo>
                  <oldname>reducekbse</oldname>
                </xs:appinfo>
                <xs:documentation>
                  <attref>reducek</attref> is <pre>"true"</pre> if <inlinemath>{\mathbf k}</inlinemath>-points are to be reduced with crystal
                  symmetries for BSE. </xs:documentation>
              </xs:annotation>
            </xs:attribute>
            <xs:attribute ex:importance="expert" ex:unit="" name="vkloff" type="vect3d"
              default="-1.0d0 -1.0d0 -1.0d0">
              <xs:annotation>
                <xs:appinfo>
                  <oldname>vkloffbse</oldname>
                </xs:appinfo>
                <xs:documentation><inlinemath>{\mathbf k}</inlinemath>-point offset for BSE.</xs:documentation>
              </xs:annotation>
            </xs:attribute>
            <xs:attribute ex:importance="expert" ex:unit="" name="rgkmax" type="fortrandouble"
              default="0.0d0">
              <xs:annotation>
                <xs:appinfo>
                  <oldname>rgkmaxbse</oldname>
                </xs:appinfo>
                <xs:documentation>Smallest muffin-tin radius times
                  <pre>gkmax</pre>.</xs:documentation>
              </xs:annotation>
            </xs:attribute>
            <xs:attribute ex:importance="expert" ex:unit="" name="scrherm" type="xs:integer"
              default="0">
              <xs:annotation>
                <xs:documentation> Method of how an almost Hermitian matrix is inverted. A value of
                  0: invert full matrix (matrix is allowed to be not strictly Hermitian); a value of
                  1: take the Hermitian average for inversion; a value of 2: assume Hermitian and
                  use the upper triangle; a value of 3: assume Hermitian and use the lower
                  triangle.</xs:documentation>
              </xs:annotation>
            </xs:attribute>
            <xs:attribute ex:importance="expert" ex:unit="" name="fbzq" type="xs:boolean"
              default="false">
              <xs:annotation>
                <xs:documentation>Set to <pre>"true"</pre> if q-point set is to be taken from the
                  first Brillouin zone.</xs:documentation>
              </xs:annotation>
            </xs:attribute>
            <xs:attribute ex:importance="expert" ex:unit="" name="sciavtype" default="spherical">
              <xs:annotation>
                <xs:documentation> Defines how the screened Coulomb interaction matrix is to be
                  averaged (important for the singular terms). </xs:documentation>
              </xs:annotation>
              <xs:simpleType>
                <xs:restriction base="xs:string">
                  <xs:enumeration value="spherical"/>
                  <xs:enumeration value="screendiag"/>
                  <xs:enumeration value="invscreendiag"/>
                </xs:restriction>
              </xs:simpleType>
            </xs:attribute>
            <xs:attribute ex:importance="expert" ex:unit="" name="sciavbd" type="xs:boolean"
              default="true">
              <xs:annotation>
                <xs:documentation>
                  <pre>"true"</pre> if the body of the screened Coulomb interaction is to be
                  averaged (q=0). </xs:documentation>
              </xs:annotation>
            </xs:attribute>
            <xs:attribute ex:importance="expert" ex:unit="" name="sciavqhd" type="xs:boolean"
              default="false">
              <xs:annotation>
                <xs:documentation>
                  <pre>"true"</pre> if the head of the screened Coulomb interaction is to be
                  averaged (q!=0). </xs:documentation>
              </xs:annotation>
            </xs:attribute>
            <xs:attribute ex:importance="expert" ex:unit="" name="sciavqwg" type="xs:boolean"
              default="false">
              <xs:annotation>
                <xs:documentation>
                  <pre>"true"</pre> if the wings of the screened Coulomb interaction are to be
                  averaged (q!=0). </xs:documentation>
              </xs:annotation>
            </xs:attribute>
            <xs:attribute ex:importance="expert" ex:unit="" name="sciavqbd" type="xs:boolean"
              default="false">
              <xs:annotation>
                <xs:documentation>
                  <pre>"true"</pre> if the body of the screened Coulomb interaction is to be
                  averaged (q!=0). </xs:documentation>
              </xs:annotation>
            </xs:attribute>
            <xs:attribute ex:importance="expert" ex:unit="" name="bsedirsing" type="xs:boolean"
              default="false">
              <xs:annotation>
                <xs:documentation><pre>"true"</pre> if effective singular part of direct term of BSE
                  Hamiltonian is to be used.</xs:documentation>
              </xs:annotation>
            </xs:attribute>
            <xs:attribute ex:importance="expert" ex:unit="" name="lmaxdielt" type="xs:integer"
              default="14">
              <xs:annotation>
                <xs:documentation>Angular momentum cutoff of the spherical harmonics expansion of
                  the dielectric matrix.</xs:documentation>
              </xs:annotation>
            </xs:attribute>
            <xs:attribute ex:importance="expert" ex:unit="" name="nleblaik" type="xs:integer"
              default="5810">
              <xs:annotation>
                <xs:documentation>Number of points used for the Lebedev-Laikov grids must be
                  selected according to V.I. Lebedev, and D.N. Laikov, Doklady Mathematics, 59
                  (1999) 477.</xs:documentation>
              </xs:annotation>
            </xs:attribute>
            <xs:attribute ex:importance="expert" ex:unit="" name="iqmtrange" type="integerpair"
              default="1 1">
              <xs:annotation>
                <xs:documentation>For which points in the q-point list should the BSE
                  Matrix be constructed. A value of iqmtrange(1)=-1 uses all listed Q-points.</xs:documentation>
              </xs:annotation>
            </xs:attribute>
            <xs:attribute ex:importance="expert" ex:unit="" name="nexc" type="xs:integer"
              default="-1">
              <xs:annotation>
                <xs:documentation>Number of excitons (eigensolutions) to be considered in a BSE
                  calculation. The default corresponds to all.</xs:documentation>
              </xs:annotation>
            </xs:attribute>
            <xs:attribute ex:importance="expert" ex:unit="" name="nstlbse" type="integerquadrupel"
              default="0 0 0 0">
              <xs:annotation>
                <xs:appinfo>
                  <oldname>nbfbse,nafbse</oldname>
                </xs:appinfo>
                <xs:documentation>Range of bands included for the BSE calculation. The first pair of
                  numbers corresponds to the band index for local orbitals and valence states
                  (counted from the lowest eigenenergy), the second pair corresponds to the band
                  index of the conduction states (counted from the Fermi level).</xs:documentation>
              </xs:annotation>
            </xs:attribute>
            <xs:attribute ex:importance="expert" ex:unit="" name="nstlxas" type="integerpair"
              default="0 0">
              <xs:annotation>
                <xs:appinfo>
                  <oldname>nbfbse,nafbse</oldname>
                </xs:appinfo>
                <xs:documentation>Range of bands included for the BSE calculation. The pair corresponds to the band
                  index of the conduction states (counted from the Fermi level).</xs:documentation>
              </xs:annotation>
            </xs:attribute>

            <xs:attribute ex:importance="expert" ex:unit="" name="aresbse" type="xs:boolean"
              default="true">
              <xs:annotation>
                <xs:documentation> Is set to <pre>"true"</pre> if to consider the anti-resonant part
                  for the BSE spectrum. </xs:documentation>
              </xs:annotation>
            </xs:attribute>
            <xs:attribute ex:importance="expert" ex:unit="" name="bsetype" default="singlet">
              <xs:annotation>
                <xs:documentation>Defines which parts of the BSE Hamiltonian are to be
                  considered.</xs:documentation>
              </xs:annotation>
              <xs:simpleType>
                <xs:restriction base="xs:string">
                  <xs:enumeration value="IP"/>
                  <xs:enumeration value="RPA"/>
                  <xs:enumeration value="singlet"/>
                  <xs:enumeration value="triplet"/>
                </xs:restriction>
              </xs:simpleType>
            </xs:attribute>
            <xs:attribute ex:importance="expert" ex:unit="" name="cuttype" default="none">
              <xs:annotation>
                <xs:documentation>Defines how the Coulomb potential is to be truncated. Used for lower dimentional 
                systems.</xs:documentation>
              </xs:annotation>
              <xs:simpleType>
                <xs:restriction base="xs:string">
                  <xs:enumeration value="none"/>
                  <xs:enumeration value="0d"/>
                  <xs:enumeration value="2d"/>
                </xs:restriction>
              </xs:simpleType>
            </xs:attribute>
            <xs:attribute ex:importance="expert" ex:unit="" name="blocks" default="both">
              <xs:annotation>
                <xs:documentation>Defines which blocks of the BSE Hamiltonian are to be
                  set up (resonant-resonat, resonant-anti-resonant or both).</xs:documentation>
              </xs:annotation>
              <xs:simpleType>
                <xs:restriction base="xs:string">
                  <xs:enumeration value="rr"/>
                  <xs:enumeration value="ra"/>
                  <xs:enumeration value="both"/>
                </xs:restriction>
              </xs:simpleType>
            </xs:attribute>
            <xs:attribute ex:importance="expert" ex:unit="" name="ngridksub" type="integertriple"
              default="1 1 1">
              <xs:annotation>
                <xs:documentation> The sub-grid of a BSE double grid run. Any value larger than
                1 triggers a computation following this scheme: the BSE is solved several times on coarse
                grids, as given by <attref>ngridk</attref> and <attref>ngridq</attref>, which are shifted
                to all symmetry non-equivalent points of the sub-grid. The latter are distributed
                uniformly between the k-points of the coarse grid. The final results are obtained by
                averaging all the spectra yielded in this way, what is expected to be almost as good as
                solving the BSE on the fine grid, at much less computational cost. 
                </xs:documentation>
              </xs:annotation>
            </xs:attribute>
          </xs:complexType>
        </xs:element>
        <xs:element ex:importance="expert" ex:unit="" name="transitions" minOccurs="0" maxOccurs="1">
          <xs:annotation>
            <xs:documentation>Describe transitions between Kohn-Sham states for the calculation of
              the Kohn-Sham response function (and screening) here. Individual transitions as well
              as a range (or a list) of initial and final states can be defined.</xs:documentation>
          </xs:annotation>
          <xs:complexType>
            <xs:all>
              <xs:element ex:importance="expert" ex:unit="" name="individual" minOccurs="0"
                maxOccurs="1">
                <xs:annotation>
                  <xs:documentation>A list of individual transitions consisting of an initial state
                    a final state and a <inlinemath>{\mathbf k}</inlinemath>-point is given here. If the list is empty, no transitions
                    are considered.</xs:documentation>
                </xs:annotation>
                <xs:complexType>
                  <xs:sequence>
                    <xs:element ex:importance="expert" ex:unit="" name="trans" minOccurs="0"
                      maxOccurs="unbounded">
                      <xs:annotation>
                        <xs:documentation> An individual transition consisting of an initial state a
                          final state and a <inlinemath>{\mathbf k}</inlinemath>-point is given here. Values of zero correspond to the
                          inclusion of all initial and final states and all <inlinemath>{\mathbf k}</inlinemath>-points and can be used
                          as "wildcards" (default). Therefore, an empty element amounts to include
                          all transitions.</xs:documentation>
                      </xs:annotation>
                      <xs:complexType>
                        <xs:attribute ex:importance="expert" ex:unit="" ref="action" use="optional"
                          default="include">
                          <xs:annotation>
                            <xs:documentation>Select to include or exclude states. If a state is
                              included as well as excluded several times the last definition (in the
                              sequence of individual transitions) counts.</xs:documentation>
                          </xs:annotation>
                        </xs:attribute>
                        <xs:attribute ex:importance="expert" ex:unit="" name="kpointnumber"
                          type="xs:integer" default="0">
                          <xs:annotation>
                            <xs:documentation>Number of <inlinemath>{\mathbf k}</inlinemath>-points to be considered. A value of zero
                              (default) means to include all <inlinemath>{\mathbf k}</inlinemath>-points. </xs:documentation>
                          </xs:annotation>
                        </xs:attribute>
                        <xs:attribute ex:importance="expert" ex:unit="" name="initial"
                          type="xs:integer" default="0">
                          <xs:annotation>
                            <xs:documentation>Initial state of individual transition. A value of
                              zero (default) means to include all states. </xs:documentation>
                          </xs:annotation>
                        </xs:attribute>
                        <xs:attribute ex:importance="expert" ex:unit="" name="final"
                          type="xs:integer" default="0">
                          <xs:annotation>
                            <xs:documentation>Final state of individual transition. A value of zero
                              (default) means to include all states. </xs:documentation>
                          </xs:annotation>
                        </xs:attribute>
                      </xs:complexType>
                    </xs:element>
                  </xs:sequence>
                </xs:complexType>
              </xs:element>
              <xs:element ex:importance="expert" ex:unit="" name="ranges" minOccurs="0"
                maxOccurs="1">
                <xs:annotation>
                  <xs:documentation>A list of ranges of transitions (initial state as well as final
                    state ranges) and a <inlinemath>{\mathbf k}</inlinemath>-point are given here. An empty list amounts to no
                    transitions at all.</xs:documentation>
                </xs:annotation>
                <xs:complexType>
                  <xs:sequence>
                    <xs:element ex:importance="expert" ex:unit="" name="range" minOccurs="0"
                      maxOccurs="unbounded">
                      <xs:annotation>
                        <xs:documentation>A range of transitions (for initial as well as final
                          states) is given here. A range consists of a "start" and a "stop" values
                          as well as a <inlinemath>{\mathbf k}</inlinemath>-point. Values of zero correspond to starting at the first
                          state and stopping at the last state and considering all <inlinemath>{\mathbf k}</inlinemath>-points. They
                          can be used as "wildcards" (default). Therefore, an empty element
                          corresponds to the full initial/final state range for all
                          <inlinemath>{\mathbf k}</inlinemath>-points.</xs:documentation>
                      </xs:annotation>
                      <xs:complexType>
                        <xs:attribute ex:importance="expert" ex:unit="" ref="action" use="optional"
                          default="include">
                          <xs:annotation>
                            <xs:documentation>Select to include or exclude states. If a state is
                              included as well as excluded several times the last definition (in the
                              sequence of individual transitions) counts.</xs:documentation>
                          </xs:annotation>
                        </xs:attribute>
                        <xs:attribute ex:importance="expert" ex:unit="" ref="statestype"
                          use="required">
                          <xs:annotation>
                            <xs:documentation>Select for initial or final state
                              range.</xs:documentation>
                          </xs:annotation>
                        </xs:attribute>
                        <xs:attribute ex:importance="expert" ex:unit="" name="kpointnumber"
                          type="xs:integer" default="0">
                          <xs:annotation>
                            <xs:documentation>Number of <inlinemath>{\mathbf k}</inlinemath>-point to be considered. A value of zero
                              (default) means to include all <inlinemath>{\mathbf k}</inlinemath>-point. </xs:documentation>
                          </xs:annotation>
                        </xs:attribute>
                        <xs:attribute ex:importance="expert" ex:unit="" name="start"
                          type="xs:integer" default="0">
                          <xs:annotation>
                            <xs:documentation>Start value (first state) for range. A value of zero
                              (default) means to start from the first state. </xs:documentation>
                          </xs:annotation>
                        </xs:attribute>
                        <xs:attribute ex:importance="expert" ex:unit="" name="stop"
                          type="xs:integer" default="0">
                          <xs:annotation>
                            <xs:documentation>Stop value (last state) for range. A value of zero
                              (default) means to stop at the last state (no upper
                              limit).</xs:documentation>
                          </xs:annotation>
                        </xs:attribute>
                      </xs:complexType>
                    </xs:element>
                  </xs:sequence>
                </xs:complexType>
              </xs:element>
              <xs:element ex:importance="expert" ex:unit="" name="lists" minOccurs="0" maxOccurs="1">
                <xs:annotation>
                  <xs:documentation>A list of initial and final state entries to be considered for
                    transitions. An empty list amounts to no transitions at all.</xs:documentation>
                </xs:annotation>
                <xs:complexType>
                  <xs:sequence>
                    <xs:element ex:importance="expert" ex:unit="" name="istate" minOccurs="0"
                      maxOccurs="unbounded">
                      <xs:annotation>
                        <xs:documentation>An initial or final state and corresponding <inlinemath>{\mathbf k}</inlinemath>-point is
                          given here. Values of zero correspond to considering all initial/final
                          states for all <inlinemath>{\mathbf k}</inlinemath>-points. They can be used as "wildcards" (default).
                          Therefore, an empty element corresponds to the full initial/final state
                          set for all <inlinemath>{\mathbf k}</inlinemath>-points.</xs:documentation>
                      </xs:annotation>
                      <xs:complexType>
                        <xs:attribute ex:importance="expert" ex:unit="" ref="action" use="optional"
                          default="include">
                          <xs:annotation>
                            <xs:documentation>Select to include or exclude states. If a state is
                              included as well as excluded several times the last definition (in the
                              sequence of individual transitions) counts.</xs:documentation>
                          </xs:annotation>
                        </xs:attribute>
                        <xs:attribute ex:importance="expert" ex:unit="" ref="statestype"
                          use="required">
                          <xs:annotation>
                            <xs:documentation>Select for initial or final state
                              list.</xs:documentation>
                          </xs:annotation>
                        </xs:attribute>
                        <xs:attribute ex:importance="expert" ex:unit="" name="kpointnumber"
                          type="xs:integer" default="0">
                          <xs:annotation>
                            <xs:documentation>Number of <inlinemath>{\mathbf k}</inlinemath>-point to be consider. A value of zero
                              (default) means to include all <inlinemath>{\mathbf k}</inlinemath>-point. </xs:documentation>
                          </xs:annotation>
                        </xs:attribute>
                        <xs:attribute ex:importance="expert" ex:unit="" name="state"
                          type="xs:integer" default="0">
                          <xs:annotation>
                            <xs:documentation>The state to be considered. A value of zero (default)
                              means to include all states.</xs:documentation>
                          </xs:annotation>
                        </xs:attribute>
                      </xs:complexType>
                    </xs:element>
                  </xs:sequence>
                </xs:complexType>
              </xs:element>
            </xs:all>
          </xs:complexType>
        </xs:element>
        <xs:element ex:importance="expert" ex:unit="" ref="qpointset" minOccurs="1" maxOccurs="1">
          <xs:annotation>
            <xs:documentation> Finite momentum transfer <inlinemath>{ \bf G}+{ \bf q}</inlinemath>\
              vector. </xs:documentation>
            <xs:appinfo>
              <oldname>vgqlmt,nqptmt</oldname>
            </xs:appinfo>
          </xs:annotation>
        </xs:element>
        <xs:element ex:importance="expert" ex:unit="" name="tetra" maxOccurs="1" minOccurs="0">
          <xs:complexType>
            <xs:attribute ex:importance="expert" ex:unit="" name="tetraocc" type="xs:boolean"
              default="false"/>
            <xs:attribute ex:importance="expert" ex:unit="" name="tetradf" type="xs:boolean"
              default="false">
              <xs:annotation>
                <xs:documentation>
                  <pre>"true"</pre> if tetrahedron method is used for the <inlinemath>{\mathbf k}</inlinemath>-space integration in the
                  Kohn-Sham response function. </xs:documentation>
              </xs:annotation>
            </xs:attribute>
            <xs:attribute ex:importance="expert" ex:unit="" name="kordexc" type="xs:boolean"
              default="false">
              <xs:annotation>
                <xs:appinfo>
                  <oldname>tetrakordexc</oldname>
                </xs:appinfo>
              </xs:annotation>
            </xs:attribute>
            <xs:attribute ex:importance="expert" ex:unit="" name="cw1k" type="xs:boolean"
              default="false">
              <xs:annotation>
                <xs:appinfo>
                  <oldname>tetracw1k</oldname>
                </xs:appinfo>
              </xs:annotation>
            </xs:attribute>
            <xs:attribute ex:importance="expert" ex:unit="" name="qweights" type="xs:integer"
              default="1">
              <xs:annotation>
                <xs:appinfo>
                  <oldname>tetraqweights</oldname>
                </xs:appinfo>
                <xs:documentation>Choice of weights and nodes for the tetrahedron method and
                  non-zero Q-point.</xs:documentation>
              </xs:annotation>
            </xs:attribute>
          </xs:complexType>
        </xs:element>
        <xs:element ex:importance="expert" ex:unit="" ref="energywindow" maxOccurs="1" minOccurs="1"> </xs:element>
	<xs:element ex:importance="expert" ex:unit="" name="plan" minOccurs="0" maxOccurs="1">
          <xs:complexType>
            <xs:sequence>
              <xs:element ex:importance="expert" ex:unit="" name="doonly" minOccurs="0"
                maxOccurs="unbounded">
                <xs:complexType>
                  <xs:attribute ex:importance="expert" ex:unit="" name="task" use="required">
                    <xs:annotation>
                      <xs:appinfo>
                        <oldname>noreplace</oldname>
                      </xs:appinfo>
                    </xs:annotation>
                    <xs:simpleType>
                      <xs:restriction base="xs:string">
                        <!-- required workflow tasks below -->
                        <xs:enumeration value="xsgeneigvec">
                          <xs:annotation>
                            <xs:appinfo>
                              <oldnr>301</oldnr>
                            </xs:appinfo>
                            <xs:documentation>Calculate eigenvectors, values and
                              occupancies.</xs:documentation>
                          </xs:annotation>
                        </xs:enumeration>
                        <xs:enumeration value="tetcalccw">
                          <xs:annotation>
                            <xs:appinfo>
                              <oldnr>310</oldnr>
                            </xs:appinfo>
                            <xs:documentation>Calculate frequency-dependent weights for convolutions
                              using the linear tetrahedron method. </xs:documentation>
                          </xs:annotation>
                        </xs:enumeration>
                        <xs:enumeration value="writepmatxs">
                          <xs:annotation>
                            <xs:appinfo>
                              <oldnr>320</oldnr>
                            </xs:appinfo>
                            <xs:documentation>Calculate momentum matrix elements.</xs:documentation>
                          </xs:annotation>
                        </xs:enumeration>
                        <xs:enumeration value="writeemat">
                          <xs:annotation>
                            <xs:appinfo>
                              <oldnr>330</oldnr>
                            </xs:appinfo>
                            <xs:documentation>Calculate q-dependent matrix
                              elements.</xs:documentation>
                          </xs:annotation>
                        </xs:enumeration>
                        <xs:enumeration value="df">
                          <xs:annotation>
                            <xs:appinfo>
                              <oldnr>340</oldnr>
                            </xs:appinfo>
                            <xs:documentation>Calculate the Kohn-Sham response function checked in
                              the code.</xs:documentation>
                          </xs:annotation>
                        </xs:enumeration>
                        <xs:enumeration value="df2">
                          <xs:annotation>
                            <xs:appinfo>
                              <oldnr>345</oldnr>
                            </xs:appinfo>
                            <xs:documentation>Calculate the Kohn-Sham response function taking into
                              account the rigid shift of the BSE diagonal. ??? This is not a
                              duplicate task, as the task-Nr. is referenced. checked in the code
                              !</xs:documentation>
                          </xs:annotation>
                        </xs:enumeration>
                        <xs:enumeration value="idf">
                          <xs:annotation>
                            <xs:appinfo>
                              <oldnr>350</oldnr>
                            </xs:appinfo>
                            <xs:documentation> Set up simple xc-kernels, solve Dyson's equation for
                              the full polarizability and determine the macroscopic dielectric
                              function and other spectroscopic quantities.</xs:documentation>
                          </xs:annotation>
                        </xs:enumeration>
                        <xs:enumeration value="scrgeneigvec">
                          <xs:annotation>
                            <xs:appinfo>
                              <oldnr>401</oldnr>
                            </xs:appinfo>
                            <xs:documentation>Calculate eigenvectors, -values and occupancies for
                              screening</xs:documentation>
                          </xs:annotation>
                        </xs:enumeration>
                        <xs:enumeration value="scrtetcalccw">
                          <xs:annotation>
                            <xs:appinfo>
                              <oldnr>410</oldnr>
                            </xs:appinfo>
                            <xs:documentation>Calculate frequency-dependent weights for convolutions
                              using the linear tetrahedron method for screening. </xs:documentation>
                          </xs:annotation>
                        </xs:enumeration>
                        <xs:enumeration value="scrwritepmat">
                          <xs:annotation>
                            <xs:appinfo>
                              <oldnr>420</oldnr>
                            </xs:appinfo>
                            <xs:documentation>Calculate momentum matrix elements for
                              screening.</xs:documentation>
                          </xs:annotation>
                        </xs:enumeration>
                        <xs:enumeration value="screen">
                          <xs:annotation>
                            <xs:appinfo>
                              <oldnr>430</oldnr>
                            </xs:appinfo>
                            <xs:documentation>Calculate RPA screening (ignoring scissor's
                              shift).</xs:documentation>
                          </xs:annotation>
                        </xs:enumeration>
                        <xs:enumeration value="scrcoulint">
                          <xs:annotation>
                            <xs:appinfo>
                              <oldnr>440</oldnr>
                            </xs:appinfo>
                            <xs:documentation>Calculate direct term of BSE
                              Hamiltonian.</xs:documentation>
                          </xs:annotation>
                        </xs:enumeration>
                        <xs:enumeration value="exccoulint">
                          <xs:annotation>
                            <xs:appinfo>
                              <oldnr>441</oldnr>
                            </xs:appinfo>
                            <xs:documentation>Calculate exchange term of BSE
                              Hamiltonian.</xs:documentation>
                          </xs:annotation>
                        </xs:enumeration>
                        <xs:enumeration value="bse">
                          <xs:annotation>
                            <xs:appinfo>
                              <oldnr>445</oldnr>
                            </xs:appinfo>
                            <xs:documentation>Bethe-Salpeter equation.</xs:documentation>
                          </xs:annotation>
                        </xs:enumeration>
                        <xs:enumeration value="bsegenspec">
                          <xs:annotation>
                            <xs:appinfo>
                              <oldnr>446</oldnr>
                            </xs:appinfo>
                            <xs:documentation>Read BSE eigenvalues and regenerate dielectric and loss functions.</xs:documentation>
                          </xs:annotation>
                        </xs:enumeration>
                        <xs:enumeration value="writebevec">
                          <xs:annotation>
                            <xs:appinfo>
                              <oldnr>447</oldnr>
                            </xs:appinfo>
                            <xs:documentation>ASCII output of BSE eigenvalus.</xs:documentation>
                          </xs:annotation>
                        </xs:enumeration>
                        <!-- Interpolate the excitonic weights onto a banstructure -->
                        <xs:enumeration value="writekpathweights">
                          <xs:annotation>
                            <xs:appinfo>
                              <oldnr>448</oldnr>
                            </xs:appinfo>
                            <xs:documentation>Interpolates excitonic weights onto a bandstructure.</xs:documentation>
                          </xs:annotation>
                        </xs:enumeration>
                        <!-- Survey transitions to be considered in the BSE -->
                        <xs:enumeration value="bsesurvey">
                          <xs:annotation>
                            <xs:appinfo>
                              <oldnr>449</oldnr>
                            </xs:appinfo>
                            <xs:documentation>
                              Surveys needed IP transitions given a selected energy window.
                            </xs:documentation>
                          </xs:annotation>
                        </xs:enumeration>
                        <xs:enumeration value="kernxc_bse">
                          <xs:annotation>
                            <xs:appinfo>
                              <oldnr>450</oldnr>
                            </xs:appinfo>
                            <xs:documentation> Calculate frequency dependent xc-kernel drived from
                              the Bethe-Salpeter equation in first order. </xs:documentation>
                          </xs:annotation>
                        </xs:enumeration>
                        <!-- experimental and debugging tasks below -->
                        <xs:enumeration value="writebandgapgrid">
                          <xs:annotation>
                            <xs:appinfo>
                              <oldnr>23</oldnr>
                            </xs:appinfo>
                            <xs:documentation>Estimate bandgap from regular grid.</xs:documentation>
                          </xs:annotation>
                        </xs:enumeration>
                        <xs:enumeration value="writepmat">
                          <xs:annotation>
                            <xs:appinfo>
                              <oldnr>120</oldnr>
                            </xs:appinfo>
                            <xs:documentation>Calculate momentum matrix elements
                              (legacy).</xs:documentation>
                          </xs:annotation>
                        </xs:enumeration>
                        <xs:enumeration value="dielectric">
                          <xs:annotation>
                            <xs:appinfo>
                              <oldnr>121</oldnr>
                            </xs:appinfo>
                            <xs:documentation>Linear optics (legacy).</xs:documentation>
                          </xs:annotation>
                        </xs:enumeration>
                        <xs:enumeration value="writepmatasc">
                          <xs:annotation>
                            <xs:appinfo>
                              <oldnr>321</oldnr>
                            </xs:appinfo>
                            <xs:documentation>ASCII output of momentum matrix
                              elements.</xs:documentation>
                          </xs:annotation>
                        </xs:enumeration>
                        <xs:enumeration value="pmatxs2orig">
                          <xs:annotation>
                            <xs:appinfo>
                              <oldnr>322</oldnr>
                            </xs:appinfo>
                            <xs:documentation>Convert momentum matrix elements file to old
                              format.</xs:documentation>
                          </xs:annotation>
                        </xs:enumeration>
                        <xs:enumeration value="writeematasc">
                          <xs:annotation>
                            <xs:appinfo>
                              <oldnr>331</oldnr>
                            </xs:appinfo>
                            <xs:documentation>ASCII output of q-dependent matrix
                              elements.</xs:documentation>
                          </xs:annotation>
                        </xs:enumeration>
                        <xs:enumeration value="writepwmat">
                          <xs:annotation>
                            <xs:appinfo>
                              <oldnr>335</oldnr>
                            </xs:appinfo>
                            <xs:documentation>Calculate matrix elements of the plane wave (simple
                              version for checking).</xs:documentation>
                          </xs:annotation>
                        </xs:enumeration>
                        <xs:enumeration value="emattest">
                          <xs:annotation>
                            <xs:appinfo>
                              <oldnr>339</oldnr>
                            </xs:appinfo>
                            <xs:documentation>Check relation between matr. el. of exp. and mom.
                              matr. el.</xs:documentation>
                          </xs:annotation>
                        </xs:enumeration>
                        <xs:enumeration value="x0toasc">
                          <xs:annotation>
                            <xs:appinfo>
                              <oldnr>341</oldnr>
                            </xs:appinfo>
                            <xs:documentation>ASCII output of Kohn Sham response
                              function.</xs:documentation>
                          </xs:annotation>
                        </xs:enumeration>
                        <xs:enumeration value="x0tobin">
                          <xs:annotation>
                            <xs:appinfo>
                              <oldnr>342</oldnr>
                            </xs:appinfo>
                            <xs:documentation>Binary output of Kohn Sham response
                              function.</xs:documentation>
                          </xs:annotation>
                        </xs:enumeration>
                        <xs:enumeration value="fxc_alda_check">
                          <xs:annotation>
                            <xs:appinfo>
                              <oldnr>398</oldnr>
                            </xs:appinfo>
                            <xs:documentation>Check ALDA kernel.</xs:documentation>
                          </xs:annotation>
                        </xs:enumeration>
                        <xs:enumeration value="kernxc_bse3">
                          <xs:annotation>
                            <xs:appinfo>
                              <oldnr>451</oldnr>
                            </xs:appinfo>
                            <xs:documentation>BSE-kernel, straight-forward
                              version.</xs:documentation>
                          </xs:annotation>
                        </xs:enumeration>
                        <xs:enumeration value="testxs">
                          <xs:annotation>
                            <xs:appinfo>
                              <oldnr>499</oldnr>
                            </xs:appinfo>
                            <xs:documentation>Debug routine of xs-part.</xs:documentation>
                          </xs:annotation>
                        </xs:enumeration>
                        <xs:enumeration value="xsestimate">
                          <xs:annotation>
                            <xs:appinfo>
                              <oldnr>700</oldnr>
                            </xs:appinfo>
                            <xs:documentation>Estimate disk-space, cpu-time and memory
                              requirements.</xs:documentation>
                          </xs:annotation>
                        </xs:enumeration>
                        <xs:enumeration value="xstiming">
                          <xs:annotation>
                            <xs:appinfo>
                              <oldnr>701</oldnr>
                            </xs:appinfo>
                            <xs:documentation>Test timing.</xs:documentation>
                          </xs:annotation>
                        </xs:enumeration>
                        <!-- debugging main part -->
                        <xs:enumeration value="testmain">
                          <xs:annotation>
                            <xs:appinfo>
                              <oldnr>999</oldnr>
                            </xs:appinfo>
                            <xs:documentation>Debug routine of main part of code.</xs:documentation>
                          </xs:annotation>
                        </xs:enumeration>

                        <!-- Visualize BSE exciton wavefunction -->
                        <xs:enumeration value="excitonWavefunction">
                          <xs:annotation>
                            <xs:appinfo>
                              <oldnr>710</oldnr>
                            </xs:appinfo>
                            <xs:documentation>
                              Generate data to visualize the 6-d electron-hole wavefunction.
                            </xs:documentation>
                          </xs:annotation>
                        </xs:enumeration>


                        <!-- import/export tasks below -->
                        <xs:enumeration value="portstate(1)">
                          <xs:annotation>
                            <xs:appinfo>
                              <oldnr>900</oldnr>
                            </xs:appinfo>
                            <xs:documentation>Generate STATE.xml file from STATE.OUT
                              file.</xs:documentation>
                          </xs:annotation>
                        </xs:enumeration>
                        <xs:enumeration value="portstate(2)">
                          <xs:annotation>
                            <xs:appinfo>
                              <oldnr>901</oldnr>
                            </xs:appinfo>
                            <xs:documentation>Generate STATE.OUT file from STATE.xml
                              file.</xs:documentation>
                          </xs:annotation>
                        </xs:enumeration>
                        <xs:enumeration value="portstate(-1)">
                          <xs:annotation>
                            <xs:appinfo>
                              <oldnr>910</oldnr>
                            </xs:appinfo>
                            <xs:documentation>Display information about STATE.OUT
                              file.</xs:documentation>
                          </xs:annotation>
                        </xs:enumeration>
                        <xs:enumeration value="portstate(-2)">
                          <xs:annotation>
                            <xs:appinfo>
                              <oldnr>911</oldnr>
                            </xs:appinfo>
                            <xs:documentation>Display information about STATE.xml
                              file.</xs:documentation>
                          </xs:annotation>
                        </xs:enumeration>
                      </xs:restriction>
                    </xs:simpleType>
                  </xs:attribute>
                </xs:complexType>
              </xs:element>
            </xs:sequence>
          </xs:complexType>
        </xs:element>
      </xs:all>
      <xs:attribute ex:importance="essential" ex:unit="" name="bfieldc" type="vect3d"
		    default="0.0d0 0.0d0 0.0d0 ">
	<xs:annotation>
	  <xs:documentation> 
	    This attribute overrides the homonym attribute from the groundstate/spin element.
	  </xs:documentation>
	</xs:annotation>
      </xs:attribute>
      <xs:attribute ex:importance="expert" ex:unit="" name="dogroundstate" default="fromfile">
	<xs:annotation>
	  <xs:appinfo>
	    <oldname>nonreplace</oldname>
	  </xs:appinfo>
          <xs:documentation> Decides if the ground state is calculated starting from scratch or using
	  the densities from file.</xs:documentation>
	</xs:annotation>
	<xs:simpleType>
	  <xs:restriction base="xs:string">
	    <xs:enumeration value="fromscratch"/>
	    <xs:enumeration value="fromfile"/>
	  </xs:restriction>
	</xs:simpleType>
      </xs:attribute>
      <xs:attribute ex:importance="expert" ex:unit="" name="maxscl" type="xs:integer"
		    default="1">
	<xs:annotation>
	  <xs:documentation>Upper limit of the self-consistency loop for the calculation of eigenvectors and eigenvalues
	  from an existing ground-state calculation.</xs:documentation>
	</xs:annotation>
      </xs:attribute>
      <xs:attribute ex:importance="expert" ex:unit="" name="emattype" type="xs:integer" default="1">
        <xs:annotation>
          <xs:documentation>Type of matrix element generation (band-combinations). Should only be
            referenced for experimental features. </xs:documentation>
        </xs:annotation>
      </xs:attribute>
      <xs:attribute ex:importance="expert" ex:unit="" name="dfoffdiag" type="xs:boolean"
        default="false">
        <xs:annotation>
          <xs:documentation>
            <pre>"true"</pre> if also off-diagonal tensor elements for the interacting response
            function are to be calculated. </xs:documentation>
        </xs:annotation>
      </xs:attribute>
      <xs:attribute ex:importance="expert" ex:unit="" name="lmaxapwwf" type="xs:integer"
        default="-1">
        <xs:annotation>
          <xs:documentation>Maximum angular momentum for APW functions for q-dependent matrix
            elements.</xs:documentation>
        </xs:annotation>
      </xs:attribute>
      <xs:attribute ex:importance="expert" ex:unit="" name="lmaxemat" type="xs:integer" default="3">
        <xs:annotation>
          <xs:documentation> Maximum angular momentum for Rayleigh expansion of <inlinemath>{\bf
              q}</inlinemath>-dependent plane wave factor. </xs:documentation>
        </xs:annotation>
      </xs:attribute>
      <xs:attribute ex:importance="expert" ex:unit="" name="emaxdf" type="fortrandouble"
        default="1.0d10">
        <xs:annotation>
          <xs:documentation>Energy cutoff for the unoccupied states in the Kohn-Sham response
            function and screening. This parameter ensures a cutoff at the specified energy and is
            defined in addition to the <attref>nempty</attref> parameter.</xs:documentation>
        </xs:annotation>
      </xs:attribute>
      <xs:attribute ex:importance="expert" ex:unit="Hartree" name="broad" type="fortrandouble"
        default="0.01d0">
        <xs:annotation>
          <xs:documentation>Lorentzian broadening for all spectra</xs:documentation>
        </xs:annotation>
      </xs:attribute>
      <xs:attribute ex:importance="expert" ex:unit="Hartree" name="epsdfde" type="fortrandouble"
        default="1.0d-8">
        <xs:annotation>
          <xs:documentation>The smallest energy difference for which the square of its inverse will
            be considered in the Kohn-Sham response function. </xs:documentation>
        </xs:annotation>
      </xs:attribute>
      <xs:attribute ex:importance="expert" ex:unit="" name="tevout" type="xs:boolean"
        default="false">
        <xs:annotation>
          <xs:documentation>
            <pre>"true"</pre> if energy outputs are in eV. </xs:documentation>
        </xs:annotation>
      </xs:attribute>
      <xs:attribute ex:importance="expert" ex:unit="" name="xstype" use="required">
        <xs:annotation>
          <xs:documentation>Should TDDFT be used or BSE.</xs:documentation>
        </xs:annotation>
        <xs:simpleType>
          <xs:restriction base="xs:string">
            <xs:enumeration value="TDDFT"/>
            <xs:enumeration value="BSE"/>
          </xs:restriction>
        </xs:simpleType>
      </xs:attribute>
      <!-- Here are experimental parameters -->
      <xs:attribute ex:importance="expert" ex:unit="" name="skipgnd" type="xs:boolean" default="false">
        <xs:annotation>
          <xs:documentation>
	    If set to <pre>"true"</pre>, recalculation of KS eigenvalues and eigenvectors is skipped.
	  </xs:documentation>
        </xs:annotation>
      </xs:attribute>
      <xs:attribute ex:importance="expert" ex:unit="" ref="fastpmat" default="true">
        <xs:annotation>
          <xs:documentation> If set to <pre>"true"</pre>, a fast method to calculate APW-lo, lo-APW
            and lo-lo parts of the momentum matrix elements in the muffin-tin is used.
          </xs:documentation>
        </xs:annotation>
      </xs:attribute>

      <xs:attribute ex:importance="expert" ex:unit="" name="pwmat" default="fft" >
        <xs:annotation>
          <xs:documentation> Algorithm for calculating matrix elements of plane waves.
             Matrix multiplications (mm) are better suited for small systems, while
             fast Fourier transforms (fft) are appropriate for large systems.
          </xs:documentation>
        </xs:annotation>
        <xs:simpleType>
          <xs:restriction base="xs:string">
            <xs:enumeration value="fft"/>
            <xs:enumeration value="mm"/>
          </xs:restriction>
        </xs:simpleType>
      </xs:attribute>

      <xs:attribute ex:importance="expert" ex:unit="" name="writexsgrids" type="xs:boolean"
        default="false">
        <xs:annotation>
          <xs:documentation><pre>"true"</pre> to write out k, k+q, g, g+k, g+q grids to file.</xs:documentation>
        </xs:annotation>
      </xs:attribute>
      <xs:attribute ex:importance="expert" ex:unit="" name="tappinfo" type="xs:boolean"
        default="false">
        <xs:annotation>
          <xs:documentation><pre>"true"</pre> to append info to output file.</xs:documentation>
        </xs:annotation>
      </xs:attribute>
      <xs:attribute ex:importance="expert" ex:unit="" name="dbglev" type="xs:integer" default="0">
        <xs:annotation>
          <xs:documentation>Debugging level. Any value <inlinemath>{ > 0 }</inlinemath>  will
            produce additional debug output. The large the value, the more information is
            output.</xs:documentation>
        </xs:annotation>
      </xs:attribute>
      <xs:attribute ex:importance="expert" ex:unit="" name="gqmaxtype" default="|G+q|">
        <xs:annotation>
          <xs:documentation>Defines the way the gqmax cutoff is applied for the selection of the
            G-vectors. For <inlinemath>"|G+q|"</inlinemath> G vectors are selected such that
              <inlinemath>{\bf G+q}</inlinemath> lies within the <attref>gqmax</attref> cutoff. For
              <inlinemath>"|G|"</inlinemath> G vectors are selected such that <inlinemath>{\bf
              G}</inlinemath> lies within the <pre>gqmax</pre> cutoff. </xs:documentation>
        </xs:annotation>
        <xs:simpleType>
          <xs:restriction base="xs:string">
            <xs:enumeration value="|G+q|"> </xs:enumeration>
            <xs:enumeration value="|G|"> </xs:enumeration>
          </xs:restriction>
        </xs:simpleType>
      </xs:attribute>
      <xs:attribute ex:importance="expert" ex:unit="" name="gqmax" type="fortrandouble"
        default="0.0d0">
        <xs:annotation>
          <xs:documentation><inlinemath>{\bf |G+q|}</inlinemath> cutoff for Kohn-Sham response
            function, screening and for expansion of Coulomb potential</xs:documentation>
        </xs:annotation>
      </xs:attribute>
      <!-- section of parameters from groundstate which are allowed to be different from the ones of the ground state run -->
      <xs:attribute ex:importance="expert" ex:unit="" name="nosym" type="xs:boolean" default="false">
        <xs:annotation>
          <xs:appinfo>
            <oldname>nosymxs</oldname>
          </xs:appinfo>
          <xs:documentation>
            <attref>nosym</attref> is <pre>"true"</pre> if no symmetry information should be used
          </xs:documentation>
        </xs:annotation>
      </xs:attribute>
      <xs:attribute ex:importance="expert" ex:unit="" name="ngridk" type="integertriple"
        default="1 1 1">
        <xs:annotation>
          <xs:appinfo>
            <oldname>ngridkxs</oldname>
          </xs:appinfo>
          <xs:documentation><inlinemath>{\mathbf k}</inlinemath>-point grid sizes.</xs:documentation>
        </xs:annotation>
      </xs:attribute>
      <xs:attribute ex:importance="expert" ex:unit="" name="vkloff" type="vect3d"
        default="0.0d0 0.0d0 0.0d0 ">
        <xs:annotation>
          <xs:appinfo>
            <oldname>vkloffxs</oldname>
          </xs:appinfo>
          <xs:documentation> The <inlinemath>{\mathbf k}</inlinemath>-point set offset. All <inlinemath>{\mathbf k}</inlinemath>-points of a regular <inlinemath>{\mathbf k}</inlinemath>-mesh (a mesh
            containing the Gamma point) are shifted by a constant vector given by <inlinemath>({\rm
              vkloff}_1/N_1, {\rm vkloff}_2/N_2, {\rm vkloff}_3/N_3)</inlinemath>, where
              <inlinemath> (N_1,N_2,N_3) </inlinemath> is the division of the <inlinemath>{\mathbf k}</inlinemath>-point mesh. It
            should be selected such that all symmetries among the <inlinemath>{\mathbf k}</inlinemath>-points from the regular
            (non-shifted) mesh are broken. An exception is the case of optical spectra without local
            field effects where symmetries among <inlinemath>{\mathbf k}</inlinemath>-points are explicitly taken into account.
          </xs:documentation>
        </xs:annotation>
      </xs:attribute>
      <xs:attribute ex:importance="expert" ex:unit="" name="reducek" type="xs:boolean"
        default="false">
        <xs:annotation>
          <xs:appinfo>
            <oldname>reducekxs</oldname>
          </xs:appinfo>
          <xs:documentation>
            <attref>reducek</attref> is <pre>"true"</pre> if <inlinemath>{\mathbf k}</inlinemath>-points are to be reduced (with crystal
            symmetries). </xs:documentation>
        </xs:annotation>
      </xs:attribute>
      <xs:attribute ex:importance="expert" ex:unit="" name="ngridq" type="integertriple"
        default="1 1 1">
        <xs:annotation>
          <xs:appinfo>
            <oldname>ngridqxs</oldname>
          </xs:appinfo>
          <xs:documentation>q-point grid sizes.</xs:documentation>
        </xs:annotation>
      </xs:attribute>
      <xs:attribute ex:importance="expert" ex:unit="" name="reduceq" type="xs:boolean"
        default="true">
        <xs:annotation>
          <xs:appinfo>
            <oldname>reduceqxs</oldname>
          </xs:appinfo>
          <xs:documentation>
            <attref>reducek</attref> is <pre>"true"</pre> if q-points are to be reduced (with crystal
            symmetries). </xs:documentation>
        </xs:annotation>
      </xs:attribute>
      <xs:attribute ex:importance="expert" ex:unit="" name="rgkmax" type="fortrandouble" default="0.0d0">
        <xs:annotation>
          <xs:appinfo>
            <oldname>rgkmaxxs</oldname>
          </xs:appinfo>
 	  <xs:documentation>Smallest muffin-tin radius times <pre>gkmax</pre>. If set to zero (the default), this value defaults to the rgkmax set in the groundstate element.</xs:documentation>
        </xs:annotation>
      </xs:attribute>      
      <xs:attribute ex:importance="expert" ex:unit="Hartree" name="swidth" type="fortrandouble"
        default="0.001d0">
        <xs:annotation>
          <xs:appinfo>
            <oldname>swidthxs</oldname>
            <olddefault default="0.01d0"/>
          </xs:appinfo>
          <xs:documentation>Width of the smooth approximation to the Dirac delta function (must be >
            0).</xs:documentation>
        </xs:annotation>
      </xs:attribute>
      <xs:attribute ex:importance="expert" ex:unit="" name="lmaxapw" type="xs:integer" default="10">
        <xs:annotation>
          <xs:appinfo>
            <oldname>lmaxapwxs</oldname>
            <olddefault default="8"/>
          </xs:appinfo>
          <xs:documentation>Angular momentum cut-off for the APW functions.</xs:documentation>
        </xs:annotation>
      </xs:attribute>
      <xs:attribute ex:importance="expert" ex:unit="" name="lmaxmat" type="xs:integer" default="5">
        <xs:annotation>
          <xs:appinfo>
            <oldname>lmaxmatxs</oldname>
          </xs:appinfo>
          <xs:documentation>Angular momentum cut-off for the outer-most loop in the hamiltonian and
            overlap matrix setup.</xs:documentation>
        </xs:annotation>
      </xs:attribute>
      <xs:attribute ex:importance="expert" ex:unit="" name="nempty" type="xs:integer" default="5">
        <xs:annotation>
          <xs:appinfo>
            <oldname>nemptyxs</oldname>
          </xs:appinfo>
          <xs:documentation> Number of empty states. This parameter determines the energy cutoff for
            the excitation spectra. For determining the number of states related to an energy
            cutoff, perform one iteration of a SCF calculation, setting <attref>nempty</attref> to a
            higher value and check the <filename>EIGVAL.OUT</filename>. </xs:documentation>
        </xs:annotation>
      </xs:attribute>
      <xs:attribute ex:importance="essential" ex:unit="Hartree" ref="scissor" default="0.0d0">
        <xs:annotation>
          <xs:documentation>Scissors correction to correct the conduction band
            energies.</xs:documentation>
        </xs:annotation>
      </xs:attribute>
    </xs:complexType>
  </xs:element>



</xs:schema><|MERGE_RESOLUTION|>--- conflicted
+++ resolved
@@ -681,22 +681,6 @@
                 </xs:documentation>
               </xs:annotation>
             </xs:attribute>
-<<<<<<< HEAD
-            <xs:attribute ex:importance="expert" ex:unit="" name="intraband" type="xs:boolean"
-              default="true">
-              <xs:annotation>
-                <xs:documentation> Set to <pre>"false"</pre> not use transition between states at same n but different k.
-                  Note: If the unit cell used in the calculation is not primitive, the n index does not corresponds to then
-                  physical band index due to the umklapp process at the cell boundaries.
-                </xs:documentation>
-=======
-            <xs:attribute ex:importance="expert" ex:unit="" name="beyond" type="xs:boolean"
-              default="false">
-              <xs:annotation>
-                <xs:documentation> Set to <pre>"true"</pre> to perform BSE without Tamm-Dancoff approximation.</xs:documentation>
->>>>>>> db87bc7c
-              </xs:annotation>
-            </xs:attribute>
             <xs:attribute ex:importance="expert" ex:unit="" name="measure" type="xs:boolean"
               default="false">
               <xs:annotation>
