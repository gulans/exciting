--- conflicted
+++ resolved
@@ -16,6 +16,8 @@
         <xs:complexType>
           <xs:all>
 
+            <!-- ================ List of elements ===================== -->
+
             <xs:element ex:importance="experimental" ex:unit="" ref="plot1d"/>
 
             <xs:element ex:importance="expert" ex:unit="" name="freqgrid" maxOccurs="1" minOccurs="0">
@@ -44,7 +46,7 @@
                         <li><pre>gaulag</pre> - Grid for the Gauss-Laguerre quadrature rule from 0 to <inlinemath>\infty</inlinemath>.</li>
                         <li><pre>gauleg</pre> - Grid for the Gauss-Lagendre quadrature rule from 0 to <inlinemath>\infty</inlinemath>.</li>
                         <li><pre>gauleg2</pre> - Grid for the double Gauss-Lagendre quadrature rule from 0 to <attref>freqmax</attref> and <attref>freqmax</attref> to <inlinemath>\infty</inlinemath>.</li>
-                        <li><pre>clencurt2</pre> - Grid for the Clenshaw-Curtis quadrature rule from 0 to <inlinemath>\infty</inlinemath>. <attref>freqmax</attref> can be used to rescale the frequecies.</li>
+                        <li><pre>clencurt2</pre> - Grid for the Clenshaw-Curtis quadrature rule from 0 to <inlinemath>\infty</inlinemath>. <attref>freqmax</attref> can be used to rescale the frequencies.</li>
                       </list>
                   </xs:documentation></xs:annotation>
                 </xs:attribute>
@@ -60,11 +62,7 @@
                 </xs:attribute>
                 <xs:attribute ex:importance="expert" type="fortrandouble" ex:unit="" name="freqmax" default="1.0d0">
                   <xs:annotation><xs:documentation>
-<<<<<<< HEAD
                   Upper limit for the grid interval.
-=======
-                  Upper frequency limit.
->>>>>>> 8a53b634
                   </xs:documentation></xs:annotation>
                 </xs:attribute>
                 <xs:attribute ex:importance="expert" type="fortrandouble" ex:unit="" name="eta" default="1.0d-3">
@@ -115,11 +113,7 @@
                   </xs:element>
                 </xs:all>
 
-<<<<<<< HEAD
                 <xs:attribute ex:importance="expert" type="xs:string" ex:unit="" name="method" default="ac">
-=======
-                <xs:attribute ex:importance="expert" type="xs:string" ex:unit="" name="method" default="cd">
->>>>>>> 8a53b634
                   <xs:annotation><xs:documentation>
                     Technique to compute the frequency convolution integral:
                     <list>
@@ -181,19 +175,12 @@
 
                 <xs:attribute ex:importance="expert" type="xs:string" ex:unit="" name="singularity" default="mpb">
                   <xs:annotation><xs:documentation>
-<<<<<<< HEAD
                     Treatment of the <inlinemath>\mathbf{q} \rightarrow 0</inlinemath> singularity:
                     <list>
                       <li><pre>none'</pre>: No special treatment (test purpose only).</li>
                       <li><pre>mpb'</pre>: Auxiliary function method by S. Massidda, M. Posternak, and A. Baldereschi, PRB 48, 5058 (1993)</li>
                       <li><pre>crg'</pre>: Auxiliary function method by P. Carrier, S. Rohra, and A. Goerling, PRB 75, 205126 (2007).</li>
                     </list>
-=======
-                    Treatment of the integrable singular terms:
-                    'none': No special treatment (test purpose only);
-                    'mpb' : Auxiliary function method by S. Massidda, M. Posternak, and A. Baldereschi, PRB 48, 5058 (1993);
-                    'crg' : Auxiliary function method by P. Carrier, S. Rohra, and A. Goerling, PRB 75, 205126 (2007).
->>>>>>> 8a53b634
                   </xs:documentation></xs:annotation>
                 </xs:attribute>
 
@@ -282,22 +269,11 @@
               <xs:complexType>
                 <xs:attribute ex:importance="expert" type="xs:string" name="scrtype" default="rpa">
                   <xs:annotation><xs:documentation>
-<<<<<<< HEAD
                   Approximation:
                     <list>
                       <li><pre>rpa</pre> - Full-frequency Random-Phase Approximation.</li>
                       <li><pre>ppm</pre> - Godby-Needs plasmon-pole model.</li>
                     </list>
-=======
-                  Model type:
-                    rpa - Full-frequency random-phase approximation;
-                    ppm - Godby-Needs plasmon-pole model.
-                  </xs:documentation></xs:annotation>
-                </xs:attribute>
-                <xs:attribute ex:importance="expert" type="fortrandouble" ex:unit="" name="omegap" default="1.0d0">
-                <xs:annotation><xs:documentation>
-                  Plasmon-pole model fitting parameter (plasmon frequency).
->>>>>>> 8a53b634
                   </xs:documentation></xs:annotation>
                 </xs:attribute>
                 <xs:attribute ex:importance="expert" type="fortrandouble" ex:unit="" name="omegap" default="1.0d0">
@@ -319,7 +295,6 @@
                   <list>
                     <li><pre>g0w0</pre> - G0W0 calculations</li>
                     <li><pre>g0w0-x</pre> - Exchange only G0W0 calculations</li>
-                    <li><pre>gw0</pre> - Partially self-consistent GW0 calculations</li>
                     <li><pre>cohsex</pre> - Coulomb-hole and screened-exchange (COHSEX) approximation</li>
                     <li><pre>band</pre> - QP banstructure as obtained by Fourier interpolation</li>
                     <li><pre>dos</pre> - QP density of states</li>
@@ -332,101 +307,61 @@
             </xs:annotation>
           </xs:attribute>
 
-<<<<<<< HEAD
           <xs:attribute ex:importance="experimental" ex:unit="" name="iik" type="xs:integer" use="optional" default="1">
-=======
-          <xs:attribute ex:importance="expert" ex:unit="" name="iik" type="xs:integer" use="optional" default="1">
->>>>>>> 8a53b634
             <xs:annotation>
               <xs:documentation>Lower bound for the k-point number (used in tests).</xs:documentation>
             </xs:annotation>
           </xs:attribute>
 
-<<<<<<< HEAD
           <xs:attribute ex:importance="experimental" ex:unit="" name="jjk" type="xs:integer" use="optional" default="1">
-=======
-          <xs:attribute ex:importance="expert" ex:unit="" name="jjk" type="xs:integer" use="optional" default="1">
->>>>>>> 8a53b634
             <xs:annotation>
               <xs:documentation>Upper bound for the k-point number (used in tests).</xs:documentation>
             </xs:annotation>
           </xs:attribute>
 
-<<<<<<< HEAD
           <xs:attribute ex:importance="experimental" ex:unit="" name="igmin" type="xs:integer" use="optional" default="1">
-=======
-          <xs:attribute ex:importance="expert" ex:unit="" name="igmin" type="xs:integer" use="optional" default="1">
->>>>>>> 8a53b634
             <xs:annotation>
               <xs:documentation>Lower bound for the G-vector number (used in tests).</xs:documentation>
             </xs:annotation>
           </xs:attribute>
 
-<<<<<<< HEAD
           <xs:attribute ex:importance="experimental" ex:unit="" name="igmax" type="xs:integer" use="optional" default="1">
-=======
-          <xs:attribute ex:importance="expert" ex:unit="" name="igmax" type="xs:integer" use="optional" default="1">
->>>>>>> 8a53b634
             <xs:annotation>
               <xs:documentation>Upper bound for the G-vector number (used in tests).</xs:documentation>
             </xs:annotation>
           </xs:attribute>
 
-<<<<<<< HEAD
           <xs:attribute ex:importance="experimental" ex:unit="" name="ibmin" type="xs:integer" use="optional" default="1">
-=======
-          <xs:attribute ex:importance="expert" ex:unit="" name="ibmin" type="xs:integer" use="optional" default="1">
->>>>>>> 8a53b634
             <xs:annotation>
               <xs:documentation>Lower bound for the band number (used in tests).</xs:documentation>
             </xs:annotation>
           </xs:attribute>
 
-<<<<<<< HEAD
           <xs:attribute ex:importance="experimental" ex:unit="" name="ibmax" type="xs:integer" use="optional" default="1">
-=======
-          <xs:attribute ex:importance="expert" ex:unit="" name="ibmax" type="xs:integer" use="optional" default="1">
->>>>>>> 8a53b634
             <xs:annotation>
               <xs:documentation>Upper bound for the band number (used in tests).</xs:documentation>
             </xs:annotation>
           </xs:attribute>
 
-<<<<<<< HEAD
           <xs:attribute ex:importance="experimental" ex:unit="" name="ibmin2" type="xs:integer" use="optional" default="1">
-=======
-          <xs:attribute ex:importance="expert" ex:unit="" name="ibmin2" type="xs:integer" use="optional" default="1">
->>>>>>> 8a53b634
             <xs:annotation>
              <xs:documentation>Lower bound for the band number (used in tests).</xs:documentation>
             </xs:annotation>
           </xs:attribute>
 
-<<<<<<< HEAD
           <xs:attribute ex:importance="experimental" ex:unit="" name="ibmax2" type="xs:integer" use="optional" default="1">
-=======
-          <xs:attribute ex:importance="expert" ex:unit="" name="ibmax2" type="xs:integer" use="optional" default="1">
->>>>>>> 8a53b634
             <xs:annotation>
               <xs:documentation>Upper bound for the band number (used in tests).</xs:documentation>
             </xs:annotation>
           </xs:attribute>
 
-<<<<<<< HEAD
           <xs:attribute ex:importance="experimental" ex:unit="" name="at1" type="xs:integer" use="optional" default="1">
-=======
-          <xs:attribute ex:importance="expert" ex:unit="" name="at1" type="xs:integer" use="optional" default="1">
->>>>>>> 8a53b634
             <xs:annotation>
               <xs:documentation>First atom number (used in tests)</xs:documentation>
             </xs:annotation>
           </xs:attribute>
 
-<<<<<<< HEAD
           <xs:attribute ex:importance="experimental" ex:unit="" name="at2" type="xs:integer" use="optional" default="1">
-=======
-          <xs:attribute ex:importance="expert" ex:unit="" name="at2" type="xs:integer" use="optional" default="1">
->>>>>>> 8a53b634
             <xs:annotation>
               <xs:documentation>Second atom number (used in tests).</xs:documentation>
             </xs:annotation>
@@ -446,7 +381,6 @@
             </xs:documentation></xs:annotation>
           </xs:attribute>
 
-<<<<<<< HEAD
           <xs:attribute ex:importance="essential" ex:unit="" name="ibgw" type="xs:integer" use="optional" default="1">
             <xs:annotation><xs:documentation>
               QP corrections are computed for states in the interval [<attref>ibgw</attref>, <attref>nbgw</attref>].
@@ -475,41 +409,6 @@
             <xs:annotation><xs:documentation>
 	            Crystal symmetry is used in for computing the response functions and the self-energy (not yet implemented).
 	          </xs:documentation></xs:annotation>
-=======
-          <xs:attribute ex:importance="expert" ex:unit="" name="ibgw" type="xs:integer" use="optional" default="1">
-            <xs:annotation>
-              <xs:documentation>Lower band index for GW output.</xs:documentation>
-            </xs:annotation>
-          </xs:attribute>
-
-          <xs:attribute ex:importance="expert" ex:unit="" name="nbgw" type="xs:integer" use="optional" default="0">
-            <xs:annotation>
-              <xs:documentation>Upper band index for GW output. If not specified, the maximum number of the available states is used.
-              </xs:documentation>
-            </xs:annotation>
-          </xs:attribute>
-
-          <xs:attribute ex:importance="expert" ex:unit="" name="coreflag" type="xs:string" default="all">
-            <xs:annotation>
-              <xs:documentation>
-                  Option for treating core. Valid options are:
-                  <list>
-                    <li>all - All electron calculation</li>
-                    <li>val - Valence electron only calculation</li>
-                    <li>vab - Core electrons are excluded from the mixed product basis</li>
-                    <li>xal - All electron treatment of the exchange self-energy only</li>
-                </list>
-              </xs:documentation>
-            </xs:annotation>
-          </xs:attribute>
-
-          <xs:attribute ex:importance="expert" ex:unit="" name="reduceq" type="xs:boolean" default="false">
-            <xs:annotation>
-              <xs:documentation>
-	          Use the crystal symmetry to calculate the dielectric function and perform q-point BZ integration (currently is not implemented).
-	            </xs:documentation>
-            </xs:annotation>
->>>>>>> 8a53b634
           </xs:attribute>
 
           <xs:attribute ex:importance="experimental" ex:unit="" name="debug" type="xs:boolean" default="false">
@@ -518,7 +417,6 @@
 	          </xs:documentation></xs:annotation>
           </xs:attribute>
 
-<<<<<<< HEAD
           <xs:attribute ex:importance="essential" ex:unit="" name="ngridq" type="integertriple" default="0 0 0" use="required">
             <xs:annotation><xs:documentation>
                 Size of the <inlinemath>\mathbf{k/q}</inlinemath>-point grids.
@@ -547,47 +445,6 @@
             <xs:annotation><xs:documentation>
 	            Skip calculation of the momentum matrix elements, instead read them from files PMATVV.OUT and PMATCV.OUT (restart option).
 	          </xs:documentation></xs:annotation>
-=======
-          <xs:attribute ex:importance="essential" ex:unit="" name="ngridq" type="integertriple" default="0 0 0">
-            <xs:annotation>
-              <xs:documentation>
-                k/q-point grid size to be used in GW calculations.
-                If not specified,  (2,2,2) k-grid is used.
-              </xs:documentation>
-            </xs:annotation>
-          </xs:attribute>
-
-          <xs:attribute ex:importance="expert" ex:unit="" name="vqloff" type="vect3d" default="0.0d0 0.0d0 0.0d0">
-            <xs:annotation>
-              <xs:documentation>
-                The <inlinemath>{\mathbf k/q}</inlinemath>-point offset vector in lattice coordinates.
-              </xs:documentation>
-            </xs:annotation>
-          </xs:attribute>
-
-          <xs:attribute ex:importance="expert" ex:unit="" name="skipgnd" type="xs:boolean" default="false">
-            <xs:annotation>
-              <xs:documentation>
-	              Skip recalculation KS eigenvalues and eigenvectors for the complete k-point grid.
-	          </xs:documentation>
-            </xs:annotation>
-          </xs:attribute>
-
-          <xs:attribute ex:importance="expert" ex:unit="" name="mblksiz" type="xs:integer" default="0">
-            <xs:annotation>
-              <xs:documentation>
-	              To reduce memory usage, big matrices are considered to be split into blocks, each with a size of mblksiz.
-	          </xs:documentation>
-            </xs:annotation>
-          </xs:attribute>
-
-          <xs:attribute ex:importance="expert" ex:unit="" name="rpmat" type="xs:boolean" default="false">
-            <xs:annotation>
-              <xs:documentation>
-	          Skip calculation of the momentum matrix elements but read them from files PMATVV.OUT and PMATCV.OUT.
-	          </xs:documentation>
-            </xs:annotation>
->>>>>>> 8a53b634
           </xs:attribute>
 
           <xs:attribute ex:importance="experimental" type="fortrandouble" ex:unit="" name="rmax" default="100.0" use="optional">
@@ -597,15 +454,8 @@
           </xs:attribute>
 
           <xs:attribute ex:importance="expert" ex:unit="" name="qdepw" type="xs:string" default="tet">
-<<<<<<< HEAD
             <xs:annotation><xs:documentation>
                   Method to compute k/q and frequency dependent weights in the expression for polarizability:
-=======
-            <xs:annotation>
-              <xs:documentation>
-                  Option for calculating occupation, k/q- and frequency dependent prefactors in the expression for polarizability.
-                  Valid options are:
->>>>>>> 8a53b634
                   <list>
                     <li><pre>tet</pre> - Using the tetrahedron method as implemented in LibBZInt library</li>
                     <li><pre>sum</pre> - Direct summation employing a smearing parameter <attref>eta</attref> of <elementref>freqgrid</elementref></li>
@@ -613,21 +463,19 @@
             </xs:documentation></xs:annotation>
           </xs:attribute>
 
-<<<<<<< HEAD
-=======
-          <xs:attribute ex:importance="expert" ex:unit="" name="eph" type="xs:string" default="none">
+          <xs:attribute ex:importance="experimental" ex:unit="" name="eph" type="xs:string" default="none">
             <xs:annotation>
               <xs:documentation>(experimental) Include the electron-phonon coupling.</xs:documentation>
             </xs:annotation>
           </xs:attribute>
-          <xs:attribute ex:importance="expert" type="fortrandouble" ex:unit="" name="wlo" default="0.0">
+          <xs:attribute ex:importance="experimental" type="fortrandouble" ex:unit="" name="wlo" default="0.0">
             <xs:annotation>
               <xs:documentation>
                 (experimental) The LO phonon frequency for the polar electron-phonon coupling.
               </xs:documentation>
             </xs:annotation>
           </xs:attribute>
-          <xs:attribute ex:importance="expert" type="fortrandouble" ex:unit="" name="wto" default="0.0">
+          <xs:attribute ex:importance="experimental" type="fortrandouble" ex:unit="" name="wto" default="0.0">
             <xs:annotation>
               <xs:documentation>
                 (experimental) The TO phonon frequency for the polar electron-phonon coupling.
@@ -635,7 +483,6 @@
             </xs:annotation>
           </xs:attribute>
 
->>>>>>> 8a53b634
         </xs:complexType>
     </xs:element>
 </xs:schema>