--- conflicted
+++ resolved
@@ -3058,41 +3058,19 @@
         </xs:annotation>
       </xs:attribute>
 
-<<<<<<< HEAD
-      <xs:attribute ex:importance="expert" ex:unit="" name="vha" default="exciting">
-	<xs:annotation>
-           <xs:documentation>Chooses the Poisson equation solver. Pick either "exciting" or "exciting0d" or "psolver0d" or "psolver1d" or "psolver2d" or "psolver3d", default is "exciting".
-	   </xs:documentation>
-=======
-
       <xs:attribute ex:importance="expert" ex:unit="" name="vha" default="exciting">
         <xs:annotation>
            <xs:documentation>Chooses the Poisson equation solver. Pick either "exciting" - without cutoff or "exciting0d" - with cutoff, default is "exciting".
            </xs:documentation>
->>>>>>> df5fca8b
          </xs:annotation>
          <xs:simpleType>
             <xs:restriction base="xs:string">
               <xs:enumeration value="exciting"/>
-<<<<<<< HEAD
-	      <xs:enumeration value="exciting0d"/>
-	      <xs:enumeration value="psolver0d"/>
-              <xs:enumeration value="psolver1d"/>
-              <xs:enumeration value="psolver2d"/>
-              <xs:enumeration value="psolver3d"/>
-=======
               <xs:enumeration value="exciting0d"/>
->>>>>>> df5fca8b
             </xs:restriction>
          </xs:simpleType>
        </xs:attribute>
 
-
-<<<<<<< HEAD
-
-
-=======
->>>>>>> df5fca8b
             <xs:attribute ex:importance="expert" ex:unit="" name="ValenceRelativity" default="zora">
               <xs:annotation>
                 <xs:documentation>Relativistic Hamiltonian to use in groundstate calculations.
