<xs:schema xmlns:xsi="http://www.w3.org/2001/XMLSchema-instance"
  xmlns:ex="http://xml.exciting-code.org/inputschemaextentions.xsd"
  xmlns:xs="http://www.w3.org/2001/XMLSchema"
  xsi:schemaLocation="http://xml.exciting-code.org/inputschemaextentions.xsd    http://xml.exciting-code.org/inputschemaextentions.xsd">
  <xs:include id="common" schemaLocation="common.xsd"/>
  <xs:annotation>
    <xs:appinfo>
      <parent>/input</parent>
      <root>groundstate</root>
    </xs:appinfo>
  </xs:annotation>
  <xs:element ex:importance="essential" ex:unit="" name="groundstate">
    <xs:annotation>
      <xs:documentation>
      The <elementref>groundstate</elementref> element is required for any calculation.
      Its attributes are parameters and methods which are used to calculate the ground-state density.
      </xs:documentation>
    </xs:annotation>
    <xs:complexType>
      <xs:all>

	<xs:element ex:importance="essential" ex:unit="" name="DFTD2parameters" minOccurs="0" maxOccurs="1">
          <xs:annotation>
            <xs:documentation>
	      This element allows to customize parameters when either the option <pre>"DFTD2"</pre> of the attribute <attref>vdWcorrection</attref> is chosen, or the subelement <elementref>DFTD2</elementref> of the element <elementref>properties</elementref> is specified.
	    </xs:documentation>
            <xs:appinfo></xs:appinfo>
          </xs:annotation>
          <xs:complexType>

            <xs:attribute ex:importance="essential" ex:unit="" name="s6" type="fortrandouble" default="0.75d0">
              <xs:annotation>
                <xs:documentation>
			Global scaling factor for all <inlinemath>C_6</inlinemath>-dispersion coefficients for the method <pre>"DFTD2"</pre>. This factor depends on the exchange-correlation functional in use. The default value suits PBE calculations.
		</xs:documentation>
              </xs:annotation>
            </xs:attribute>

            <xs:attribute ex:importance="essential" ex:unit="" name="sr6" type="fortrandouble" default="1.1d0">
              <xs:annotation>
                <xs:documentation>
			Scaling factor for van-der-Waals radii for the method <pre>"DFTD2"</pre>. This factor depends on the exchange-correlation functional in use. The default value suits PBE calculations.
		</xs:documentation>
              </xs:annotation>
            </xs:attribute>

            <xs:attribute ex:importance="essential" ex:unit="" name="d" type="fortrandouble" default="20.0d0">
              <xs:annotation>
                <xs:documentation>
			This damping constant determines the steepnes of the damping function for the method <pre>"DFTD2"</pre>.
		</xs:documentation>
              </xs:annotation>
            </xs:attribute>

            <xs:attribute ex:importance="essential" ex:unit="" name="cutoff" type="fortrandouble" default="95.0d0">
              <xs:annotation>
                <xs:documentation>
		  Cutoff distance of interatomic interactions for the method <pre>"DFTD2"</pre>. In the sum over all pairwise interactions, only pairs of atoms are considered which are closer to each other than the value of the <pre>cutoff</pre> attribute.
		</xs:documentation>
              </xs:annotation>
            </xs:attribute>
	  </xs:complexType>
	</xs:element>



	<xs:element ex:importance="essential" ex:unit="" name="TSvdWparameters" minOccurs="0" maxOccurs="1">
          <xs:annotation>
            <xs:documentation>
	      This element allows to customize parameters when either the option <pre>"TSvdW"</pre> of the attribute <attref>vdWcorrection</attref> is chosen, or the subelement <elementref>TSvdW</elementref> of the element <elementref>properties</elementref> is specified.
	    </xs:documentation>
            <xs:appinfo></xs:appinfo>
          </xs:annotation>
          <xs:complexType>

            <xs:attribute ex:importance="essential" ex:unit="" name="s6" type="fortrandouble" default="1.0d0">
              <xs:annotation>
                <xs:documentation>
			Global scaling factor for all <inlinemath>C_6</inlinemath>-dispersion coefficients for the method <pre>"TSvdW"</pre>.
		</xs:documentation>
              </xs:annotation>
            </xs:attribute>

            <xs:attribute ex:importance="essential" ex:unit="" name="sr6" type="fortrandouble" default="0.94d0">
              <xs:annotation>
                <xs:documentation>
			Scaling factor for van-der-Waals radii for the method <pre>"TSvdW"</pre>. This factor depends on the exchange-correlation functional in use. The default value suits PBE calculations.
		</xs:documentation>
              </xs:annotation>
            </xs:attribute>

            <xs:attribute ex:importance="essential" ex:unit="" name="d" type="fortrandouble" default="20.0d0">
              <xs:annotation>
                <xs:documentation>
			This damping constant determines the steepnes of the damping function for the method <pre>"TSvdW"</pre>.
		</xs:documentation>
              </xs:annotation>
            </xs:attribute>

            <xs:attribute ex:importance="essential" ex:unit="" name="cutoff" type="fortrandouble" default="95.0d0">
              <xs:annotation>
                <xs:documentation>
		  Cutoff distance of interatomic interactions for the method <pre>"TSvdW"</pre>. In the sum over all pairwise interactions, only pairs of atoms are considered which are closer to each other than the value of the <pre>cutoff</pre> attribute.
		</xs:documentation>
              </xs:annotation>
            </xs:attribute>

            <xs:attribute ex:importance="essential" ex:unit="" name="nr" type="xs:integer" default="120">
              <xs:annotation>
                <xs:documentation>
		  Number of radial grid points for the Gauss-Chebyshev quadrature.
		</xs:documentation>
              </xs:annotation>
            </xs:attribute>

            <xs:attribute ex:importance="essential" ex:unit="" name="nsph" type="xs:integer" default="590">
              <xs:annotation>
                <xs:documentation>
		  Number of Lebedev grid points. The <bf>only</bf> possible values are: <pre>"1"</pre>, <pre>"6"</pre>, <pre>"14"</pre>, <pre>"26"</pre>, <pre>"38"</pre>, <pre>"50"</pre>, <pre>"74"</pre>, <pre>"86"</pre>, <pre>"110"</pre>, <pre>"146"</pre>, <pre>"170"</pre>, <pre>"194"</pre>, <pre>"230"</pre>, <pre>"266"</pre>, <pre>"302"</pre>, <pre>"350"</pre>, <pre>"434"</pre>, <pre>"590"</pre>, <pre>"770"</pre>, <pre>"974"</pre>, <pre>"1202"</pre>, <pre>"1454"</pre>, <pre>"1730"</pre>, <pre>"2030"</pre>, <pre>"2354"</pre>, <pre>"2702"</pre>, <pre>"3074"</pre>, <pre>"3740"</pre>, <pre>"3890"</pre>, <pre>"4334"</pre>, <pre>"4802"</pre>, <pre>"5294"</pre>, <pre>"5810"</pre>.
		</xs:documentation>
              </xs:annotation>
            </xs:attribute>

	  </xs:complexType>
	</xs:element>



	<xs:element ex:importance="essential" ex:unit="" name="spin" minOccurs="0" maxOccurs="1">
          <xs:annotation>
            <xs:documentation>
	    If the <elementref>spin</elementref> element is present, calculation is done with
            spin polarization.
	    </xs:documentation>
            <xs:appinfo>
              <oldname>spinpol</oldname>
            </xs:appinfo>
          </xs:annotation>
          <xs:complexType>
            <xs:attribute ex:importance="essential" ex:unit="" name="momfix" type="vect3d"
              default="0.0d0 0.0d0 0.0d0">
              <xs:annotation>
                <xs:documentation>
	        The desired total moment for a fixed spin moment (<pre>FSM</pre>) calculation.
		</xs:documentation>
              </xs:annotation>
            </xs:attribute>
            <xs:attribute ex:importance="essential" ex:unit="" name="bfieldc" type="vect3d"
              default="0.0d0 0.0d0 0.0d0 ">
              <xs:annotation>
                <xs:documentation>
		Allows to apply a constant <inlinemath>{ \bf B}_{\tt ext}</inlinemath> field.
		This is an external constant magnetic field applied throughout the entire unit cell
		and enters the second-variational Hamiltonian as
		<displaymath>\frac{g_e\,\alpha}{4}\;\vec{\sigma}\cdot{\bf B}_{\tt ext}\,,</displaymath>
		where <inlinemath>g_e</inlinemath> is the electron <inlinemath>g</inlinemath>-factor
                (<inlinemath>g_e</inlinemath>=2.0023193043718). The external magnetic field is normally used
                to break spin symmetry for spin-polarised calculations and considered to be
                infinitesimal with no direct contribution to the total energy. In cases where the
                magnetic field is finite (for example when computing magnetic response) the
                external <inlinemath>{ \bf B}</inlinemath>-field energy reported in
                <filename>INFO.OUT</filename> (when the attribute <attref>outputlevel</attref> is set to
		<pre>"high"</pre>) should be added to the total energy by hand. This external magnetic field
		is applied hroughout the entire unit cell. To apply magnetic fields in particular muffin-tins
		use the <attref>bfcmt</attref> vectors in the <elementref>atom</elementref> elements.
                Collinear calculations are more efficient if the field is applied in the
                <inlinemath>z</inlinemath>-direction.
		</xs:documentation>
              </xs:annotation>
            </xs:attribute>
            <xs:attribute ex:importance="essential" ex:unit="" name="spinorb" type="xs:boolean" default="false">
              <xs:annotation>
<<<<<<< HEAD
                <xs:documentation>
		If <attref>spinorb</attref> is <pre>"true"</pre>, then a
=======
                <xs:documentation> 
		If <attref>spinorb</attref> is <pre>"true"</pre>, a
>>>>>>> 794781ce
                <inlinemath>\boldsymbol \sigma\cdot{ \bf L}</inlinemath> term is added to the
                second-variational Hamiltonian.
		</xs:documentation>
              </xs:annotation>
            </xs:attribute>
            <xs:attribute ex:importance="expert" ex:unit="" name="realspace" type="xs:boolean" default="false">
              <xs:annotation>
                <xs:documentation> 
		If <attref>realspace</attref> is <pre>"true"</pre>, the second-variational approach involves a transformation 
                of wave functions to the real space in the muffin-tin region. Otherwise, calculations involve the atomic-like basis. 
		</xs:documentation>
              </xs:annotation>
            </xs:attribute>
            <xs:attribute ex:importance="expert" ex:unit="" name="nosv" type="xs:boolean" default="false">
              <xs:annotation>
                <xs:documentation> 
                If <attref>skipsv</attref> = <pre>"true"</pre>, the second-variational procedure is not employed, and magnetic and/or spin-orbit calculations are performed in a single go.
		</xs:documentation>
              </xs:annotation>
            </xs:attribute>
            <xs:attribute ex:importance="expert" ex:unit="" name="spinsprl" type="xs:boolean"
              default="false">
              <xs:annotation>
                <xs:documentation>
		Set to <pre>"true"</pre> if a spin-spiral calculation is required.
                Experimental feature for the calculation of spin-spiral states.
                See <attref>vqlss</attref> for details.
		</xs:documentation>
              </xs:annotation>
            </xs:attribute>
            <xs:attribute ex:importance="expert" ex:unit="" name="vqlss" type="vect3d"
              default="0.0d0 0.0d0 0.0d0">
              <xs:annotation>
                <xs:documentation>
		This attribute allows to specify the <inlinemath>{ \bf q}</inlinemath>-vector of the
                spin-spiral state in lattice coordinates. Spin-spirals arise from spinor states
                assumed to be of the form
		<displaymath>
		  \Psi^{ \bf q}_{ \bf k}({ \bf r})=
		  \left(\begin{array}{c}
		  U^{{ \bf q}\uparrow}_{ \bf k}({ \bf r})\;e^{i({ \bf k+q/2})\cdot{ \bf r}} \\
		  \phantom{o} \\
                  U^{{ \bf q}\downarrow}_{ \bf k}({ \bf r})\;e^{i({ \bf k-q/2})\cdot{ \bf r}} \\
                  \end{array} \right)\,.
		</displaymath>
		These spin-spirals are determined using a second-variational approach,
		and give rise to a magnetization density of the form
                <displaymath>
		  {\bf m}^{ \bf q}({ \bf r})=\left[m_x({\bf r})\,\cos({ \bf q \cdot r}),\;
                  m_y({\bf r})\,\sin({ \bf q \cdot r}),\; m_z({\bf r})\right]\,,
		</displaymath> where
                <inlinemath>m_x</inlinemath>, <inlinemath>m_y</inlinemath>, and <inlinemath>m_z</inlinemath>
                have the periodicity of the lattice. See also <attref>spinsprl</attref>.
		</xs:documentation>
              </xs:annotation>
            </xs:attribute>
            <xs:attribute ex:importance="expert" ex:unit="" name="taufsm" type="fortrandouble"
              default="0.01d0">
              <xs:annotation>
                <xs:documentation>
		The effective magnetic field required for fixing the spin moment
                to a given value, is updated according to
                <displaymath>
		  {\bf B}_{\tt FSM}^{i+1}={\bf B}_{\tt FSM}^i+\tau_{\tt FSM}\left(
                  \boldsymbol{\mu}^i-\boldsymbol{\mu}_{\tt FSM}\right)\,,
		</displaymath>
                for iteration <inlinemath>i</inlinemath>. It must be positive.
		</xs:documentation>
              </xs:annotation>
              </xs:attribute>
            <xs:attribute ex:importance="expert" ex:unit="" name="reducebf" type="fortrandouble"
              default="1.0d0">
              <xs:annotation>
                <xs:documentation>
		After each iteration the external magnetic fields are multiplied
                with reducebf. This allows for a large external magnetic field at the start of
                the self-consistent loop to break spin symmetry, while at the end of the loop the
                field will be effectively zero, i.e. infinitesimal. See <attref>bfieldc</attref>
                and atom element.
		</xs:documentation>
              </xs:annotation>
            </xs:attribute>
            <xs:attribute ex:importance="essential" ex:unit="" name="fixspin" default="none">
              <xs:simpleType>
                <xs:restriction base="xs:string">
                  <xs:enumeration value="none">
                    <xs:annotation>
                      <xs:appinfo>
                        <oldnr>0</oldnr>
                      </xs:appinfo>
                    </xs:annotation>
                  </xs:enumeration>
                  <xs:enumeration value="total FSM">
                    <xs:annotation>
                      <xs:appinfo>
                        <oldnr>1</oldnr>
                      </xs:appinfo>
                    </xs:annotation>
                  </xs:enumeration>
                  <xs:enumeration value="localmt FSM">
                    <xs:annotation>
                      <xs:appinfo>
                        <oldnr>2</oldnr>
                      </xs:appinfo>
                    </xs:annotation>
                  </xs:enumeration>
                  <xs:enumeration value="both">
                    <xs:annotation>
                      <xs:appinfo>
                        <oldnr>3</oldnr>
                      </xs:appinfo>
                    </xs:annotation>
                  </xs:enumeration>
                </xs:restriction>
              </xs:simpleType>
            </xs:attribute>
          </xs:complexType>
        </xs:element>
        <xs:element ex:importance="experimental" ex:unit="" name="HartreeFock" minOccurs="0"
          maxOccurs="1">
          <xs:annotation>
            <xs:documentation>If preset Hartree-Fock calculation is triggered.</xs:documentation>
          </xs:annotation>
          <xs:complexType>
          </xs:complexType>

          </xs:element>
                <xs:element ex:importance="expert" ex:unit="" name="dfthalf" minOccurs="0" maxOccurs="1">
			<xs:annotation>
			  <xs:documentation>The presence of this element triggers <bf>DFT-1/2</bf> calculations.</xs:documentation>
			</xs:annotation>
			<xs:complexType>
				<xs:attribute ex:importance="expert" ex:unit="" name="printVSfile" type="xs:boolean"
							default="false">
					<xs:annotation>
						<xs:documentation> When set to <pre>"true"</pre>, the self-energy
						correction potential <inlinemath>V_S({\bf r})</inlinemath>
						(as defined in the <bf>DFT-1/2</bf> method) is calculated for each constituent
						atomic species and written into the files <pre>VS_S*.OUT</pre>,
						where <pre>*</pre> ranges from <bf>1</bf> to the number of atomic species.
						The exciting run quits after the printing. In this case, a serial calculation
						is suggested. It is useful to visualize the self-energy potential, or for
						debugging purposes.
						</xs:documentation>
					</xs:annotation>
				</xs:attribute>
			</xs:complexType>
          </xs:element>
        <xs:element ex:importance="essential" ex:unit="" name="Hybrid" minOccurs="0" maxOccurs="1">
          <xs:annotation>
            <xs:documentation>Options for hybrid functionals.</xs:documentation>
          </xs:annotation>
          <xs:complexType>
            <xs:attribute ex:importance="essential" ex:unit="" name="exchangetype" default="HF">
              <xs:annotation>
                  <xs:documentation> Type of exchange (Hartree Fock or OEP)
                  to be used for the exact exchange.
                  </xs:documentation>
              </xs:annotation>
              <xs:simpleType>
                <xs:restriction base="xs:string">
                  <xs:enumeration value="HF">
                    <xs:annotation>
                      <xs:appinfo>
                        <oldnr>1</oldnr>
                      </xs:appinfo>
                    </xs:annotation>
                  </xs:enumeration>
                  <xs:enumeration value="OEP">
                    <xs:annotation>
                      <xs:appinfo>
                        <oldnr>2</oldnr>
                      </xs:appinfo>
                    </xs:annotation>
                  </xs:enumeration>
                </xs:restriction>
              </xs:simpleType>
            </xs:attribute>
            <xs:attribute ex:importance="essential" ex:unit="" name="excoeff" type="fortrandouble"
              default="0.25d0">
              <xs:annotation>
                <xs:documentation> Define value of the mixing parameter for exact exchange.
                  ATTENTION: If you are using libxc, the libxc settings will be employed
                  and your choice of this parameter will be ignored.
                  </xs:documentation>
              </xs:annotation>
            </xs:attribute>
            <xs:attribute ex:importance="essential" ex:unit="" name="omega" type="fortrandouble"
              default="0.106d0">
              <xs:annotation>
                <xs:documentation> Define the value for the screening parameter. 
                  The default value (omega=0.106d0) corresponds to HSE06 that was optimized for solids.
                  In HSE03 omega=0.15d0.
                  </xs:documentation>
              </xs:annotation>
            </xs:attribute>
            <xs:attribute ex:importance="experimental" ex:unit="" name="eccoeff" type="fortrandouble"
              default="1.0d0">
              <xs:annotation>
                <xs:documentation> Use for testing purposes only! </xs:documentation>
              </xs:annotation>
            </xs:attribute>
            <xs:attribute ex:importance="essential" ex:unit="" name="maxscl" type="xs:integer"
              default="50">
              <xs:annotation>
                <xs:documentation>Upper limit for the Hybrids self-consistency loop.</xs:documentation>
              </xs:annotation>
            </xs:attribute>
            <xs:attribute ex:importance="experimental" ex:unit="" name="savepotential" type="xs:boolean" default="true">
              <xs:annotation>
                <xs:documentation>
                  If set to true, the non-local potential will be stored in the file VNLMAT.OUT
                  ATTENTION: this file can become extremely large (size: Hamiltoniansize * Hamiltoniansize * k-point number * 16).
                </xs:documentation>
              </xs:annotation>
            </xs:attribute>
            <xs:attribute ex:importance="experimental" ex:unit="" name="updateRadial" type="xs:boolean" default="false">
              <xs:annotation>
                <xs:documentation>
                  If set to true, the radial functions will be updated after each hybrid cycle.
                </xs:documentation>
              </xs:annotation>
            </xs:attribute>
          </xs:complexType>
        </xs:element>

        <xs:element ex:importance="expert" ex:unit="" name="solver" minOccurs="0" maxOccurs="1">
          <xs:annotation>
            <xs:documentation>Optional configuration options for eigenvector
              solver.</xs:documentation>
          </xs:annotation>
          <xs:complexType>
            <xs:attribute ex:importance="expert" ex:unit="" name="type" default="Lapack">
              <xs:annotation>
                <xs:appinfo>
                  <oldname>solvertype</oldname>
                </xs:appinfo>
                <xs:documentation>Selects the eigenvalue solver for the first variational
                  equation</xs:documentation>
              </xs:annotation>
              <xs:simpleType>
                <xs:restriction base="xs:string">
                  <xs:enumeration value="Lapack">
                    <xs:annotation>
                      <xs:appinfo>
                        <oldnr>1</oldnr>
                      </xs:appinfo>
                    </xs:annotation>
                  </xs:enumeration>
                  <xs:enumeration value="Arpack">
                    <xs:annotation>
                      <xs:appinfo>
                        <oldnr>2</oldnr>
                      </xs:appinfo>
                    </xs:annotation>
                  </xs:enumeration>
                  <!-- xs:enumeration value="DIIS">
                    <xs:annotation>
                      <xs:appinfo>
                        <oldnr>3</oldnr>
                      </xs:appinfo>
                    </xs:annotation>
                  </xs:enumeration-->
                </xs:restriction>
              </xs:simpleType>
            </xs:attribute>
            <xs:attribute ex:importance="expert" ex:unit="" name="packedmatrixstorage"
              type="xs:boolean" use="optional" default="false">
              <xs:annotation>
                <xs:documentation> In the default calculation the matrix is sored in packed form.
                  When using multi-threaded BLAS setting this parameter to <pre>"false"</pre>
                  increases efficiency. </xs:documentation>
              </xs:annotation>
            </xs:attribute>
            <xs:attribute ex:importance="expert" ex:unit="" name="epsarpack" type="fortrandouble"
              default="1.0d-14">
              <xs:annotation>
                <xs:documentation>Tolerance parameter for the ARPACK shift invert
                  solver</xs:documentation>
              </xs:annotation>
            </xs:attribute>
            <xs:attribute ex:importance="expert" ex:unit="" name="ArpackLinSolve" default="LDL">
              <xs:annotation>
                <xs:documentation>
                    Linear solve method during shift-and-invert process in ARPACK.
                    Pick either LDL, LU, LL, Diag and InvertOnce.
                </xs:documentation>
              </xs:annotation>
              <xs:simpleType>
                <xs:restriction base="xs:string">
                  <xs:enumeration value="LDL"/>
                  <xs:enumeration value="LL"/>
                  <xs:enumeration value="LU"/>
                  <xs:enumeration value="Diag"/>
                  <xs:enumeration value="InvertOnce"/>
                </xs:restriction>
              </xs:simpleType>
            </xs:attribute>

            <xs:attribute ex:importance="expert" ex:unit="" name="DecompPrec" default="dp">
              <xs:annotation>
                <xs:documentation>
                   Precision used during the factorization in ARPACK.
                   Pick either sp or dp.
                </xs:documentation>
              </xs:annotation>
                <xs:simpleType>
                  <xs:restriction base="xs:string">
                    <xs:enumeration value="sp"/>
                    <xs:enumeration value="dp"/>
                  </xs:restriction>
                </xs:simpleType>
            </xs:attribute>

            <xs:attribute ex:importance="expert" ex:unit="" name="ArpackImproveInverse" type="xs:boolean" default="false">
              <xs:annotation>
                <xs:documentation>
                  Tells whether iterative improvement should be applied during the shift-and-invert procedure.
                  Setting to true may be useful, for instance, when DecompPrec is set to "sp".
                </xs:documentation>
              </xs:annotation>
            </xs:attribute>


            <xs:attribute ex:importance="expert" ex:unit="Hartree" name="evaltol"
              type="fortrandouble" default="1.0d-14">
              <xs:annotation>
                <xs:documentation>Error tolerance for the first-variational eigenvalues using the
                  LAPACK Solver</xs:documentation>
              </xs:annotation>
            </xs:attribute>

            <xs:attribute ex:importance="expert" ex:unit="" name="ArpackUserDefinedShift"
              type="xs:boolean" default="false">
              <xs:annotation>
                <xs:documentation>
                  ArpackShift will be used if this flag is set to true, otherwise the energy shift will be determined internally.
                </xs:documentation>
              </xs:annotation>
            </xs:attribute>

            <xs:attribute ex:importance="expert" ex:unit="Hartree" name="ArpackShift"
              type="fortrandouble" default="-1.0d0">
              <xs:annotation>
                <xs:documentation>
                  Energy shift in the shift-and-invert procedure in the ARPACK solver.
                </xs:documentation>
              </xs:annotation>
            </xs:attribute>
          </xs:complexType>
        </xs:element>
        <xs:element ex:importance="expert" ex:unit="" name="OEP" minOccurs="0" maxOccurs="1">
          <xs:annotation>
            <!--xs:documentation>If present exact exchange calculation is triggered.
              (experimental)</xs:documentation-->
            <xs:documentation>Necessary, if exact exchange calculation is to be performed.
              </xs:documentation>
          </xs:annotation>
          <xs:complexType>
            <xs:attribute ex:importance="expert" ex:unit="" name="maxitoep" type="xs:integer"
              default="300">
              <xs:annotation>
                <xs:documentation>Maximum number of iterations when solving the exact exchange
                  integral equations.</xs:documentation>
              </xs:annotation>
            </xs:attribute>
            <xs:attribute ex:importance="expert" ex:unit="" name="tauoep" type="vect3d"
              default="1.0d0 0.2d0 1.5d0">
              <xs:annotation>
                <xs:documentation> The optimised effective potential is determined using an
                  iterative method. <it>Phys. Rev. Lett.</it>
                <bf>98</bf>, 196405 (2007). At the first iteration
                  the step length is set to tauoep(1). During subsequent iterations, the step
                  length is scaled by tauoep(2) or tauoep(3), when the residual is increasing or
                  decreasing, respectively. See also <attref>maxitoep</attref>. </xs:documentation>
              </xs:annotation>
            </xs:attribute>
            <xs:attribute ex:importance="expert" ex:unit="" name="convoep" type="fortrandouble"
              default="1e-11">
              <xs:annotation>
                <xs:documentation>Convergence tolerance for OEP residue when solving the exact exchange
                  integral equations.</xs:documentation>
              </xs:annotation>
            </xs:attribute>
          </xs:complexType>
        </xs:element>
        <xs:element ex:importance="experimental" ex:unit="" name="RDMFT" minOccurs="0" maxOccurs="1">
          <xs:annotation>
            <xs:documentation>If present Reduced Density Matrix Functional Theory calculation is
              triggered</xs:documentation>
          </xs:annotation>
          <xs:complexType>
            <xs:attribute ex:importance="expert" ex:unit="" name="rdmxctype" type="xs:integer"
              default="2">
              <xs:annotation>
                <xs:documentation>XC functional.</xs:documentation>
              </xs:annotation>
            </xs:attribute>
            <xs:attribute ex:importance="expert" ex:unit="" name="rdmmaxscl" type="xs:integer"
              default="1">
              <xs:annotation>
                <xs:documentation>maximum number of self-consistent loops.</xs:documentation>
              </xs:annotation>
            </xs:attribute>
            <xs:attribute ex:importance="expert" ex:unit="" name="maxitn" type="xs:integer"
              default="250">
              <xs:annotation>
                <xs:documentation>maximum number of iteration for occupation number
                  optimization.</xs:documentation>
              </xs:annotation>
            </xs:attribute>
            <xs:attribute ex:importance="expert" ex:unit="" name="maxitc" type="xs:integer"
              default="10">
              <xs:annotation>
                <xs:documentation>maximum number of iteration for natural orbital
                  optimization.</xs:documentation>
              </xs:annotation>
            </xs:attribute>
            <xs:attribute ex:importance="expert" ex:unit="" name="taurdmn" type="fortrandouble"
              default="1.0d0">
              <xs:annotation>
                <xs:documentation>step size for occupation numbers.</xs:documentation>
              </xs:annotation>
            </xs:attribute>
            <xs:attribute ex:importance="expert" ex:unit="" name="taurdmc" type="fortrandouble"
              default="0.5d0">
              <xs:annotation>
                <xs:documentation>Step size for natural orbital coefficients.</xs:documentation>
              </xs:annotation>
            </xs:attribute>
            <xs:attribute ex:importance="expert" ex:unit="" name="rdmalpha" type="fortrandouble"
              default="0.7d0">
              <xs:annotation>
                <xs:documentation>exponent for the functional.</xs:documentation>
              </xs:annotation>
            </xs:attribute>
            <xs:attribute ex:importance="expert" ex:unit="" name="rdmtemp" type="fortrandouble"
              default="0.0d0">
              <xs:annotation>
                <xs:documentation>temperature.</xs:documentation>
              </xs:annotation>
            </xs:attribute>
          </xs:complexType>
        </xs:element>
        <xs:element ex:importance="expert" ex:unit="" name="output" minOccurs="0" maxOccurs="1">
          <xs:annotation>
            <xs:documentation>Specifications on the file formats for output
              files.</xs:documentation>
          </xs:annotation>
          <xs:complexType>
            <xs:attribute ex:importance="expert" ex:unit="" name="state" default="binary">
              <xs:annotation>
                <xs:documentation>Selects the file format of the STATE file.</xs:documentation>
              </xs:annotation>
              <xs:simpleType>
                <xs:restriction base="xs:string">
                  <xs:enumeration value="binary"/>
                  <xs:enumeration value="XML"/>
                </xs:restriction>
              </xs:simpleType>
            </xs:attribute>
          </xs:complexType>
        </xs:element>
        <xs:element maxOccurs="1" minOccurs="0" name="libxc">
          <xs:complexType>
            <xs:attribute default="XC_GGA_X_PBE" name="exchange" use="optional">
              <xs:simpleType>
                <xs:restriction base="xs:string">
                  <xs:enumeration value="none">
                    <xs:annotation>
                      <xs:appinfo>
                        <oldnr> 0 </oldnr>
                      </xs:appinfo>
                      <xs:documentation> No exchange </xs:documentation>
                    </xs:annotation>
                  </xs:enumeration>
                  <xs:enumeration value="XC_LDA_X">
                    <xs:annotation>
                      <xs:appinfo>
                        <oldnr> 1 </oldnr>
                      </xs:appinfo>
                      <xs:documentation> Exchange in 3D </xs:documentation>
                    </xs:annotation>
                  </xs:enumeration>
                  <xs:enumeration value="XC_LDA_X_2D">
                    <xs:annotation>
                      <xs:appinfo>
                        <oldnr> 19 </oldnr>
                      </xs:appinfo>
                      <xs:documentation> Exchange in 2D </xs:documentation>
                    </xs:annotation>
                  </xs:enumeration>
                  <xs:enumeration value="XC_LDA_X_1D">
                    <xs:annotation>
                      <xs:appinfo>
                        <oldnr> 21 </oldnr>
                      </xs:appinfo>
                      <xs:documentation> Exchange in 1D </xs:documentation>
                    </xs:annotation>
                  </xs:enumeration>
                  <xs:enumeration value="XC_GGA_X_SSB_SW">
                    <xs:annotation>
                      <xs:appinfo>
                        <oldnr> 90 </oldnr>
                      </xs:appinfo>
                      <xs:documentation> Swarta, Sola and Bickelhaupt correction to PBE </xs:documentation>
                    </xs:annotation>
                  </xs:enumeration>
                  <xs:enumeration value="XC_GGA_X_SSB">
                    <xs:annotation>
                      <xs:appinfo>
                        <oldnr> 91 </oldnr>
                      </xs:appinfo>
                      <xs:documentation> Swarta, Sola and Bickelhaupt </xs:documentation>
                    </xs:annotation>
                  </xs:enumeration>
                  <xs:enumeration value="XC_GGA_X_SSB_D">
                    <xs:annotation>
                      <xs:appinfo>
                        <oldnr> 92 </oldnr>
                      </xs:appinfo>
                      <xs:documentation> Swarta, Sola and Bickelhaupt dispersion </xs:documentation>
                    </xs:annotation>
                  </xs:enumeration>
                  <xs:enumeration value="XC_GGA_X_BPCCAC">
                    <xs:annotation>
                      <xs:appinfo>
                        <oldnr> 98 </oldnr>
                      </xs:appinfo>
                      <xs:documentation> BPCCAC (GRAC for the energy) </xs:documentation>
                    </xs:annotation>
                  </xs:enumeration>
                  <xs:enumeration value="XC_GGA_X_PBE">
                    <xs:annotation>
                      <xs:appinfo>
                        <oldnr> 101 </oldnr>
                      </xs:appinfo>
                      <xs:documentation> Perdew, Burke &amp; Ernzerhof exchange </xs:documentation>
                    </xs:annotation>
                  </xs:enumeration>
                  <xs:enumeration value="XC_GGA_X_PBE_R">
                    <xs:annotation>
                      <xs:appinfo>
                        <oldnr> 102 </oldnr>
                      </xs:appinfo>
                      <xs:documentation> Perdew, Burke &amp; Ernzerhof exchange (revised) </xs:documentation>
                    </xs:annotation>
                  </xs:enumeration>
                  <xs:enumeration value="XC_GGA_X_B86">
                    <xs:annotation>
                      <xs:appinfo>
                        <oldnr> 103 </oldnr>
                      </xs:appinfo>
                      <xs:documentation> Becke 86 Xalfa,beta,gamma </xs:documentation>
                    </xs:annotation>
                  </xs:enumeration>
                  <xs:enumeration value="XC_GGA_X_HERMAN">
                    <xs:annotation>
                      <xs:appinfo>
                        <oldnr> 104 </oldnr>
                      </xs:appinfo>
                      <xs:documentation> Herman et al original GGA </xs:documentation>
                    </xs:annotation>
                  </xs:enumeration>
                  <xs:enumeration value="XC_GGA_X_B86_MGC">
                    <xs:annotation>
                      <xs:appinfo>
                        <oldnr> 105 </oldnr>
                      </xs:appinfo>
                      <xs:documentation> Becke 86 Xalfa,beta,gamma (with mod. grad. correction) </xs:documentation>
                    </xs:annotation>
                  </xs:enumeration>
                  <xs:enumeration value="XC_GGA_X_B88">
                    <xs:annotation>
                      <xs:appinfo>
                        <oldnr> 106 </oldnr>
                      </xs:appinfo>
                      <xs:documentation> Becke 88 </xs:documentation>
                    </xs:annotation>
                  </xs:enumeration>
                  <xs:enumeration value="XC_GGA_X_G96">
                    <xs:annotation>
                      <xs:appinfo>
                        <oldnr> 107 </oldnr>
                      </xs:appinfo>
                      <xs:documentation> Gill 96 </xs:documentation>
                    </xs:annotation>
                  </xs:enumeration>
                  <xs:enumeration value="XC_GGA_X_PW86">
                    <xs:annotation>
                      <xs:appinfo>
                        <oldnr> 108 </oldnr>
                      </xs:appinfo>
                      <xs:documentation> Perdew &amp; Wang 86 </xs:documentation>
                    </xs:annotation>
                  </xs:enumeration>
                  <xs:enumeration value="XC_GGA_X_PW91">
                    <xs:annotation>
                      <xs:appinfo>
                        <oldnr> 109 </oldnr>
                      </xs:appinfo>
                      <xs:documentation> Perdew &amp; Wang 91 </xs:documentation>
                    </xs:annotation>
                  </xs:enumeration>
                  <xs:enumeration value="XC_GGA_X_OPTX">
                    <xs:annotation>
                      <xs:appinfo>
                        <oldnr> 110 </oldnr>
                      </xs:appinfo>
                      <xs:documentation> Handy &amp; Cohen OPTX 01 </xs:documentation>
                    </xs:annotation>
                  </xs:enumeration>
                  <xs:enumeration value="XC_GGA_X_DK87_R1">
                    <xs:annotation>
                      <xs:appinfo>
                        <oldnr> 111 </oldnr>
                      </xs:appinfo>
                      <xs:documentation> dePristo &amp; Kress 87 (version R1) </xs:documentation>
                    </xs:annotation>
                  </xs:enumeration>
                  <xs:enumeration value="XC_GGA_X_DK87_R2">
                    <xs:annotation>
                      <xs:appinfo>
                        <oldnr> 112 </oldnr>
                      </xs:appinfo>
                      <xs:documentation> dePristo &amp; Kress 87 (version R2) </xs:documentation>
                    </xs:annotation>
                  </xs:enumeration>
                  <xs:enumeration value="XC_GGA_X_LG93">
                    <xs:annotation>
                      <xs:appinfo>
                        <oldnr> 113 </oldnr>
                      </xs:appinfo>
                      <xs:documentation> Lacks &amp; Gordon 93 </xs:documentation>
                    </xs:annotation>
                  </xs:enumeration>
                  <xs:enumeration value="XC_GGA_X_FT97_A">
                    <xs:annotation>
                      <xs:appinfo>
                        <oldnr> 114 </oldnr>
                      </xs:appinfo>
                      <xs:documentation> Filatov &amp; Thiel 97 (version A) </xs:documentation>
                    </xs:annotation>
                  </xs:enumeration>
                  <xs:enumeration value="XC_GGA_X_FT97_B">
                    <xs:annotation>
                      <xs:appinfo>
                        <oldnr> 115 </oldnr>
                      </xs:appinfo>
                      <xs:documentation> Filatov &amp; Thiel 97 (version B) </xs:documentation>
                    </xs:annotation>
                  </xs:enumeration>
                  <xs:enumeration value="XC_GGA_X_PBE_SOL">
                    <xs:annotation>
                      <xs:appinfo>
                        <oldnr> 116 </oldnr>
                      </xs:appinfo>
                      <xs:documentation> Perdew, Burke &amp; Ernzerhof exchange (solids) </xs:documentation>
                    </xs:annotation>
                  </xs:enumeration>
                  <xs:enumeration value="XC_GGA_X_RPBE">
                    <xs:annotation>
                      <xs:appinfo>
                        <oldnr> 117 </oldnr>
                      </xs:appinfo>
                      <xs:documentation> Hammer, Hansen &amp; Norskov (PBE-like) </xs:documentation>
                    </xs:annotation>
                  </xs:enumeration>
                  <xs:enumeration value="XC_GGA_X_WC">
                    <xs:annotation>
                      <xs:appinfo>
                        <oldnr> 118 </oldnr>
                      </xs:appinfo>
                      <xs:documentation> Wu &amp; Cohen </xs:documentation>
                    </xs:annotation>
                  </xs:enumeration>
                  <xs:enumeration value="XC_GGA_X_MPW91">
                    <xs:annotation>
                      <xs:appinfo>
                        <oldnr> 119 </oldnr>
                      </xs:appinfo>
                      <xs:documentation> Modified form of PW91 by Adamo &amp; Barone </xs:documentation>
                    </xs:annotation>
                  </xs:enumeration>
                  <xs:enumeration value="XC_GGA_X_AM05">
                    <xs:annotation>
                      <xs:appinfo>
                        <oldnr> 120 </oldnr>
                      </xs:appinfo>
                      <xs:documentation> Armiento &amp; Mattsson 05 exchange </xs:documentation>
                    </xs:annotation>
                  </xs:enumeration>
                  <xs:enumeration value="XC_GGA_X_PBEA">
                    <xs:annotation>
                      <xs:appinfo>
                        <oldnr> 121 </oldnr>
                      </xs:appinfo>
                      <xs:documentation> Madsen (PBE-like) </xs:documentation>
                    </xs:annotation>
                  </xs:enumeration>
                  <xs:enumeration value="XC_GGA_X_MPBE">
                    <xs:annotation>
                      <xs:appinfo>
                        <oldnr> 122 </oldnr>
                      </xs:appinfo>
                      <xs:documentation> Adamo &amp; Barone modification to PBE </xs:documentation>
                    </xs:annotation>
                  </xs:enumeration>
                  <xs:enumeration value="XC_GGA_X_XPBE">
                    <xs:annotation>
                      <xs:appinfo>
                        <oldnr> 123 </oldnr>
                      </xs:appinfo>
                      <xs:documentation> xPBE reparametrization by Xu &amp; Goddard </xs:documentation>
                    </xs:annotation>
                  </xs:enumeration>
                  <xs:enumeration value="XC_GGA_X_2D_B86_MGC">
                    <xs:annotation>
                      <xs:appinfo>
                        <oldnr> 124 </oldnr>
                      </xs:appinfo>
                      <xs:documentation> Becke 86 MGC for 2D systems </xs:documentation>
                    </xs:annotation>
                  </xs:enumeration>
                  <xs:enumeration value="XC_GGA_X_BAYESIAN">
                    <xs:annotation>
                      <xs:appinfo>
                        <oldnr> 125 </oldnr>
                      </xs:appinfo>
                      <xs:documentation> Bayesian best fit for the enhancement factor </xs:documentation>
                    </xs:annotation>
                  </xs:enumeration>
                  <xs:enumeration value="XC_GGA_X_PBE_JSJR">
                    <xs:annotation>
                      <xs:appinfo>
                        <oldnr> 126 </oldnr>
                      </xs:appinfo>
                      <xs:documentation> JSJR reparametrization by Pedroza, Silva &amp; Capelle </xs:documentation>
                    </xs:annotation>
                  </xs:enumeration>
                  <xs:enumeration value="XC_GGA_X_2D_B88">
                    <xs:annotation>
                      <xs:appinfo>
                        <oldnr> 127 </oldnr>
                      </xs:appinfo>
                      <xs:documentation> Becke 88 in 2D </xs:documentation>
                    </xs:annotation>
                  </xs:enumeration>
                  <xs:enumeration value="XC_GGA_X_2D_B86">
                    <xs:annotation>
                      <xs:appinfo>
                        <oldnr> 128 </oldnr>
                      </xs:appinfo>
                      <xs:documentation> Becke 86 Xalfa,beta,gamma </xs:documentation>
                    </xs:annotation>
                  </xs:enumeration>
                  <xs:enumeration value="XC_GGA_X_2D_PBE">
                    <xs:annotation>
                      <xs:appinfo>
                        <oldnr> 129 </oldnr>
                      </xs:appinfo>
                      <xs:documentation> Perdew, Burke &amp; Ernzerhof exchange in 2D </xs:documentation>
                    </xs:annotation>
                  </xs:enumeration>
                  <xs:enumeration value="XC_GGA_X_OPTB88_VDW">
                    <xs:annotation>
                      <xs:appinfo>
                        <oldnr> 139 </oldnr>
                      </xs:appinfo>
                      <xs:documentation> Becke 88 reoptimized to be used with vdW functional of Dion et </xs:documentation>
                    </xs:annotation>
                  </xs:enumeration>
                  <xs:enumeration value="XC_GGA_X_PBEK1_VDW">
                    <xs:annotation>
                      <xs:appinfo>
                        <oldnr> 140 </oldnr>
                      </xs:appinfo>
                      <xs:documentation> PBE reparametrization for vdW </xs:documentation>
                    </xs:annotation>
                  </xs:enumeration>
                  <xs:enumeration value="XC_GGA_X_OPTPBE_VDW">
                    <xs:annotation>
                      <xs:appinfo>
                        <oldnr> 141 </oldnr>
                      </xs:appinfo>
                      <xs:documentation> PBE reparametrization for vdW </xs:documentation>
                    </xs:annotation>
                  </xs:enumeration>
                  <xs:enumeration value="XC_GGA_X_RGE2">
                    <xs:annotation>
                      <xs:appinfo>
                        <oldnr> 142 </oldnr>
                      </xs:appinfo>
                      <xs:documentation> Regularized PBE </xs:documentation>
                    </xs:annotation>
                  </xs:enumeration>
                  <xs:enumeration value="XC_GGA_X_RPW86">
                    <xs:annotation>
                      <xs:appinfo>
                        <oldnr> 144 </oldnr>
                      </xs:appinfo>
                      <xs:documentation> refitted Perdew &amp; Wang 86 </xs:documentation>
                    </xs:annotation>
                  </xs:enumeration>
                  <xs:enumeration value="XC_GGA_X_KT1">
                    <xs:annotation>
                      <xs:appinfo>
                        <oldnr> 145 </oldnr>
                      </xs:appinfo>
                      <xs:documentation> Keal and Tozer version 1 </xs:documentation>
                    </xs:annotation>
                  </xs:enumeration>
                  <xs:enumeration value="XC_GGA_X_MB88">
                    <xs:annotation>
                      <xs:appinfo>
                        <oldnr> 149 </oldnr>
                      </xs:appinfo>
                      <xs:documentation> Modified Becke 88 for proton transfer </xs:documentation>
                    </xs:annotation>
                  </xs:enumeration>
                  <xs:enumeration value="XC_GGA_X_SOGGA">
                    <xs:annotation>
                      <xs:appinfo>
                        <oldnr> 150 </oldnr>
                      </xs:appinfo>
                      <xs:documentation> Second-order generalized gradient approximation </xs:documentation>
                    </xs:annotation>
                  </xs:enumeration>
                  <xs:enumeration value="XC_GGA_X_SOGGA11">
                    <xs:annotation>
                      <xs:appinfo>
                        <oldnr> 151 </oldnr>
                      </xs:appinfo>
                      <xs:documentation> Second-order generalized gradient approximation 2011 </xs:documentation>
                    </xs:annotation>
                  </xs:enumeration>
                  <xs:enumeration value="XC_GGA_X_C09X">
                    <xs:annotation>
                      <xs:appinfo>
                        <oldnr> 158 </oldnr>
                      </xs:appinfo>
                      <xs:documentation> C09x to be used with the VdW of Rutgers-Chalmers </xs:documentation>
                    </xs:annotation>
                  </xs:enumeration>
                  <xs:enumeration value="XC_GGA_X_LB">
                    <xs:annotation>
                      <xs:appinfo>
                        <oldnr> 160 </oldnr>
                      </xs:appinfo>
                      <xs:documentation> van Leeuwen &amp; Baerends </xs:documentation>
                    </xs:annotation>
                  </xs:enumeration>
                  <xs:enumeration value="XC_GGA_X_LBM">
                    <xs:annotation>
                      <xs:appinfo>
                        <oldnr> 182 </oldnr>
                      </xs:appinfo>
                      <xs:documentation> van Leeuwen &amp; Baerends modified </xs:documentation>
                    </xs:annotation>
                  </xs:enumeration>
                  <xs:enumeration value="XC_GGA_X_OL2">
                    <xs:annotation>
                      <xs:appinfo>
                        <oldnr> 183 </oldnr>
                      </xs:appinfo>
                      <xs:documentation> Exchange form based on Ou-Yang and Levy v.2 </xs:documentation>
                    </xs:annotation>
                  </xs:enumeration>
                  <xs:enumeration value="XC_GGA_X_APBE">
                    <xs:annotation>
                      <xs:appinfo>
                        <oldnr> 184 </oldnr>
                      </xs:appinfo>
                      <xs:documentation> mu fixed from the semiclassical neutral atom </xs:documentation>
                    </xs:annotation>
                  </xs:enumeration>
                  <xs:enumeration value="XC_GGA_X_HTBS">
                    <xs:annotation>
                      <xs:appinfo>
                        <oldnr> 191 </oldnr>
                      </xs:appinfo>
                      <xs:documentation> Haas, Tran, Blaha, and Schwarz </xs:documentation>
                    </xs:annotation>
                  </xs:enumeration>
                  <xs:enumeration value="XC_GGA_X_AIRY">
                    <xs:annotation>
                      <xs:appinfo>
                        <oldnr> 192 </oldnr>
                      </xs:appinfo>
                      <xs:documentation> Constantin et al based on the Airy gas </xs:documentation>
                    </xs:annotation>
                  </xs:enumeration>
                  <xs:enumeration value="XC_GGA_X_LAG">
                    <xs:annotation>
                      <xs:appinfo>
                        <oldnr> 193 </oldnr>
                      </xs:appinfo>
                      <xs:documentation> Local Airy Gas </xs:documentation>
                    </xs:annotation>
                  </xs:enumeration>
		  <!-- Range seperated / screened functionals currently not implemented-->
                  <!--xs:enumeration value="XC_GGA_X_WPBEH">
                    <xs:annotation>
                      <xs:appinfo>
                        <oldnr> 524 </oldnr>
                      </xs:appinfo>
                      <xs:documentation> short-range version of the PBE </xs:documentation>
                    </xs:annotation>
                  </xs:enumeration>
                  <xs:enumeration value="XC_GGA_X_HJS_PBE">
                    <xs:annotation>
                      <xs:appinfo>
                        <oldnr> 525 </oldnr>
                      </xs:appinfo>
                      <xs:documentation> HJS screened exchange PBE version </xs:documentation>
                    </xs:annotation>
                  </xs:enumeration>
                  <xs:enumeration value="XC_GGA_X_HJS_PBE_SOL">
                    <xs:annotation>
                      <xs:appinfo>
                        <oldnr> 526 </oldnr>
                      </xs:appinfo>
                      <xs:documentation> HJS screened exchange PBE_SOL version </xs:documentation>
                    </xs:annotation>
                  </xs:enumeration>
                  <xs:enumeration value="XC_GGA_X_HJS_B88">
                    <xs:annotation>
                      <xs:appinfo>
                        <oldnr> 527 </oldnr>
                      </xs:appinfo>
                      <xs:documentation> HJS screened exchange B88 version </xs:documentation>
                    </xs:annotation>
                  </xs:enumeration>
                  <xs:enumeration value="XC_GGA_X_HJS_B97X">
                    <xs:annotation>
                      <xs:appinfo>
                        <oldnr> 528 </oldnr>
                      </xs:appinfo>
                      <xs:documentation> HJS screened exchange B97x version </xs:documentation>
                    </xs:annotation>
                  </xs:enumeration>
                  <xs:enumeration value="XC_GGA_X_ITYH">
                    <xs:annotation>
                      <xs:appinfo>
                        <oldnr> 529 </oldnr>
                      </xs:appinfo>
                      <xs:documentation> short-range recipe for exchange GGA functionals </xs:documentation>
                    </xs:annotation>
                  </xs:enumeration-->
                  <!--xs:enumeration value="XC_HYB_GGA_X_SOGGA11_X">
                    <xs:annotation>
                      <xs:appinfo>
                        <oldnr> 426 </oldnr>
                      </xs:appinfo>
                      <xs:documentation> Hybrid based on SOGGA11 form </xs:documentation>
                    </xs:annotation>
                  </xs:enumeration-->
                </xs:restriction>
              </xs:simpleType>
            </xs:attribute>
            <xs:attribute default="XC_GGA_C_PBE" name="correlation" use="optional">
              <xs:simpleType>
                <xs:restriction base="xs:string">
                   <xs:enumeration value="none">
                     <xs:annotation>
                       <xs:appinfo>
                         <oldnr> 0 </oldnr>
                       </xs:appinfo>
                       <xs:documentation> No correlations </xs:documentation>
                    </xs:annotation>
                   </xs:enumeration>
                   <xs:enumeration value="XC_LDA_C_WIGNER">
                     <xs:annotation>
                       <xs:appinfo>
                         <oldnr> 2 </oldnr>
                       </xs:appinfo>
                       <xs:documentation> Wigner parametrization </xs:documentation>
                    </xs:annotation>
                  </xs:enumeration>
                   <xs:enumeration value="XC_LDA_C_RPA">
                     <xs:annotation>
                       <xs:appinfo>
                         <oldnr> 3 </oldnr>
                       </xs:appinfo>
                       <xs:documentation> Random Phase Approximation </xs:documentation>
                    </xs:annotation>
                  </xs:enumeration>
                   <xs:enumeration value="XC_LDA_C_HL">
                     <xs:annotation>
                       <xs:appinfo>
                         <oldnr> 4 </oldnr>
                       </xs:appinfo>
                       <xs:documentation> Hedin &amp; Lundqvist </xs:documentation>
                    </xs:annotation>
                  </xs:enumeration>
                   <xs:enumeration value="XC_LDA_C_GL">
                     <xs:annotation>
                       <xs:appinfo>
                         <oldnr> 5 </oldnr>
                       </xs:appinfo>
                       <xs:documentation> Gunnarson &amp; Lundqvist </xs:documentation>
                    </xs:annotation>
                  </xs:enumeration>
                   <xs:enumeration value="XC_LDA_C_XALPHA">
                     <xs:annotation>
                       <xs:appinfo>
                         <oldnr> 6 </oldnr>
                       </xs:appinfo>
                       <xs:documentation> Slater Xalpha </xs:documentation>
                    </xs:annotation>
                  </xs:enumeration>
                   <xs:enumeration value="XC_LDA_C_VWN">
                     <xs:annotation>
                       <xs:appinfo>
                         <oldnr> 7 </oldnr>
                       </xs:appinfo>
                       <xs:documentation> Vosko, Wilk, &amp; Nussair (5) </xs:documentation>
                    </xs:annotation>
                  </xs:enumeration>
                   <xs:enumeration value="XC_LDA_C_VWN_RPA">
                     <xs:annotation>
                       <xs:appinfo>
                         <oldnr> 8 </oldnr>
                       </xs:appinfo>
                       <xs:documentation> Vosko, Wilk, &amp; Nussair (RPA) </xs:documentation>
                    </xs:annotation>
                  </xs:enumeration>
                   <xs:enumeration value="XC_LDA_C_PZ">
                     <xs:annotation>
                       <xs:appinfo>
                         <oldnr> 9 </oldnr>
                       </xs:appinfo>
                       <xs:documentation> Perdew &amp; Zunger </xs:documentation>
                    </xs:annotation>
                  </xs:enumeration>
                   <xs:enumeration value="XC_LDA_C_PZ_MOD">
                     <xs:annotation>
                       <xs:appinfo>
                         <oldnr> 10 </oldnr>
                       </xs:appinfo>
                       <xs:documentation> Perdew &amp; Zunger (Modified) </xs:documentation>
                    </xs:annotation>
                  </xs:enumeration>
                   <xs:enumeration value="XC_LDA_C_OB_PZ">
                     <xs:annotation>
                       <xs:appinfo>
                         <oldnr> 11 </oldnr>
                       </xs:appinfo>
                       <xs:documentation> Ortiz &amp; Ballone (PZ) </xs:documentation>
                    </xs:annotation>
                  </xs:enumeration>
                   <xs:enumeration value="XC_LDA_C_PW">
                     <xs:annotation>
                       <xs:appinfo>
                         <oldnr> 12 </oldnr>
                       </xs:appinfo>
                       <xs:documentation> Perdew &amp; Wang </xs:documentation>
                    </xs:annotation>
                  </xs:enumeration>
                   <xs:enumeration value="XC_LDA_C_PW_MOD">
                     <xs:annotation>
                       <xs:appinfo>
                         <oldnr> 13 </oldnr>
                       </xs:appinfo>
                       <xs:documentation> Perdew &amp; Wang (Modified) </xs:documentation>
                    </xs:annotation>
                  </xs:enumeration>
                   <xs:enumeration value="XC_LDA_C_OB_PW">
                     <xs:annotation>
                       <xs:appinfo>
                         <oldnr> 14 </oldnr>
                       </xs:appinfo>
                       <xs:documentation> Ortiz &amp; Ballone (PW) </xs:documentation>
                    </xs:annotation>
                  </xs:enumeration>
                   <xs:enumeration value="XC_LDA_C_2D_AMGB">
                     <xs:annotation>
                       <xs:appinfo>
                         <oldnr> 15 </oldnr>
                       </xs:appinfo>
                       <xs:documentation> Attacalite et al </xs:documentation>
                    </xs:annotation>
                  </xs:enumeration>
                   <xs:enumeration value="XC_LDA_C_2D_PRM">
                     <xs:annotation>
                       <xs:appinfo>
                         <oldnr> 16 </oldnr>
                       </xs:appinfo>
                       <xs:documentation> Pittalis, Rasanen &amp; Marques correlation in 2D </xs:documentation>
                    </xs:annotation>
                  </xs:enumeration>
                   <xs:enumeration value="XC_LDA_C_vBH">
                     <xs:annotation>
                       <xs:appinfo>
                         <oldnr> 17 </oldnr>
                       </xs:appinfo>
                       <xs:documentation> von Barth &amp; Hedin </xs:documentation>
                    </xs:annotation>
                  </xs:enumeration>
                   <xs:enumeration value="XC_LDA_C_1D_CSC">
                     <xs:annotation>
                       <xs:appinfo>
                         <oldnr> 18 </oldnr>
                       </xs:appinfo>
                       <xs:documentation> Casula, Sorella, and Senatore 1D correlation </xs:documentation>
                    </xs:annotation>
                  </xs:enumeration>
                   <xs:enumeration value="XC_LDA_C_ML1">
                     <xs:annotation>
                       <xs:appinfo>
                         <oldnr> 22 </oldnr>
                       </xs:appinfo>
                       <xs:documentation> Modified LSD (version 1) of Proynov and Salahub </xs:documentation>
                    </xs:annotation>
                  </xs:enumeration>
                   <xs:enumeration value="XC_LDA_C_ML2">
                     <xs:annotation>
                       <xs:appinfo>
                         <oldnr> 23 </oldnr>
                       </xs:appinfo>
                       <xs:documentation> Modified LSD (version 2) of Proynov and Salahub </xs:documentation>
                    </xs:annotation>
                  </xs:enumeration>
                   <xs:enumeration value="XC_LDA_C_GOMBAS">
                     <xs:annotation>
                       <xs:appinfo>
                         <oldnr> 24 </oldnr>
                       </xs:appinfo>
                       <xs:documentation> Gombas parametrization </xs:documentation>
                    </xs:annotation>
                  </xs:enumeration>
                   <xs:enumeration value="XC_LDA_C_PW_RPA">
                     <xs:annotation>
                       <xs:appinfo>
                         <oldnr> 25 </oldnr>
                       </xs:appinfo>
                       <xs:documentation> Perdew &amp; Wang fit of the RPA </xs:documentation>
                    </xs:annotation>
                  </xs:enumeration>
                   <xs:enumeration value="XC_LDA_C_1D_LOOS">
                     <xs:annotation>
                       <xs:appinfo>
                         <oldnr> 26 </oldnr>
                       </xs:appinfo>
                       <xs:documentation> P-F Loos correlation LDA </xs:documentation>
                    </xs:annotation>
                  </xs:enumeration>
                   <xs:enumeration value="XC_LDA_C_RC04">
                     <xs:annotation>
                       <xs:appinfo>
                         <oldnr> 27 </oldnr>
                       </xs:appinfo>
                       <xs:documentation> Ragot-Cortona </xs:documentation>
                    </xs:annotation>
                  </xs:enumeration>
                   <xs:enumeration value="XC_LDA_C_VWN_1">
                     <xs:annotation>
                       <xs:appinfo>
                         <oldnr> 28 </oldnr>
                       </xs:appinfo>
                       <xs:documentation> Vosko, Wilk, &amp; Nussair (1) </xs:documentation>
                    </xs:annotation>
                  </xs:enumeration>
                   <xs:enumeration value="XC_LDA_C_VWN_2">
                     <xs:annotation>
                       <xs:appinfo>
                         <oldnr> 29 </oldnr>
                       </xs:appinfo>
                       <xs:documentation> Vosko, Wilk, &amp; Nussair (2) </xs:documentation>
                    </xs:annotation>
                  </xs:enumeration>
                   <xs:enumeration value="XC_LDA_C_VWN_3">
                     <xs:annotation>
                       <xs:appinfo>
                         <oldnr> 30 </oldnr>
                       </xs:appinfo>
                       <xs:documentation> Vosko, Wilk, &amp; Nussair (3) </xs:documentation>
                    </xs:annotation>
                  </xs:enumeration>
                   <xs:enumeration value="XC_LDA_C_VWN_4">
                     <xs:annotation>
                       <xs:appinfo>
                         <oldnr> 31 </oldnr>
                       </xs:appinfo>
                       <xs:documentation> Vosko, Wilk, &amp; Nussair (4) </xs:documentation>
                    </xs:annotation>
                  </xs:enumeration>
                   <xs:enumeration value="XC_GGA_C_OP_XALPHA">
                     <xs:annotation>
                       <xs:appinfo>
                         <oldnr> 84 </oldnr>
                       </xs:appinfo>
                       <xs:documentation> one-parameter progressive functional (G96 version) </xs:documentation>
                    </xs:annotation>
                  </xs:enumeration>
                   <xs:enumeration value="XC_GGA_C_OP_G96">
                     <xs:annotation>
                       <xs:appinfo>
                         <oldnr> 85 </oldnr>
                       </xs:appinfo>
                       <xs:documentation> one-parameter progressive functional (G96 version) </xs:documentation>
                    </xs:annotation>
                  </xs:enumeration>
                   <xs:enumeration value="XC_GGA_C_OP_PBE">
                     <xs:annotation>
                       <xs:appinfo>
                         <oldnr> 86 </oldnr>
                       </xs:appinfo>
                       <xs:documentation> one-parameter progressive functional (PBE version) </xs:documentation>
                    </xs:annotation>
                  </xs:enumeration>
                   <xs:enumeration value="XC_GGA_C_OP_B88">
                     <xs:annotation>
                       <xs:appinfo>
                         <oldnr> 87 </oldnr>
                       </xs:appinfo>
                       <xs:documentation> one-parameter progressive functional (B88 version) </xs:documentation>
                    </xs:annotation>
                  </xs:enumeration>
                   <xs:enumeration value="XC_GGA_C_FT97">
                     <xs:annotation>
                       <xs:appinfo>
                         <oldnr> 88 </oldnr>
                       </xs:appinfo>
                       <xs:documentation> Filatov &amp; Thiel correlation </xs:documentation>
                    </xs:annotation>
                  </xs:enumeration>
                   <xs:enumeration value="XC_GGA_C_SPBE">
                     <xs:annotation>
                       <xs:appinfo>
                         <oldnr> 89 </oldnr>
                       </xs:appinfo>
                       <xs:documentation> PBE correlation to be used with the SSB exchange </xs:documentation>
                    </xs:annotation>
                  </xs:enumeration>
                   <xs:enumeration value="XC_GGA_C_REVTCA">
                     <xs:annotation>
                       <xs:appinfo>
                         <oldnr> 99 </oldnr>
                       </xs:appinfo>
                       <xs:documentation> Tognetti, Cortona, Adamo (revised) </xs:documentation>
                    </xs:annotation>
                  </xs:enumeration>
                   <xs:enumeration value="XC_GGA_C_TCA">
                     <xs:annotation>
                       <xs:appinfo>
                         <oldnr> 100 </oldnr>
                       </xs:appinfo>
                       <xs:documentation> Tognetti, Cortona, Adamo </xs:documentation>
                    </xs:annotation>
                  </xs:enumeration>
                   <xs:enumeration value="XC_GGA_C_PBE">
                     <xs:annotation>
                       <xs:appinfo>
                         <oldnr> 130 </oldnr>
                       </xs:appinfo>
                       <xs:documentation> Perdew, Burke &amp; Ernzerhof correlation </xs:documentation>
                    </xs:annotation>
                  </xs:enumeration>
                   <xs:enumeration value="XC_GGA_C_LYP">
                     <xs:annotation>
                       <xs:appinfo>
                         <oldnr> 131 </oldnr>
                       </xs:appinfo>
                       <xs:documentation> Lee, Yang &amp; Parr </xs:documentation>
                    </xs:annotation>
                  </xs:enumeration>
                   <xs:enumeration value="XC_GGA_C_P86">
                     <xs:annotation>
                       <xs:appinfo>
                         <oldnr> 132 </oldnr>
                       </xs:appinfo>
                       <xs:documentation> Perdew 86 </xs:documentation>
                    </xs:annotation>
                  </xs:enumeration>
                   <xs:enumeration value="XC_GGA_C_PBE_SOL">
                     <xs:annotation>
                       <xs:appinfo>
                         <oldnr> 133 </oldnr>
                       </xs:appinfo>
                       <xs:documentation> Perdew, Burke &amp; Ernzerhof correlation SOL </xs:documentation>
                    </xs:annotation>
                  </xs:enumeration>
                   <xs:enumeration value="XC_GGA_C_PW91">
                     <xs:annotation>
                       <xs:appinfo>
                         <oldnr> 134 </oldnr>
                       </xs:appinfo>
                       <xs:documentation> Perdew &amp; Wang 91 </xs:documentation>
                    </xs:annotation>
                  </xs:enumeration>
                   <xs:enumeration value="XC_GGA_C_AM05">
                     <xs:annotation>
                       <xs:appinfo>
                         <oldnr> 135 </oldnr>
                       </xs:appinfo>
                       <xs:documentation> Armiento &amp; Mattsson 05 correlation </xs:documentation>
                    </xs:annotation>
                  </xs:enumeration>
                   <xs:enumeration value="XC_GGA_C_XPBE">
                     <xs:annotation>
                       <xs:appinfo>
                         <oldnr> 136 </oldnr>
                       </xs:appinfo>
                       <xs:documentation> xPBE reparametrization by Xu &amp; Goddard </xs:documentation>
                    </xs:annotation>
                  </xs:enumeration>
                   <xs:enumeration value="XC_GGA_C_LM">
                     <xs:annotation>
                       <xs:appinfo>
                         <oldnr> 137 </oldnr>
                       </xs:appinfo>
                       <xs:documentation> Langreth and Mehl correlation </xs:documentation>
                    </xs:annotation>
                  </xs:enumeration>
                   <xs:enumeration value="XC_GGA_C_PBE_JRGX">
                     <xs:annotation>
                       <xs:appinfo>
                         <oldnr> 138 </oldnr>
                       </xs:appinfo>
                       <xs:documentation> JRGX reparametrization by Pedroza, Silva &amp; Capelle </xs:documentation>
                    </xs:annotation>
                  </xs:enumeration>
                   <xs:enumeration value="XC_GGA_C_RGE2">
                     <xs:annotation>
                       <xs:appinfo>
                         <oldnr> 143 </oldnr>
                       </xs:appinfo>
                       <xs:documentation> Regularized PBE </xs:documentation>
                    </xs:annotation>
                  </xs:enumeration>
                   <xs:enumeration value="XC_GGA_C_WL">
                     <xs:annotation>
                       <xs:appinfo>
                         <oldnr> 147 </oldnr>
                       </xs:appinfo>
                       <xs:documentation> Wilson &amp; Levy </xs:documentation>
                    </xs:annotation>
                  </xs:enumeration>
                   <xs:enumeration value="XC_GGA_C_WI">
                     <xs:annotation>
                       <xs:appinfo>
                         <oldnr> 148 </oldnr>
                       </xs:appinfo>
                       <xs:documentation> Wilson &amp; Ivanov </xs:documentation>
                    </xs:annotation>
                  </xs:enumeration>
                   <xs:enumeration value="XC_GGA_C_SOGGA11">
                     <xs:annotation>
                       <xs:appinfo>
                         <oldnr> 152 </oldnr>
                       </xs:appinfo>
                       <xs:documentation> Second-order generalized gradient approximation 2011 </xs:documentation>
                    </xs:annotation>
                  </xs:enumeration>
                   <xs:enumeration value="XC_GGA_C_WI0">
                     <xs:annotation>
                       <xs:appinfo>
                         <oldnr> 153 </oldnr>
                       </xs:appinfo>
                       <xs:documentation> Wilson &amp; Ivanov initial version </xs:documentation>
                    </xs:annotation>
                  </xs:enumeration>
                   <xs:enumeration value="XC_GGA_C_SOGGA11_X">
                     <xs:annotation>
                       <xs:appinfo>
                         <oldnr> 159 </oldnr>
                       </xs:appinfo>
                       <xs:documentation> To be used with hyb_gga_x_SOGGA11-X </xs:documentation>
                    </xs:annotation>
                  </xs:enumeration>
                   <xs:enumeration value="XC_GGA_C_APBE">
                     <xs:annotation>
                       <xs:appinfo>
                         <oldnr> 186 </oldnr>
                       </xs:appinfo>
                       <xs:documentation> mu fixed from the semiclassical neutral atom </xs:documentation>
                    </xs:annotation>
                  </xs:enumeration>
                   <xs:enumeration value="XC_GGA_C_OPTC">
                     <xs:annotation>
                       <xs:appinfo>
                         <oldnr> 200 </oldnr>
                       </xs:appinfo>
                       <xs:documentation> Optimized correlation functional of Cohen and Handy </xs:documentation>
                    </xs:annotation>
                  </xs:enumeration>
                </xs:restriction>
              </xs:simpleType>
            </xs:attribute>
            <xs:attribute default="none" name="xc" use="optional">
              <xs:annotation>
                <xs:documentation> Combined functionals. If set it overrides the exchange and the
                  correlation attributes.</xs:documentation>
              </xs:annotation>
              <xs:simpleType>
                <xs:restriction base="xs:string">
                  <xs:enumeration value="none">
                    <xs:annotation>
                      <xs:appinfo>
                        <oldnr>0</oldnr>
                      </xs:appinfo>
                    </xs:annotation>
                   </xs:enumeration>
                  <xs:enumeration value="XC_LDA_XC_TETER93">
                    <xs:annotation>
                      <xs:appinfo>
                        <oldnr> 20 </oldnr>
                      </xs:appinfo>
                      <xs:documentation> Teter 93 parametrization </xs:documentation>
                    </xs:annotation>
                  </xs:enumeration>
                  <xs:enumeration value="XC_GGA_XC_HCTH_407P">
                    <xs:annotation>
                      <xs:appinfo>
                        <oldnr> 93 </oldnr>
                      </xs:appinfo>
                      <xs:documentation> HCTH/407+ </xs:documentation>
                    </xs:annotation>
                  </xs:enumeration>
                  <xs:enumeration value="XC_GGA_XC_HCTH_P76">
                    <xs:annotation>
                      <xs:appinfo>
                        <oldnr> 94 </oldnr>
                      </xs:appinfo>
                      <xs:documentation> HCTH p=7/6 </xs:documentation>
                    </xs:annotation>
                  </xs:enumeration>
                  <xs:enumeration value="XC_GGA_XC_HCTH_P14">
                    <xs:annotation>
                      <xs:appinfo>
                        <oldnr> 95 </oldnr>
                      </xs:appinfo>
                      <xs:documentation> HCTH p=1/4 </xs:documentation>
                    </xs:annotation>
                  </xs:enumeration>
                  <xs:enumeration value="XC_GGA_XC_B97_GGA1">
                    <xs:annotation>
                      <xs:appinfo>
                        <oldnr> 96 </oldnr>
                      </xs:appinfo>
                      <xs:documentation> Becke 97 GGA-1 </xs:documentation>
                    </xs:annotation>
                  </xs:enumeration>
                  <xs:enumeration value="XC_GGA_XC_HCTH_A">
                    <xs:annotation>
                      <xs:appinfo>
                        <oldnr> 97 </oldnr>
                      </xs:appinfo>
                      <xs:documentation> HCTH-A </xs:documentation>
                    </xs:annotation>
                  </xs:enumeration>
                  <xs:enumeration value="XC_GGA_XC_KT2">
                    <xs:annotation>
                      <xs:appinfo>
                        <oldnr> 146 </oldnr>
                      </xs:appinfo>
                      <xs:documentation> Keal and Tozer version 2 </xs:documentation>
                    </xs:annotation>
                  </xs:enumeration>
                  <xs:enumeration value="XC_GGA_XC_TH1">
                    <xs:annotation>
                      <xs:appinfo>
                        <oldnr> 154 </oldnr>
                      </xs:appinfo>
                      <xs:documentation> Tozer and Handy v. 1 </xs:documentation>
                    </xs:annotation>
                  </xs:enumeration>
                  <xs:enumeration value="XC_GGA_XC_TH2">
                    <xs:annotation>
                      <xs:appinfo>
                        <oldnr> 155 </oldnr>
                      </xs:appinfo>
                      <xs:documentation> Tozer and Handy v. 2 </xs:documentation>
                    </xs:annotation>
                  </xs:enumeration>
                  <xs:enumeration value="XC_GGA_XC_TH3">
                    <xs:annotation>
                      <xs:appinfo>
                        <oldnr> 156 </oldnr>
                      </xs:appinfo>
                      <xs:documentation> Tozer and Handy v. 3 </xs:documentation>
                    </xs:annotation>
                  </xs:enumeration>
                  <xs:enumeration value="XC_GGA_XC_TH4">
                    <xs:annotation>
                      <xs:appinfo>
                        <oldnr> 157 </oldnr>
                      </xs:appinfo>
                      <xs:documentation> Tozer and Handy v. 4 </xs:documentation>
                    </xs:annotation>
                  </xs:enumeration>
                  <xs:enumeration value="XC_GGA_XC_HCTH_93">
                    <xs:annotation>
                      <xs:appinfo>
                        <oldnr> 161 </oldnr>
                      </xs:appinfo>
                      <xs:documentation> HCTH functional fitted to 93 molecules </xs:documentation>
                    </xs:annotation>
                  </xs:enumeration>
                  <xs:enumeration value="XC_GGA_XC_HCTH_120">
                    <xs:annotation>
                      <xs:appinfo>
                        <oldnr> 162 </oldnr>
                      </xs:appinfo>
                      <xs:documentation> HCTH functional fitted to 120 molecules </xs:documentation>
                    </xs:annotation>
                  </xs:enumeration>
                  <xs:enumeration value="XC_GGA_XC_HCTH_147">
                    <xs:annotation>
                      <xs:appinfo>
                        <oldnr> 163 </oldnr>
                      </xs:appinfo>
                      <xs:documentation> HCTH functional fitted to 147 molecules </xs:documentation>
                    </xs:annotation>
                  </xs:enumeration>
                  <xs:enumeration value="XC_GGA_XC_HCTH_407">
                    <xs:annotation>
                      <xs:appinfo>
                        <oldnr> 164 </oldnr>
                      </xs:appinfo>
                      <xs:documentation> HCTH functional fitted to 407 molecules </xs:documentation>
                    </xs:annotation>
                  </xs:enumeration>
                  <xs:enumeration value="XC_GGA_XC_EDF1">
                    <xs:annotation>
                      <xs:appinfo>
                        <oldnr> 165 </oldnr>
                      </xs:appinfo>
                      <xs:documentation> Empirical functionals from Adamson, Gill, and Pople </xs:documentation>
                    </xs:annotation>
                  </xs:enumeration>
                  <xs:enumeration value="XC_GGA_XC_XLYP">
                    <xs:annotation>
                      <xs:appinfo>
                        <oldnr> 166 </oldnr>
                      </xs:appinfo>
                      <xs:documentation> XLYP functional </xs:documentation>
                    </xs:annotation>
                  </xs:enumeration>
                  <xs:enumeration value="XC_GGA_XC_B97">
                    <xs:annotation>
                      <xs:appinfo>
                        <oldnr> 167 </oldnr>
                      </xs:appinfo>
                      <xs:documentation> Becke 97 </xs:documentation>
                    </xs:annotation>
                  </xs:enumeration>
                  <xs:enumeration value="XC_GGA_XC_B97_1">
                    <xs:annotation>
                      <xs:appinfo>
                        <oldnr> 168 </oldnr>
                      </xs:appinfo>
                      <xs:documentation> Becke 97-1 </xs:documentation>
                    </xs:annotation>
                  </xs:enumeration>
                  <xs:enumeration value="XC_GGA_XC_B97_2">
                    <xs:annotation>
                      <xs:appinfo>
                        <oldnr> 169 </oldnr>
                      </xs:appinfo>
                      <xs:documentation> Becke 97-2 </xs:documentation>
                    </xs:annotation>
                  </xs:enumeration>
                  <xs:enumeration value="XC_GGA_XC_B97_D">
                    <xs:annotation>
                      <xs:appinfo>
                        <oldnr> 170 </oldnr>
                      </xs:appinfo>
                      <xs:documentation> Grimme functional to be used with C6 vdW term </xs:documentation>
                    </xs:annotation>
                  </xs:enumeration>
                  <xs:enumeration value="XC_GGA_XC_B97_K">
                    <xs:annotation>
                      <xs:appinfo>
                        <oldnr> 171 </oldnr>
                      </xs:appinfo>
                      <xs:documentation> Boese-Martin for Kinetics </xs:documentation>
                    </xs:annotation>
                  </xs:enumeration>
                  <xs:enumeration value="XC_GGA_XC_B97_3">
                    <xs:annotation>
                      <xs:appinfo>
                        <oldnr> 172 </oldnr>
                      </xs:appinfo>
                      <xs:documentation> Becke 97-3 </xs:documentation>
                    </xs:annotation>
                  </xs:enumeration>
                  <xs:enumeration value="XC_GGA_XC_PBE1W">
                    <xs:annotation>
                      <xs:appinfo>
                        <oldnr> 173 </oldnr>
                      </xs:appinfo>
                      <xs:documentation> Functionals fitted for water </xs:documentation>
                    </xs:annotation>
                  </xs:enumeration>
                  <xs:enumeration value="XC_GGA_XC_MPWLYP1W">
                    <xs:annotation>
                      <xs:appinfo>
                        <oldnr> 174 </oldnr>
                      </xs:appinfo>
                      <xs:documentation> Functionals fitted for water </xs:documentation>
                    </xs:annotation>
                  </xs:enumeration>
                  <xs:enumeration value="XC_GGA_XC_PBELYP1W">
                    <xs:annotation>
                      <xs:appinfo>
                        <oldnr> 175 </oldnr>
                      </xs:appinfo>
                      <xs:documentation> Functionals fitted for water </xs:documentation>
                    </xs:annotation>
                  </xs:enumeration>
                  <xs:enumeration value="XC_GGA_XC_SB98_1a">
                    <xs:annotation>
                      <xs:appinfo>
                        <oldnr> 176 </oldnr>
                      </xs:appinfo>
                      <xs:documentation> Schmider-Becke 98 parameterization 1a </xs:documentation>
                    </xs:annotation>
                  </xs:enumeration>
                  <xs:enumeration value="XC_GGA_XC_SB98_1b">
                    <xs:annotation>
                      <xs:appinfo>
                        <oldnr> 177 </oldnr>
                      </xs:appinfo>
                      <xs:documentation> Schmider-Becke 98 parameterization 1b </xs:documentation>
                    </xs:annotation>
                  </xs:enumeration>
                  <xs:enumeration value="XC_GGA_XC_SB98_1c">
                    <xs:annotation>
                      <xs:appinfo>
                        <oldnr> 178 </oldnr>
                      </xs:appinfo>
                      <xs:documentation> Schmider-Becke 98 parameterization 1c </xs:documentation>
                    </xs:annotation>
                  </xs:enumeration>
                  <xs:enumeration value="XC_GGA_XC_SB98_2a">
                    <xs:annotation>
                      <xs:appinfo>
                        <oldnr> 179 </oldnr>
                      </xs:appinfo>
                      <xs:documentation> Schmider-Becke 98 parameterization 2a </xs:documentation>
                    </xs:annotation>
                  </xs:enumeration>
                  <xs:enumeration value="XC_GGA_XC_SB98_2b">
                    <xs:annotation>
                      <xs:appinfo>
                        <oldnr> 180 </oldnr>
                      </xs:appinfo>
                      <xs:documentation> Schmider-Becke 98 parameterization 2b </xs:documentation>
                    </xs:annotation>
                  </xs:enumeration>
                  <xs:enumeration value="XC_GGA_XC_SB98_2c">
                    <xs:annotation>
                      <xs:appinfo>
                        <oldnr> 181 </oldnr>
                      </xs:appinfo>
                      <xs:documentation> Schmider-Becke 98 parameterization 2c </xs:documentation>
                    </xs:annotation>
                  </xs:enumeration>
                  <xs:enumeration value="XC_GGA_XC_MOHLYP">
                    <xs:annotation>
                      <xs:appinfo>
                        <oldnr> 194 </oldnr>
                      </xs:appinfo>
                      <xs:documentation> Functional for organometallic chemistry </xs:documentation>
                    </xs:annotation>
                  </xs:enumeration>
                  <xs:enumeration value="XC_GGA_XC_MOHLYP2">
                    <xs:annotation>
                      <xs:appinfo>
                        <oldnr> 195 </oldnr>
                      </xs:appinfo>
                      <xs:documentation> Functional for barrier heights </xs:documentation>
                    </xs:annotation>
                  </xs:enumeration>
                  <xs:enumeration value="XC_GGA_XC_TH_FL">
                    <xs:annotation>
                      <xs:appinfo>
                        <oldnr> 196 </oldnr>
                      </xs:appinfo>
                      <xs:documentation> Tozer and Handy v. FL </xs:documentation>
                    </xs:annotation>
                  </xs:enumeration>
                  <xs:enumeration value="XC_GGA_XC_TH_FC">
                    <xs:annotation>
                      <xs:appinfo>
                        <oldnr> 197 </oldnr>
                      </xs:appinfo>
                      <xs:documentation> Tozer and Handy v. FC </xs:documentation>
                    </xs:annotation>
                  </xs:enumeration>
                  <xs:enumeration value="XC_GGA_XC_TH_FCFO">
                    <xs:annotation>
                      <xs:appinfo>
                        <oldnr> 198 </oldnr>
                      </xs:appinfo>
                      <xs:documentation> Tozer and Handy v. FCFO </xs:documentation>
                    </xs:annotation>
                  </xs:enumeration>
                  <xs:enumeration value="XC_GGA_XC_TH_FCO">
                    <xs:annotation>
                      <xs:appinfo>
                        <oldnr> 199 </oldnr>
                      </xs:appinfo>
                      <xs:documentation> Tozer and Handy v. FCO </xs:documentation>
                    </xs:annotation>
                  </xs:enumeration>
                  <xs:enumeration value="XC_HYB_GGA_XC_B3PW91">
                    <xs:annotation>
                      <xs:appinfo>
                        <oldnr> 401 </oldnr>
                      </xs:appinfo>
                      <xs:documentation> The original (ACM) hybrid of Becke </xs:documentation>
                    </xs:annotation>
                  </xs:enumeration>
                  <xs:enumeration value="XC_HYB_GGA_XC_B3LYP">
                    <xs:annotation>
                      <xs:appinfo>
                        <oldnr> 402 </oldnr>
                      </xs:appinfo>
                      <xs:documentation> The (in)famous B3LYP </xs:documentation>
                    </xs:annotation>
                  </xs:enumeration>
                  <xs:enumeration value="XC_HYB_GGA_XC_B3P86">
                    <xs:annotation>
                      <xs:appinfo>
                        <oldnr> 403 </oldnr>
                      </xs:appinfo>
                      <xs:documentation> Perdew 86 hybrid similar to B3PW91 </xs:documentation>
                    </xs:annotation>
                  </xs:enumeration>
                  <xs:enumeration value="XC_HYB_GGA_XC_O3LYP">
                    <xs:annotation>
                      <xs:appinfo>
                        <oldnr> 404 </oldnr>
                      </xs:appinfo>
                      <xs:documentation> hybrid using the optx functional </xs:documentation>
                    </xs:annotation>
                  </xs:enumeration>
                  <xs:enumeration value="XC_HYB_GGA_XC_mPW1K">
                    <xs:annotation>
                      <xs:appinfo>
                        <oldnr> 405 </oldnr>
                      </xs:appinfo>
                      <xs:documentation> mixture of mPW91 and PW91 optimized for kinetics </xs:documentation>
                    </xs:annotation>
                  </xs:enumeration>
                  <xs:enumeration value="XC_HYB_GGA_XC_PBEH">
                    <xs:annotation>
                      <xs:appinfo>
                        <oldnr> 406 </oldnr>
                      </xs:appinfo>
                      <xs:documentation> aka PBE0 or PBE1PBE </xs:documentation>
                    </xs:annotation>
                  </xs:enumeration>
                  <xs:enumeration value="XC_HYB_GGA_XC_B97">
                    <xs:annotation>
                      <xs:appinfo>
                        <oldnr> 407 </oldnr>
                      </xs:appinfo>
                      <xs:documentation> Becke 97 </xs:documentation>
                    </xs:annotation>
                  </xs:enumeration>
                  <xs:enumeration value="XC_HYB_GGA_XC_B97_1">
                    <xs:annotation>
                      <xs:appinfo>
                        <oldnr> 408 </oldnr>
                      </xs:appinfo>
                      <xs:documentation> Becke 97-1 </xs:documentation>
                    </xs:annotation>
                  </xs:enumeration>
                  <xs:enumeration value="XC_HYB_GGA_XC_B97_2">
                    <xs:annotation>
                      <xs:appinfo>
                        <oldnr> 410 </oldnr>
                      </xs:appinfo>
                      <xs:documentation> Becke 97-2 </xs:documentation>
                    </xs:annotation>
                  </xs:enumeration>
                  <xs:enumeration value="XC_HYB_GGA_XC_X3LYP">
                    <xs:annotation>
                      <xs:appinfo>
                        <oldnr> 411 </oldnr>
                      </xs:appinfo>
                      <xs:documentation> maybe the best hybrid </xs:documentation>
                    </xs:annotation>
                  </xs:enumeration>
                  <xs:enumeration value="XC_HYB_GGA_XC_B1WC">
                    <xs:annotation>
                      <xs:appinfo>
                        <oldnr> 412 </oldnr>
                      </xs:appinfo>
                      <xs:documentation> Becke 1-parameter mixture of WC and PBE </xs:documentation>
                    </xs:annotation>
                  </xs:enumeration>
                  <xs:enumeration value="XC_HYB_GGA_XC_B97_K">
                    <xs:annotation>
                      <xs:appinfo>
                        <oldnr> 413 </oldnr>
                      </xs:appinfo>
                      <xs:documentation> Boese-Martin for Kinetics </xs:documentation>
                    </xs:annotation>
                  </xs:enumeration>
                  <xs:enumeration value="XC_HYB_GGA_XC_B97_3">
                    <xs:annotation>
                      <xs:appinfo>
                        <oldnr> 414 </oldnr>
                      </xs:appinfo>
                      <xs:documentation> Becke 97-3 </xs:documentation>
                    </xs:annotation>
                  </xs:enumeration>
                  <xs:enumeration value="XC_HYB_GGA_XC_MPW3PW">
                    <xs:annotation>
                      <xs:appinfo>
                        <oldnr> 415 </oldnr>
                      </xs:appinfo>
                      <xs:documentation> mixture with the mPW functional </xs:documentation>
                    </xs:annotation>
                  </xs:enumeration>
                  <xs:enumeration value="XC_HYB_GGA_XC_B1LYP">
                    <xs:annotation>
                      <xs:appinfo>
                        <oldnr> 416 </oldnr>
                      </xs:appinfo>
                      <xs:documentation> Becke 1-parameter mixture of B88 and LYP </xs:documentation>
                    </xs:annotation>
                  </xs:enumeration>
                  <xs:enumeration value="XC_HYB_GGA_XC_B1PW91">
                    <xs:annotation>
                      <xs:appinfo>
                        <oldnr> 417 </oldnr>
                      </xs:appinfo>
                      <xs:documentation> Becke 1-parameter mixture of B88 and PW91 </xs:documentation>
                    </xs:annotation>
                  </xs:enumeration>
                  <xs:enumeration value="XC_HYB_GGA_XC_mPW1PW">
                    <xs:annotation>
                      <xs:appinfo>
                        <oldnr> 418 </oldnr>
                      </xs:appinfo>
                      <xs:documentation> Becke 1-parameter mixture of mPW91 and PW91 </xs:documentation>
                    </xs:annotation>
                  </xs:enumeration>
                  <xs:enumeration value="XC_HYB_GGA_XC_MPW3LYP">
                    <xs:annotation>
                      <xs:appinfo>
                        <oldnr> 419 </oldnr>
                      </xs:appinfo>
                      <xs:documentation> mixture of mPW and LYP </xs:documentation>
                    </xs:annotation>
                  </xs:enumeration>
                  <xs:enumeration value="XC_HYB_GGA_XC_SB98_1a">
                    <xs:annotation>
                      <xs:appinfo>
                        <oldnr> 420 </oldnr>
                      </xs:appinfo>
                      <xs:documentation> Schmider-Becke 98 parameterization 1a </xs:documentation>
                    </xs:annotation>
                  </xs:enumeration>
                  <xs:enumeration value="XC_HYB_GGA_XC_SB98_1b">
                    <xs:annotation>
                      <xs:appinfo>
                        <oldnr> 421 </oldnr>
                      </xs:appinfo>
                      <xs:documentation> Schmider-Becke 98 parameterization 1b </xs:documentation>
                    </xs:annotation>
                  </xs:enumeration>
                  <xs:enumeration value="XC_HYB_GGA_XC_SB98_1c">
                    <xs:annotation>
                      <xs:appinfo>
                        <oldnr> 422 </oldnr>
                      </xs:appinfo>
                      <xs:documentation> Schmider-Becke 98 parameterization 1c </xs:documentation>
                    </xs:annotation>
                  </xs:enumeration>
                  <xs:enumeration value="XC_HYB_GGA_XC_SB98_2a">
                    <xs:annotation>
                      <xs:appinfo>
                        <oldnr> 423 </oldnr>
                      </xs:appinfo>
                      <xs:documentation> Schmider-Becke 98 parameterization 2a </xs:documentation>
                    </xs:annotation>
                  </xs:enumeration>
                  <xs:enumeration value="XC_HYB_GGA_XC_SB98_2b">
                    <xs:annotation>
                      <xs:appinfo>
                        <oldnr> 424 </oldnr>
                      </xs:appinfo>
                      <xs:documentation> Schmider-Becke 98 parameterization 2b </xs:documentation>
                    </xs:annotation>
                  </xs:enumeration>
                  <xs:enumeration value="XC_HYB_GGA_XC_SB98_2c">
                    <xs:annotation>
                      <xs:appinfo>
                        <oldnr> 425 </oldnr>
                      </xs:appinfo>
                      <xs:documentation> Schmider-Becke 98 parameterization 2c </xs:documentation>
                    </xs:annotation>
                  </xs:enumeration>
		  <!-- Range seperated / screened functionals currently not implemented-->
                  <!--xs:enumeration value="XC_HYB_GGA_XC_HSE03">
                    <xs:annotation>
                      <xs:appinfo>
                        <oldnr> 427 </oldnr>
                      </xs:appinfo>
                      <xs:documentation> the 2003 version of the screened hybrid HSE </xs:documentation>
                    </xs:annotation>
                  </xs:enumeration>
                  <xs:enumeration value="XC_HYB_GGA_XC_HSE06">
                    <xs:annotation>
                      <xs:appinfo>
                        <oldnr> 428 </oldnr>
                      </xs:appinfo>
                      <xs:documentation> the 2006 version of the screened hybrid HSE </xs:documentation>
                    </xs:annotation>
                  </xs:enumeration>
                  <xs:enumeration value="XC_HYB_GGA_XC_HJS_PBE">
                    <xs:annotation>
                      <xs:appinfo>
                        <oldnr> 429 </oldnr>
                      </xs:appinfo>
                      <xs:documentation> HJS hybrid screened exchange PBE version </xs:documentation>
                    </xs:annotation>
                  </xs:enumeration>
                  <xs:enumeration value="XC_HYB_GGA_XC_HJS_PBE_SOL">
                    <xs:annotation>
                      <xs:appinfo>
                        <oldnr> 430 </oldnr>
                      </xs:appinfo>
                      <xs:documentation> HJS hybrid screened exchange PBE_SOL version </xs:documentation>
                    </xs:annotation>
                  </xs:enumeration>
                  <xs:enumeration value="XC_HYB_GGA_XC_HJS_B88">
                    <xs:annotation>
                      <xs:appinfo>
                        <oldnr> 431 </oldnr>
                      </xs:appinfo>
                      <xs:documentation> HJS hybrid screened exchange B88 version </xs:documentation>
                    </xs:annotation>
                  </xs:enumeration>
                  <xs:enumeration value="XC_HYB_GGA_XC_HJS_B97X">
                    <xs:annotation>
                      <xs:appinfo>
                        <oldnr> 432 </oldnr>
                      </xs:appinfo>
                      <xs:documentation> HJS hybrid screened exchange B97x version </xs:documentation>
                    </xs:annotation>
                  </xs:enumeration>
                  <xs:enumeration value="XC_HYB_GGA_XC_CAM_B3LYP">
                    <xs:annotation>
                      <xs:appinfo>
                        <oldnr> 433 </oldnr>
                      </xs:appinfo>
                      <xs:documentation> CAM version of B3LYP </xs:documentation>
                    </xs:annotation>
                  </xs:enumeration>
                  <xs:enumeration value="XC_HYB_GGA_XC_TUNED_CAM_B3LYP">
                    <xs:annotation>
                      <xs:appinfo>
                        <oldnr> 434 </oldnr>
                      </xs:appinfo>
                      <xs:documentation> CAM version of B3LYP tunes for excitations </xs:documentation>
                    </xs:annotation>
                  </xs:enumeration-->
                  <xs:enumeration value="XC_HYB_GGA_XC_BHANDH">
                    <xs:annotation>
                      <xs:appinfo>
                        <oldnr> 435 </oldnr>
                      </xs:appinfo>
                      <xs:documentation> Becke half-and-half </xs:documentation>
                    </xs:annotation>
                  </xs:enumeration>
                  <xs:enumeration value="XC_HYB_GGA_XC_BHANDHLYP">
                    <xs:annotation>
                      <xs:appinfo>
                        <oldnr> 436 </oldnr>
                      </xs:appinfo>
                      <xs:documentation> Becke half-and-half with B88 exchange </xs:documentation>
                    </xs:annotation>
                  </xs:enumeration>
                  <xs:enumeration value="XC_HYB_GGA_XC_MB3LYP_RC04">
                    <xs:annotation>
                      <xs:appinfo>
                        <oldnr> 437 </oldnr>
                      </xs:appinfo>
                      <xs:documentation> B3LYP with RC04 LDA </xs:documentation>
                    </xs:annotation>
                  </xs:enumeration>
                </xs:restriction>
              </xs:simpleType>
            </xs:attribute>
          </xs:complexType>
        </xs:element>

        <xs:element ex:importance="experimental" ex:unit="" name="xsLO" minOccurs="0" maxOccurs="1">
          <xs:annotation><xs:documentation>
            Generate extra local orbitals for accurate description of the unoccupied states.
          </xs:documentation></xs:annotation>
          <xs:complexType>
            <xs:attribute ex:importance="expert" ex:unit="Hartree" name="emax" type="fortrandouble" default="30">
              <xs:annotation><xs:documentation>
                Energy cutoff for generating excited-states local orbitals.
              </xs:documentation></xs:annotation>
            </xs:attribute>
            <xs:attribute ex:importance="expert" ex:unit="" name="lmax" type="xs:integer" default="4">
              <xs:annotation><xs:documentation>
                Angular momentum cutoff for generating excited-states local orbitals.
              </xs:documentation></xs:annotation>
            </xs:attribute>
            <xs:attribute ex:importance="expert" ex:unit="" name="maxnodes" type="xs:integer" default="10">
              <xs:annotation><xs:documentation>
                Maximum number of local orbitals per l-channel.
              </xs:documentation></xs:annotation>
            </xs:attribute>

          </xs:complexType>
        </xs:element>

      </xs:all>

      <xs:attribute ex:importance="expert" ex:unit="" name="vdWcorrection"  default="none">
	<xs:annotation>
	  <xs:documentation>
	    Adds dispersion (van-der-Waals) correction to total energy after the last SCF iteration. If forces are calculated, an appropriate dispersion correction is applied. Available methods are
	    <list>
	    <li><pre>"DFTD2"</pre>: This is the <bf>DFT-D2</bf> method by Stefan Grimme which is introduced in <it>Semiempirical GGA-type density functional constructed with a long-range dispersion correction</it>, J. Comput. Chem. <bf>27</bf>, 1787-1799 (2006).</li>
	    <li><pre>"TSvdW"</pre>: This is the <bf>TS-vdW</bf> method by Alexandre Tkatchenko and Matthias Scheffler introduced in <it>Accurate molecular van-der-Waals interactions from ground-state electron density and free-atom reference data</it>, Phys. Rev. Lett. <bf>102</bf>, 073005 (2009).</li>
	  </list>
	  Parameters corresponding to each method can be specified using the subelements <elementref>DFTD2parameters</elementref> and <elementref>TSvdWparameters</elementref> inside the element <elementref>groundstate</elementref>.
	  It is also possible to decouple these van-der-Waals corrections from a complete ground-state calculation. In this case, you can use the subelements <elementref>DFTD2</elementref> and <elementref>TSvdW</elementref> inside the element <elementref>properties</elementref>.
	  </xs:documentation>
	</xs:annotation>
	<xs:simpleType>
	  <xs:restriction base="xs:string">
	    <xs:enumeration value="none"/>
	    <xs:enumeration value="DFTD2"/>
	    <xs:enumeration value="TSvdW"/>
	  </xs:restriction>
	</xs:simpleType>
      </xs:attribute>

      <xs:attribute ex:importance="expert" ex:unit="" name="do" default="fromscratch">
        <xs:annotation>
          <xs:appinfo>
            <oldname>nonreplace</oldname>
          </xs:appinfo>
          <xs:documentation> Decides if the ground state is calculated starting from scratch, using
            the densities from file, or if its calculation is skipped and only the associated input parameters are
            read in.</xs:documentation>
        </xs:annotation>
        <xs:simpleType>
          <xs:restriction base="xs:string">
            <xs:enumeration value="fromscratch"/>
            <xs:enumeration value="fromfile"/>
            <xs:enumeration value="skip"/>
          </xs:restriction>
        </xs:simpleType>
      </xs:attribute>
      <xs:attribute ex:importance="essential" ex:unit="" name="ngridk" type="integertriple"
        use="optional" default="1 1 1" >
        <xs:annotation>
          <xs:appinfo>
            <oldname>ngridk</oldname>
          </xs:appinfo>
            <xs:documentation>Number of k grid points along the basis vector
            directions. Alternatively give <attref>autokpt</attref> and <attref>radkpt</attref>,
            or <attref>nktot</attref>. In the latter cases any value given for <attref>ngridk</attref>
            is not used. Notes: Phonon calculations using supercells adjust the k-grid
            according to the supercell size; if the element <elementref>xs</elementref>
            is given, the present attribute is overwritten by the value in <elementref>xs</elementref>
            for xs-related groundstate calculations; the values of the present attribute are also
            relevant for calculations related to the element <elementref>gw</elementref>.  </xs:documentation>
        </xs:annotation>
      </xs:attribute>
      <xs:attribute ex:importance="essential" ex:unit="" name="rgkmax" type="fortrandouble"
        default="7.0d0">
        <xs:annotation>
          <xs:documentation> The parameter <attref>rgkmax</attref> implicitly determines the number of
            basis functions and is one of the crucial parameters for the accuracy of the
            calculation. It represents the product of two quantities: <inlinemath>R_{MT,\,
              Min}</inlinemath>, the smallest of all muffin-tin radii, and <inlinemath>|{ \bf G}+{
              \bf k}|_{max}</inlinemath>, the maximum length for the <inlinemath>{ \bf G}+{ \bf
              k}</inlinemath>  vectors. Because each <inlinemath>{ \bf G}+{ \bf k}</inlinemath>
            vector represents one basis function, <attref>rgkmax</attref> gives the number of basis
            functions used for solving the Kohn-Sham equations. Typical values of <attref>rgkmax</attref>
            are between 6 and 9. However, for systems with very short bond-lengths, significantly
            smaller values may be sufficient. This may especially be the case for materials
            containing carbon, where <attref>rgkmax</attref> may be 4.5-5, or hydrogen, where even values
            between 3 and 4 may be sufficient. In any case, a convergence check is indispensible for
            a proper choice of this parameter for your system! </xs:documentation>
        </xs:annotation>
      </xs:attribute>
      <xs:attribute ex:importance="essential" ex:unit="" name="epspot" type="fortrandouble"
        use="optional" default="1.0d-6">
        <xs:annotation>
          <xs:documentation> If the RMS change in the effective potential and magnetic field is
            smaller than <attref>epspot</attref>, then the self-consistent loop is considered converged
            and exited. For structural optimization runs this results in the forces being
            calculated, the atomic positions updated and the loop restarted. See also
              <attref>maxscl</attref>. </xs:documentation>
        </xs:annotation>
      </xs:attribute>
      <xs:attribute ex:importance="expert" ex:unit="Hartree" name="epsengy" type="fortrandouble"
        use="optional" default="1.0d-6">
        <xs:annotation>
          <xs:documentation>Energy convergence tolerance.</xs:documentation>
        </xs:annotation>
      </xs:attribute>
      <xs:attribute ex:importance="expert" ex:unit="" name="epsforcescf" type="fortrandouble"
                    use="optional" default="5.0d-5">
        <xs:annotation>
          <xs:documentation>Convergence tolerance for forces (not including IBS contribution)
	    during the SCF run.</xs:documentation>
        </xs:annotation>
      </xs:attribute>


      <xs:attribute ex:importance="essential" ex:unit="Hartree" name="swidth" type="fortrandouble"
        default="0.001d0">
        <xs:annotation>
          <xs:documentation>Width of the smooth approximation to the Dirac delta function (must be
            greater than zero).</xs:documentation>
          <xs:appinfo>
            <olddefault default="0.01d0"/>
          </xs:appinfo>
        </xs:annotation>
      </xs:attribute>
      <xs:attribute ex:importance="essential" ex:unit="" name="stype" default="Gaussian">
        <xs:annotation>
          <xs:documentation> A smooth approximation to the Dirac delta function is needed to compute
            the occupancies of the Kohn-Sham states. The attribute <attref>swidth</attref> determines the
            width of the approximate delta function. </xs:documentation>
        </xs:annotation>
        <xs:simpleType>
          <xs:restriction base="xs:string">
            <xs:enumeration value="Gaussian">
              <xs:annotation>
                <xs:appinfo>
                  <oldnr>0</oldnr>
                </xs:appinfo>
              </xs:annotation>
            </xs:enumeration>
            <xs:enumeration value="Methfessel-Paxton 1">
              <xs:annotation>
                <xs:appinfo>
                  <oldnr>1</oldnr>
                </xs:appinfo>
              </xs:annotation>
            </xs:enumeration>
            <xs:enumeration value="Methfessel-Paxton 2">
              <xs:annotation>
                <xs:appinfo>
                  <oldnr>2</oldnr>
                </xs:appinfo>
              </xs:annotation>
            </xs:enumeration>
            <xs:enumeration value="Fermi Dirac">
              <xs:annotation>
                <xs:appinfo>
                  <oldnr>3</oldnr>
                </xs:appinfo>
              </xs:annotation>
            </xs:enumeration>
            <xs:enumeration value="Square-wave impulse">
              <xs:annotation>
                <xs:appinfo>
                  <oldnr>4</oldnr>
                </xs:appinfo>
              </xs:annotation>
            </xs:enumeration>
            <xs:enumeration value="libbzint">
              <xs:annotation>
              <xs:appinfo>
                <oldnr>-1</oldnr>
              </xs:appinfo>
              <xs:documentation>
              Extended linear tetrahedron method (LIBBZINT library)
              is used for k-point generation and integration (experimental option).
              </xs:documentation>
              </xs:annotation>
            </xs:enumeration>
          </xs:restriction>
        </xs:simpleType>
      </xs:attribute>
      <xs:attribute ex:importance="expert" ex:unit="" name="findlinentype" default="Wigner_Seitz">
        <xs:annotation>
          <xs:documentation>Select method to determine the linearisation
            energies.</xs:documentation>
          <xs:appinfo>
            <olddefault default="Wigner_Seitz"/>
          </xs:appinfo>
        </xs:annotation>
        <xs:simpleType>
          <xs:restriction base="xs:string">
            <xs:enumeration value="Wigner_Seitz"/>
            <xs:enumeration value="lcharge"/>
            <xs:enumeration value="logderiv"/>
            <xs:enumeration value="no_search"/>
          </xs:restriction>
        </xs:simpleType>
      </xs:attribute>
      <xs:attribute ex:importance="expert" ex:unit="" name="fermilinengy" type="xs:boolean"
        default="false">
        <xs:annotation>
          <xs:documentation> If <pre>"true"</pre> the linearization energies marked as non-varying
            are set to the Fermi level plus <attref>dlinengyfermi</attref>. </xs:documentation>
        </xs:annotation>
      </xs:attribute>

      <xs:attribute ex:importance="expert" ex:unit="" name="modifiedsv" type="xs:boolean"
        default="false">
        <xs:annotation>
          <xs:documentation> If <pre>"true"</pre>, the construction of the second-variational
            hamiltonian involves wavefunctions in the basis representation and wavefunctions
            are not evaluated explicitly. Otherwise, the usual second-variational procedure
            is used. The first of the two approaches is generally recommended, but it is not
            implemented for non-collinear and LDA+U calculations.
          </xs:documentation>
        </xs:annotation>
      </xs:attribute>

      <xs:attribute ex:importance="expert" ex:unit="" name="isgkmax" type="xs:integer" default="-1">
        <xs:annotation>
          <xs:documentation>Species for which the muffin-tin radius will be used for calculating
            gkmax.</xs:documentation>
        </xs:annotation>
      </xs:attribute>
      <xs:attribute ex:importance="expert" ex:unit="" name="gmaxvr" type="fortrandouble"
        default="12.0d0">
        <xs:annotation>
          <xs:documentation>Maximum length of |G| for expanding the interstitial density and
            potential.</xs:documentation>
        </xs:annotation>
      </xs:attribute>
      <xs:attribute ex:importance="expert" ex:unit="" name="nempty" type="xs:integer" default="5">
        <xs:annotation>
          <xs:documentation> Defines the number of eigenstates beyond that required for charge
            neutrality. When running metals it is not known <it>a priori</it> how many states will
            be below the Fermi energy for each <bf>k</bf>-point. Setting <attref>nempty</attref> greater
            than zero allows the additional states to act as a buffer in such cases. Furthermore,
            magnetic calculations use the first-variational eigenstates as a basis for setting up
            the second-variational Hamiltonian, and thus <attref>nempty</attref> will determine the size
            of this basis set. Convergence with respect to this quantity should be checked.
          </xs:documentation>
        </xs:annotation>
      </xs:attribute>
      <xs:attribute ex:importance="expert" ex:unit="" name="nosym" type="xs:boolean" default="false">
        <xs:annotation>
          <xs:documentation> When set to <pre>"true"</pre> no symmetries, apart from the identity,
            are used anywhere in the code. </xs:documentation>
        </xs:annotation>
      </xs:attribute>
      <xs:attribute ex:importance="expert" ex:unit="" ref="symmorph" default="false">
        <xs:annotation>
          <xs:documentation> When set to <pre>"true"</pre> only symmorphic space-group operations
            are to be considered, i.e. only symmetries without non-primitive translations are used
            anywhere in the code. </xs:documentation>
        </xs:annotation>
      </xs:attribute>
      <xs:attribute ex:importance="expert" ex:unit="" name="frozencore" type="xs:boolean"
        default="false">
        <xs:annotation>
          <xs:documentation> When set to <pre>"true"</pre> the frozen core approximation is applied,
            i.e., the core states are fixed to the atomic states. </xs:documentation>
        </xs:annotation>
      </xs:attribute>
      <xs:attribute ex:importance="expert" ex:unit="" name="autokpt" type="xs:boolean"
        default="false">
        <xs:annotation>
          <xs:documentation>If  <pre>"true"</pre>, the set of <bf>k</bf>-points is determined
          automatically according to <attref>radkpt</attref>.
          </xs:documentation>
        </xs:annotation>
      </xs:attribute>
      <xs:attribute ex:importance="expert" ex:unit="" name="radkpt" type="fortrandouble"
        default="40.0d0">
        <xs:annotation>
          <xs:documentation> Used for the automatic determination of the <bf>k</bf>-point mesh. If
            <attref>autokpt</attref> is set to <pre>"true"</pre> then the mesh sizes will be determined by
              <inlinemath>n_i=\lambda/|{ \bf A}_i|+1</inlinemath>. </xs:documentation>
        </xs:annotation>
      </xs:attribute>
      <xs:attribute ex:importance="expert" ex:unit="" name="nktot" type="xs:integer" default="0">
        <xs:annotation>
          <xs:documentation> Used for the automatic determination of the <inlinemath>{\mathbf k}</inlinemath>-point mesh from the total
            number of <bf nospace="true">k</bf>-points. If <attref>nktot</attref> is set, then the mesh
            will be determined in such a way that the number of <bf>k</bf>-points is proportional to
            the length of the reciprocal lattice vector in each direction and that the total number
            of <bf nospace="true">k</bf>-points is less than or equal to <attref>nktot</attref>.
          </xs:documentation>
        </xs:annotation>
      </xs:attribute>
      <xs:attribute ex:importance="essential" ex:unit="" name="reducek" type="xs:boolean"
        default="true">
        <xs:annotation>
          <xs:documentation> If the attribute <attref>reducek</attref> is <pre>"true"</pre> the
              <inlinemath> \bf{k} </inlinemath>-point set is reduced with the crystal symmetries.
          </xs:documentation>
        </xs:annotation>
      </xs:attribute>
      <xs:attribute ex:importance="expert" ex:unit="" ref="tfibs" default="true">
        <xs:annotation>
          <xs:documentation> Because calculation of the incomplete basis set (IBS) correction to the
            force is fairly time- consuming, it can be switched off by setting tfibs to
            <pre>"false"</pre> This correction can then be included only when necessary, i.e. when
            the atoms are close to equilibrium in a structural relaxation run. </xs:documentation>
        </xs:annotation>
      </xs:attribute>
      <xs:attribute ex:importance="essential" ex:unit="" ref="tforce" default="false">
        <xs:annotation>
          <xs:documentation>Decides if the force should be calculated at the end of the
            self-consistent cycle.</xs:documentation>
        </xs:annotation>
      </xs:attribute>
      <xs:attribute ex:importance="expert" ex:unit="" name="lmaxapw" type="xs:integer" default="8">
        <xs:annotation>
          <xs:documentation>Angular momentum cut-off for the APW functions.</xs:documentation>
          <xs:appinfo>
            <olddefault default="8"/>
          </xs:appinfo>
        </xs:annotation>
      </xs:attribute>
      <xs:attribute ex:importance="essential" ex:unit="" name="maxscl" type="xs:integer"
        default="200">
        <xs:annotation>
          <xs:documentation>Upper limit for the self-consistency loop.</xs:documentation>
        </xs:annotation>
      </xs:attribute>
      <xs:attribute ex:importance="essential" ex:unit="" name="niterconvcheck" type="xs:integer"
        default="2">
	<xs:annotation>
	  <xs:documentation>Number of self-consistency iterations over which to test convergence.
	  For example, if <attref>niterconvcheck</attref>=2, then both the second and third to last
	  iterations are compared to the last one to check convergence. The convergence criteria
	  used are those set up by <attref>scfconv</attref>.
	  </xs:documentation>
        </xs:annotation>
      </xs:attribute>
      <xs:attribute ex:importance="expert" ex:unit="" name="chgexs" type="fortrandouble"
        default="0.0d0">
        <xs:annotation>
          <xs:documentation> This controls the amount of charge in the unit cell beyond that
            required to maintain neutrality. It can be set positive or negative depending on
            whether electron or hole doping is required.</xs:documentation>
        </xs:annotation>
      </xs:attribute>
      <xs:attribute ex:importance="expert" ex:unit="Hartree" name="deband" type="fortrandouble"
        default="0.0025d0">
        <xs:annotation>
          <xs:documentation> Initial band energy step size The initial step length used when
            searching for the band energy, which is used as the APW linearisation energy. This is
            done by first searching upwards in energy until the radial wave-function at the
            muffin-tin radius is zero. This is the energy at the top of the band, denoted
              <inlinemath>E_{\rm t}</inlinemath>. A downward search is now performed from
              <inlinemath>E_{\rm t}</inlinemath> until the slope of the radial wave-function at the
            muffin-tin radius is zero. This energy, <inlinemath>E_{\rm b}</inlinemath>, is at the
            bottom of the band. The band energy is taken as <inlinemath>(E_{\rm t}+E_{\rm
              b})/2</inlinemath>. If either <inlinemath>E_{\rm t}</inlinemath> or <inlinemath>E_{\rm
              b}</inlinemath> cannot be found then the band energy is set to the default value.
          </xs:documentation>
        </xs:annotation>
      </xs:attribute>
      <xs:attribute ex:importance="expert" ex:unit="Hartree" name="epsband" type="fortrandouble"
        default="1.0d-6">
        <xs:annotation>
          <xs:documentation>Energy tolerance for search of linearisation
            energies.</xs:documentation>
          <xs:appinfo>
            <oldname>none</oldname>
            <olddefault default="1.0d-5"/>
          </xs:appinfo>
        </xs:annotation>
      </xs:attribute>
      <xs:attribute ex:importance="expert" ex:unit="Hartree" name="dlinengyfermi"
        type="fortrandouble" default="-0.1d0">
        <xs:annotation>
          <xs:documentation>Energy difference between linearisation and Fermi
            energy.</xs:documentation>
        </xs:annotation>
      </xs:attribute>
      <xs:attribute ex:importance="expert" ex:unit="" name="epschg" type="fortrandouble"
        default="1.0d-5">
        <xs:annotation>
          <xs:documentation>Convergence criterion for the maximum allowed error
           in the calculated total charge beyond which a warning message will be issued.</xs:documentation>
        </xs:annotation>
      </xs:attribute>
      <xs:attribute ex:importance="expert" ex:unit="" name="epsocc" type="fortrandouble"
        default="1.0d-8">
        <xs:annotation>
          <xs:documentation>smallest occupancy for which a state will contribute to the
            density.</xs:documentation>
        </xs:annotation>
      </xs:attribute>
      <xs:attribute ex:importance="essential" ex:unit="" name="mixer" default="msec">
        <xs:annotation>
          <xs:documentation>
          Select the mixing (relaxation) scheme for the SCF loop. One has the following options:
         <p/>
        <bf>Linear mixer</bf> (<pre>"lin"</pre>):
        <p/>
   Given the input  <inlinemath>\mu^i</inlinemath> and output   <inlinemath>\nu^i</inlinemath>
   vectors of the <inlinemath>i</inlinemath>th
  iteration,  the next input vector to the
    (<inlinemath>i+1</inlinemath>)th iteration is generated using an adaptive mixing scheme.
    The <inlinemath>j</inlinemath>th component of the output
   vector is mixed with a fraction of the same component of the input vector:
   <displaymath>\mu^{i+1}_j=\beta^i_j\nu^i_j+(1-\beta^i_j)\mu^i_j, </displaymath>
   where <inlinemath>\beta^i_j</inlinemath> is set to <inlinemath>\beta_0</inlinemath> at initialisation and increased by
   scaling with <inlinemath>\beta_{\rm inc}</inlinemath> (<inlinemath>>1</inlinemath>) if <inlinemath>f^i_j\equiv\nu^i_j-\mu^i_j</inlinemath> does
   not change sign between loops. If <inlinemath>f^i_j</inlinemath> does change sign, then <inlinemath>\beta^i_j</inlinemath>
   is scaled by <inlinemath>\beta_{\rm dec}</inlinemath> (<inlinemath>>1</inlinemath>).
          <p/>
          <bf>Multisecant Broyden potential mixing</bf> (<pre>"msec"</pre>)
          <p/>
          <bf>Pulay mixing</bf> (<pre>"pulay"</pre>):
          <p/>
          Pulay's mixing scheme which uses direct inversion in the iterative subspace (DIIS). See <it>Chem. Phys. Lett.</it> <bf>73</bf>, 393 (1980).
          </xs:documentation>
          <xs:appinfo>
            <oldname>mixtype</oldname>
            <olddefault default="lin"/>
          </xs:appinfo>
        </xs:annotation>
        <xs:simpleType>
          <xs:restriction base="xs:string">
            <xs:enumeration value="lin">
              <xs:annotation>
                <xs:appinfo>
                  <oldnr>1</oldnr>
                </xs:appinfo>
              </xs:annotation>
            </xs:enumeration>
            <xs:enumeration value="msec">
              <xs:annotation>
                <xs:appinfo>
                  <oldnr>2</oldnr>
                </xs:appinfo>
              </xs:annotation>
            </xs:enumeration>
            <xs:enumeration value="pulay">
              <xs:annotation>
                <xs:appinfo>
                  <oldnr>3</oldnr>
                </xs:appinfo>
              </xs:annotation>
            </xs:enumeration>
          </xs:restriction>
        </xs:simpleType>
      </xs:attribute>
      <xs:attribute ex:importance="expert" ex:unit="" name="mixerswitch" type="xs:integer" default="1">
        <xs:annotation>
          <xs:documentation>Switch between potential (1) and density (2) mixing.</xs:documentation>
        </xs:annotation>
      </xs:attribute>
      <xs:attribute ex:importance="expert" ex:unit="" name="msecStoredSteps" type="xs:integer"
        default="8">
        <xs:annotation>
          <xs:documentation> How many potentials from previous steps to store.
           Used in msec mixing as choosen with <attref>mixer</attref>.
          </xs:documentation>
        </xs:annotation>
      </xs:attribute>
      <xs:attribute ex:importance="expert" ex:unit="" name="PrelimLinSteps" type="xs:integer"
        default="2">
        <xs:annotation>
          <xs:documentation> After which SCF iteration is msec mixing supposed to be turned on.
           Until then linear mixing is applied.
           Used in msec mixing as choosen with <attref>mixer</attref>.
          </xs:documentation>
        </xs:annotation>
      </xs:attribute>
      <xs:attribute ex:importance="expert" ex:unit="" name="beta0" type="fortrandouble"
        default="0.4d0">
        <xs:annotation>
          <xs:documentation>Initial value for mixing parameter. Used in linear
            mixing as choosen with <attref>mixer</attref>.</xs:documentation>
        </xs:annotation>
      </xs:attribute>
      <xs:attribute ex:importance="expert" ex:unit="" name="betainc" type="fortrandouble"
        default="1.1d0">
        <xs:annotation>
          <xs:documentation>Mixing parameter increase. Used in linear mixing.</xs:documentation>
        </xs:annotation>
      </xs:attribute>
      <xs:attribute ex:importance="expert" ex:unit="" name="betadec" type="fortrandouble"
        default="0.6d0">
        <xs:annotation>
          <xs:documentation>Mixing parameter decrease. Used in linear mixing.</xs:documentation>
        </xs:annotation>
      </xs:attribute>
      <xs:attribute ex:importance="expert" ex:unit="" name="lradstep" type="xs:integer" default="1">
        <xs:annotation>
          <xs:documentation> Some muffin-tin functions (such as the density) are calculated on a
            coarse radial mesh and then interpolated onto a fine mesh. This is done for the sake of
            efficiency. lradstp defines the step size in going from the fine to the coarse radial
            mesh. If it is too large, loss of precision may occur.</xs:documentation>
          <xs:appinfo>
            <oldname>lradstp</oldname>
          </xs:appinfo>
        </xs:annotation>
      </xs:attribute>
      <xs:attribute ex:importance="expert" ex:unit="" name="lorecommendation" type="xs:boolean" default="false">
        <xs:annotation>
          <xs:documentation> Local orbitals may be used for improving unoccupied states. But what
                             energy parameters to use? Set this parameter to true, and you will get
                             a list of energies at which the radial wavefunction turns to zero on the
                             muffin-tin sphere. These energies are calculated using atomic potential,
                             and to make them transferable to a general system, use the average of two
                             consecutive atomic energies.
          </xs:documentation>
          <xs:appinfo>
            <oldname>lradstp</oldname>
          </xs:appinfo>
        </xs:annotation>
      </xs:attribute>
      <xs:attribute ex:importance="expert" ex:unit="" name="radialgridtype" type="xs:string" default="cubic">
        <xs:annotation>
          <xs:documentation> The parameter defines a functional form how radial-grid points are distributed.
                             Choose from "cubic", "exponential" and "expocubic". "cubic" is the most suitable
                             one for a majority of calculations, but switch to "expocubic" if you set the
                             innermost grid point very close to a nucleus.
          </xs:documentation>
        </xs:annotation>
      </xs:attribute>
      <xs:attribute ex:importance="expert" ex:unit="" name="nprad" type="xs:integer" default="4">
        <xs:annotation>
          <xs:documentation>(Obsolete) Order of predictor-corrector polynomial.</xs:documentation>
        </xs:annotation>
      </xs:attribute>
      <xs:attribute ex:importance="essential" ex:unit="" name="xctype" default="GGA_PBE">
        <xs:annotation>
          <xs:documentation> Type of exchange-correlation functional to be used <list>
              <li> No exchange-correlation funtional ( <inlinemath>E_{\rm xc}\equiv 0</inlinemath> ) </li>
              <li> LDA, Perdew-Zunger/Ceperley-Alder, <it>Phys. Rev. B</it>
                <bf>23</bf>, 5048 (1981) </li>
              <li> LSDA, Perdew-Wang/Ceperley-Alder, <it>Phys. Rev. B</it>
                <bf>45</bf>, 13244 (1992) </li>
              <li> LDA, X-alpha approximation, J. C. Slater, <it>Phys. Rev.</it>
                <bf>81</bf>, 385 (1951) </li>
              <li> LSDA, von Barth-Hedin, <it>J. Phys. C</it>
                <bf>5</bf>, 1629 (1972) </li>
              <li> GGA, Perdew-Burke-Ernzerhof (PBE), <it>Phys. Rev. Lett.</it>
                <bf>77</bf>, 3865 (1996) </li>
              <li> GGA, Revised PBE, Zhang-Yang, <it>Phys. Rev. Lett.</it>
                <bf>80</bf>, 890 (1998) </li>
              <li> GGA, PBEsol, arXiv:0707.2088v1 (2007) </li>
              <li> GGA, asymptotically corrected PBE  (acPBE), arXiv:1409.4834 (2014) </li>
              <li> GGA, Wu-Cohen exchange (WC06) with PBE correlation, <it>Phys. Rev. B</it>
                <bf>73</bf>, 235116 (2006) </li>
              <li> GGA, Armiento-Mattsson (AM05) spin-unpolarised functional, <it>Phys. Rev. B</it>
                <bf>72</bf>, 085108 (2005) </li>
              <li> EXX, Exact Exchange, <it>Phys. Rev. Lett.</it>
                <bf>95</bf>, 136402 (2005) </li>
              <li> Hybrid, PBE0, <it>J. Chem. Phys.</it> <bf>110</bf>, 5029 (1999)</li>
              <li> Hybrid, HSE, <it>J. Chem. Phys.</it> <bf>118</bf>, 8207 (2003)</li>
            </list>
          </xs:documentation>
        </xs:annotation>
        <xs:simpleType>
          <xs:restriction base="xs:string">
            <xs:enumeration value="LDA_PZ">
              <xs:annotation>
                <xs:appinfo>
                  <oldnr>2</oldnr>
                </xs:appinfo>
              </xs:annotation>
            </xs:enumeration>
            <xs:enumeration value="LDA_PW">
              <xs:annotation>
                <xs:appinfo>
                  <oldnr>3</oldnr>
                </xs:appinfo>
              </xs:annotation>
            </xs:enumeration>
            <xs:enumeration value="LDA_XALPHA">
              <xs:annotation>
                <xs:appinfo>
                  <oldnr>4</oldnr>
                </xs:appinfo>
              </xs:annotation>
            </xs:enumeration>
            <xs:enumeration value="LDA_vBH">
              <xs:annotation>
                <xs:appinfo>
                  <oldnr>5</oldnr>
                </xs:appinfo>
              </xs:annotation>
            </xs:enumeration>
            <xs:enumeration value="GGA_PBE">
              <xs:annotation>
                <xs:appinfo>
                  <oldnr>20</oldnr>
                </xs:appinfo>
              </xs:annotation>
            </xs:enumeration>
            <xs:enumeration value="GGA_PBE_R">
              <xs:annotation>
                <xs:appinfo>
                  <oldnr>21</oldnr>
                </xs:appinfo>
              </xs:annotation>
            </xs:enumeration>
            <xs:enumeration value="GGA_PBE_SOL">
              <xs:annotation>
                <xs:appinfo>
                  <oldnr>22</oldnr>
                </xs:appinfo>
              </xs:annotation>
            </xs:enumeration>
            <xs:enumeration value="GGA_PBE_SR">
              <xs:annotation>
                <xs:appinfo>
                  <oldnr>23</oldnr>
                </xs:appinfo>
              </xs:annotation>
            </xs:enumeration>
            <xs:enumeration value="GGA_WC">
              <xs:annotation>
                <xs:appinfo>
                  <oldnr>26</oldnr>
                </xs:appinfo>
              </xs:annotation>
            </xs:enumeration>
            <xs:enumeration value="GGA_AM05">
              <xs:annotation>
                <xs:appinfo>
                  <oldnr>30</oldnr>
                </xs:appinfo>
              </xs:annotation>
            </xs:enumeration>
            <xs:enumeration value="GGA_AC_PBE">
              <xs:annotation>
                <xs:appinfo>
                  <oldnr>300</oldnr>
                </xs:appinfo>
              </xs:annotation>
            </xs:enumeration>
            <xs:enumeration value="HYB_PBE0">
               <xs:annotation>
                 <xs:appinfo>
                   <oldnr>406</oldnr>
                 </xs:appinfo>
               </xs:annotation>
            </xs:enumeration>
            <xs:enumeration value="HYB_LDA0">
               <xs:annotation>
                 <xs:appinfo>
                   <oldnr>407</oldnr>
                 </xs:appinfo>
               </xs:annotation>
            </xs:enumeration>
            <xs:enumeration value="HYB_HSE">
               <xs:annotation>
                 <xs:appinfo>
                   <oldnr>408</oldnr>
                 </xs:appinfo>
               </xs:annotation>
            </xs:enumeration>
            <xs:enumeration value="EXX">
              <xs:annotation>
                <xs:appinfo><!-- set to "-2" or lower for EXX -->
                  <oldnr>-1</oldnr>
                </xs:appinfo>
              </xs:annotation>
            </xs:enumeration>
            <xs:enumeration value="none">
              <xs:annotation>
                <xs:appinfo>
                  <oldnr>1</oldnr>
                </xs:appinfo>
              </xs:annotation>
            </xs:enumeration>
          </xs:restriction>
        </xs:simpleType>
      </xs:attribute>
      <xs:attribute ex:importance="expert" ex:unit="" name="ldapu" default="none">
        <xs:annotation>
          <xs:documentation>Type of LDA+U method to be used.</xs:documentation>
        </xs:annotation>
        <xs:simpleType>
          <xs:restriction base="xs:string">
            <xs:enumeration value="none">
              <xs:annotation>
                <xs:appinfo>
                  <oldnr>0</oldnr>
                </xs:appinfo>
              </xs:annotation>
            </xs:enumeration>
            <xs:enumeration value="FullyLocalisedLimit">
              <xs:annotation>
                <xs:appinfo>
                  <oldnr>1</oldnr>
                </xs:appinfo>
              </xs:annotation>
            </xs:enumeration>
            <xs:enumeration value="AroundMeanField">
              <xs:annotation>
                <xs:appinfo>
                  <oldnr>2</oldnr>
                </xs:appinfo>
              </xs:annotation>
            </xs:enumeration>
            <xs:enumeration value="FFL-AMF-interpolation">
              <xs:annotation>
                <xs:appinfo>
                  <oldnr>3</oldnr>
                </xs:appinfo>
              </xs:annotation>
            </xs:enumeration>
          </xs:restriction>
        </xs:simpleType>
      </xs:attribute>
      <xs:attribute ex:importance="expert" ex:unit="" name="lmaxvr" type="xs:integer" default="8">
        <xs:annotation>
          <xs:documentation>Angular momentum cut-off for the muffin-tin density and
            potential.</xs:documentation>
          <xs:appinfo>
            <olddefault default="7"/>
          </xs:appinfo>
        </xs:annotation>
      </xs:attribute>
      <xs:attribute ex:importance="expert" ex:unit="" name="fracinr" type="fortrandouble"
        default="0.02d0">
        <xs:annotation>
          <xs:documentation>Fraction of the muffin-tin radius up to which lmaxinr is used as the
            angular momentum cut-off.</xs:documentation>
        </xs:annotation>
      </xs:attribute>
      <xs:attribute ex:importance="expert" ex:unit="" name="lmaxinr" type="xs:integer" default="2">
        <xs:annotation>
          <xs:documentation> Close to the nucleus, the density and potential is almost spherical and
            therefore the spherical harmonic expansion can be truncated a low angular momentum. See
            also <attref>fracinr</attref>. </xs:documentation>
        </xs:annotation>
      </xs:attribute>
      <xs:attribute ex:importance="expert" ex:unit="" name="lmaxmat" type="xs:integer" default="8">
        <xs:annotation>
          <xs:documentation>Angular momentum cut-off for the outer-most loop in the hamiltonian and
            overlap matrix setup.</xs:documentation>
        </xs:annotation>
      </xs:attribute>

            <xs:attribute ex:importance="expert" ex:unit="" name="ValenceRelativity" default="zora">
              <xs:annotation>
                <xs:documentation>Relativistic Hamiltonian to use in groundstate calculations.
                <list>
                    <li>none   - solves non-relativistic Schoedinger equation (SE) </li>
                    <li>zora   - solves scalar-relativistic SE within zero-order regular approximation (ZORA) </li>
                    <li>iora*  - solves scalar-relativistic SE within infinite-order regular approximation (IORA), the small component is neglected </li>
                    <li>iora   - solves scalar-relativistic SE within infinite-order regular approximation (IORA), the small component is included  </li>
                    <li>kh*    - solves scalar-relativistic SE for the large component, the small component is neglected  </li>
                    <li>kh     - solves scalar-relativistic SE for the large component, the small component is included  </li>
                </list>
                       iora, kh* and kh are implemented only for atoms.
                </xs:documentation>
              </xs:annotation>
              <xs:simpleType>
                <xs:restriction base="xs:string">
                  <xs:enumeration value="zora"/>
                  <xs:enumeration value="iora*"/>
                  <xs:enumeration value="iora"/>
                  <xs:enumeration value="kh*"/>
                  <xs:enumeration value="kh"/>
                  <xs:enumeration value="none"/>
                </xs:restriction>
              </xs:simpleType>
            </xs:attribute>
            <xs:attribute ex:importance="expert" ex:unit="" name="CoreRelativity" default="dirac">
              <xs:annotation>
                <xs:documentation>Chooses between relativistic/non-relativistic descriptions for core electrons. Pick either "dirac" or "none".
                </xs:documentation>
              </xs:annotation>
              <xs:simpleType>
                <xs:restriction base="xs:string">
                  <xs:enumeration value="dirac"/>
                  <xs:enumeration value="none"/>
                </xs:restriction>
              </xs:simpleType>
            </xs:attribute>
      <xs:attribute ex:importance="expert" ex:unit="" name="energyref" type="fortrandouble"
        default="0.0d0">
        <xs:annotation>
          <xs:documentation> Energy reference <inlinemath>\varepsilon_\textrm{ref}</inlinemath>
                             for the scalar-relativistic ZORA. It enters the kinetic energy expression
                             <inlinemath>T=\mathbf{p}\frac{c^2}{2c^2+\varepsilon-v(\mathbf{r})}\mathbf{p}</inlinemath>.
          </xs:documentation>
        </xs:annotation>
      </xs:attribute>

      <xs:attribute ex:importance="expert" ex:unit="" name="ExplicitKineticEnergy" type="xs:boolean" default="true">
        <xs:annotation>
          <xs:documentation>
            If true, the kinetic energy expectation values are calculated explicitly and, then, they are used for calculating the total energy.
          </xs:documentation>
        </xs:annotation>
      </xs:attribute>




      <xs:attribute ex:importance="expert" ex:unit="" name="vkloff" type="vect3d"
        default="0.0d0 0.0d0 0.0d0">
        <xs:annotation>
          <xs:documentation>The <inlinemath>{\mathbf k}</inlinemath>-point offset vector in lattice coordinates.</xs:documentation>
        </xs:annotation>
      </xs:attribute>
      <xs:attribute ex:importance="expert" ex:unit="" name="npsden" type="xs:integer" default="9">
        <xs:annotation>
          <xs:documentation>Order of polynomial for pseudo-charge density.</xs:documentation>
        </xs:annotation>
      </xs:attribute>
      <xs:attribute ex:importance="expert" ex:unit="" name="cfdamp" type="fortrandouble"
        default="0.0d0">
        <xs:annotation>
          <xs:documentation>Damping coefficient for characteristic function.</xs:documentation>
        </xs:annotation>
      </xs:attribute>
      <xs:attribute ex:importance="expert" ex:unit="" name="nosource" type="xs:boolean"
        default="false">
        <xs:annotation>
          <xs:documentation> When set to <pre>"true"</pre>, source fields are projected out of the
            exchange-correlation magnetic field. experimental feature. </xs:documentation>
        </xs:annotation>
      </xs:attribute>
      <xs:attribute ex:importance="expert" ex:unit="" name="tevecsv" type="xs:boolean"
        default="false">
        <xs:annotation>
          <xs:documentation> The attribute tevecsv is <pre>"true"</pre> if second-variational
            eigenvectors are calculated. </xs:documentation>
        </xs:annotation>
      </xs:attribute>
      <xs:attribute ex:importance="expert" ex:unit="" name="tpartcharges" type="xs:boolean" default="false">
        <xs:annotation>
          <xs:documentation> The attribute tpartcharges is <pre>"true"</pre> if partial charges
          for each state j, atom alpha and for each lm combination are calculated. </xs:documentation>
        </xs:annotation>
      </xs:attribute>
      <xs:attribute ex:importance="expert" ex:unit="" name="nwrite" type="xs:integer" default="0">
        <xs:annotation>
          <xs:documentation> Normally, the density and potentials are written to the file STATE.OUT
            only after completion of the self-consistent loop. By setting nwrite to a positive
            integer the file will be written during the loop every nwrite
            iterations.</xs:documentation>
        </xs:annotation>
      </xs:attribute>
      <xs:attribute ex:importance="expert" ex:unit="" name="ptnucl" type="xs:boolean" default="true">
        <xs:annotation>
          <xs:documentation> The attrubute ptnucl is <pre>"true"</pre> if the nuclei are to be
            treated as point charges, if <pre>"false"</pre> the nuclei have a finite spherical
            distribution. </xs:documentation>
        </xs:annotation>
      </xs:attribute>
      <xs:attribute ex:importance="essential" ex:unit="" name="scfconv" type="xs:string" use="optional" default="multiple">
         <xs:annotation>
              <xs:documentation>
              Specify the SCF convergence criteria
              <list>
                <li>"energy"    - only the total energy of the system is used as a convergence criterion.
		     If the calculation of the atomic forces is required
		     (e.g., in the optimization of the atomic positions) the non-IBS contribution
		     to the atomic forces is added as a further convergence criterion.</li>
                <li>"potential" - only the Kohn-Sham potential is used as a convergence criterion.
		     If atomic forces are required the convergence criterion is extended
		     to include non-IBS forces. </li>
                <li>"multiple"  - total energy, Kohn-Sham potential, and total electronic charge of the system
		     are used as convergence criteria.
		     If atomic forces are required the convergence criterion
		     is extended to include non-IBS forces.</li>
              </list>
              </xs:documentation>
          </xs:annotation>
       </xs:attribute>

      <xs:attribute ex:importance="expert" ex:unit="" name="dipolecorrection" type="xs:boolean" default="false">
        <xs:annotation>
          <xs:documentation>
            If <pre>"true"</pre>, the dipole correction is applied for slabs oriented
	    along the <inlinemath>z</inlinemath>-direction.
          </xs:documentation>
        </xs:annotation>
      </xs:attribute>

      <xs:attribute ex:importance="expert" ex:unit="" name="dipoleposition" type="fortrandouble" default="1.0d0">
        <xs:annotation>
          <xs:documentation>
	    The value of this attribute indicates the position of the jump in electrostatic potential,
	    after the compensating potential (<it>i.e.</it>, the dipole correction) is applied.
	    The position is given as a fractional coordinate in the vertical direction.
	    Please note that this jump position should be located within the vacuum region enough
	    far away from the atomic layers, otherwise the compensating potential cannot be
	    correctly applied. It is recommended to put the jump position at the middle of
	    the vacuum layer.
          </xs:documentation>
        </xs:annotation>
      </xs:attribute>

          <!--xs:attribute ex:importance="expert" ex:unit="" name="tconvcritenergy" type="xs:boolean" default="true">
            <xs:annotation>
              <xs:documentation> The attribute tconvcritenergy is <pre>"true"</pre> if the value
              of the total energy of the system is used as a convergence criterion for the
              self-consistent procedure used to solve the Kohn-Sham equations. By default,
              this is the only used convergence criterion (exception: in LDA+U and OEP calculations,
              the Kohn-Sham potential is automatically chosen instead). </xs:documentation>
            </xs:annotation>
          </xs:attribute>
          <xs:attribute ex:importance="expert" ex:unit="" name="tconvcritvks" type="xs:boolean" default="false">
            <xs:annotation>
              <xs:documentation> The attribute tconvcritvks is <pre>"true"</pre> if the value
              of the Kohn-Sham potential ($V_{KS}$) of the system is used as a convergence criterion for the
              self-consistent procedure used to solve the Kohn-Sham equations. For LDA+U and OEP calculations, this is
              the (automatically chosen) convergence criterion. </xs:documentation>
            </xs:annotation>
          </xs:attribute>
          <xs:attribute ex:importance="expert" ex:unit="" name="tconvcritcharge" type="xs:boolean" default="false">
            <xs:annotation>
              <xs:documentation> The attribute tconvcritcharge is <pre>"true"</pre> if the value
              of the total charge of the system is used as a convergence criterion for the
              self-consistent procedure used to solve the Kohn-Sham equations. (This amount should be
              constant, but it is subject to numerical errors) </xs:documentation>
            </xs:annotation>
          </xs:attribute>
          <xs:attribute ex:importance="expert" ex:unit="" name="tconvcritforces" type="xs:boolean" default="false">
            <xs:annotation>
              <xs:documentation> The attribute tconvcritforces is <pre>"true"</pre> if the value
              of the an average of forces on nuclei of the system is used as a convergence criterion for the
              self-consistent procedure used to solve the Kohn-Sham equations. </xs:documentation>
            </xs:annotation>
          </xs:attribute-->

          <xs:attribute ex:importance="expert" ex:unit="" name="outputlevel" default="normal">
            <xs:annotation>
              <xs:documentation>
                Specify amount of information which is printed to files:
                <list>
                    <li>none   - no output is produced</li>
                    <li>low    - minimal output is produced</li>
                    <li>normal - (default) standard information</li>
                    <li>high   - detailed output</li>
                </list>
              </xs:documentation>
            </xs:annotation>
            <xs:simpleType>
              <xs:restriction base="xs:string">
                <xs:enumeration value="none">
                  <xs:annotation>
                    <xs:appinfo>
                      <oldnr>-1</oldnr>
                    </xs:appinfo>
                  </xs:annotation>
                </xs:enumeration>
                <xs:enumeration value="low">
                  <xs:annotation>
                    <xs:appinfo>
                      <oldnr>0</oldnr>
                    </xs:appinfo>
                  </xs:annotation>
                </xs:enumeration>
                <xs:enumeration value="normal">
                  <xs:annotation>
                    <xs:appinfo>
                      <oldnr>1</oldnr>
                    </xs:appinfo>
                  </xs:annotation>
                </xs:enumeration>
                <xs:enumeration value="high">
                  <xs:annotation>
                    <xs:appinfo>
                      <oldnr>2</oldnr>
                    </xs:appinfo>
                  </xs:annotation>
                </xs:enumeration>
              </xs:restriction>
            </xs:simpleType>
          </xs:attribute>

    </xs:complexType>
  </xs:element>
</xs:schema><|MERGE_RESOLUTION|>--- conflicted
+++ resolved
@@ -170,29 +170,24 @@
             </xs:attribute>
             <xs:attribute ex:importance="essential" ex:unit="" name="spinorb" type="xs:boolean" default="false">
               <xs:annotation>
-<<<<<<< HEAD
                 <xs:documentation>
-		If <attref>spinorb</attref> is <pre>"true"</pre>, then a
-=======
-                <xs:documentation> 
-		If <attref>spinorb</attref> is <pre>"true"</pre>, a
->>>>>>> 794781ce
-                <inlinemath>\boldsymbol \sigma\cdot{ \bf L}</inlinemath> term is added to the
-                second-variational Hamiltonian.
+		               If <attref>spinorb</attref> is <pre>"true"</pre>, a
+                   <inlinemath>\boldsymbol \sigma\cdot{ \bf L}</inlinemath> term is added to the
+                   second-variational Hamiltonian.
+		            </xs:documentation>
+              </xs:annotation>
+            </xs:attribute>
+            <xs:attribute ex:importance="expert" ex:unit="" name="realspace" type="xs:boolean" default="false">
+              <xs:annotation>
+                <xs:documentation>
+		If <attref>realspace</attref> is <pre>"true"</pre>, the second-variational approach involves a transformation
+                of wave functions to the real space in the muffin-tin region. Otherwise, calculations involve the atomic-like basis.
 		</xs:documentation>
               </xs:annotation>
             </xs:attribute>
-            <xs:attribute ex:importance="expert" ex:unit="" name="realspace" type="xs:boolean" default="false">
-              <xs:annotation>
-                <xs:documentation> 
-		If <attref>realspace</attref> is <pre>"true"</pre>, the second-variational approach involves a transformation 
-                of wave functions to the real space in the muffin-tin region. Otherwise, calculations involve the atomic-like basis. 
-		</xs:documentation>
-              </xs:annotation>
-            </xs:attribute>
             <xs:attribute ex:importance="expert" ex:unit="" name="nosv" type="xs:boolean" default="false">
               <xs:annotation>
-                <xs:documentation> 
+                <xs:documentation>
                 If <attref>skipsv</attref> = <pre>"true"</pre>, the second-variational procedure is not employed, and magnetic and/or spin-orbit calculations are performed in a single go.
 		</xs:documentation>
               </xs:annotation>
@@ -367,7 +362,7 @@
             <xs:attribute ex:importance="essential" ex:unit="" name="omega" type="fortrandouble"
               default="0.106d0">
               <xs:annotation>
-                <xs:documentation> Define the value for the screening parameter. 
+                <xs:documentation> Define the value for the screening parameter.
                   The default value (omega=0.106d0) corresponds to HSE06 that was optimized for solids.
                   In HSE03 omega=0.15d0.
                   </xs:documentation>
