--- conflicted
+++ resolved
@@ -2384,11 +2384,11 @@
           </xs:restriction>
         </xs:simpleType>
       </xs:attribute>
-<<<<<<< HEAD
       <xs:attribute ex:importance="expert" ex:unit="" name="mixerswitch" type="xs:integer" default="1">
         <xs:annotation>
           <xs:documentation>Switch between potential (1) and density (2) mixing.</xs:documentation>
-=======
+        </xs:annotation>
+      </xs:attribute>
       <xs:attribute ex:importance="expert" ex:unit="" name="msecStoredSteps" type="xs:integer"
         default="8">
         <xs:annotation>
@@ -2404,7 +2404,6 @@
            Until then linear mixing is applied.
            Used in msec mixing as choosen with <attref>mixer</attref>.
           </xs:documentation>
->>>>>>> d73c0f13
         </xs:annotation>
       </xs:attribute>
       <xs:attribute ex:importance="expert" ex:unit="" name="beta0" type="fortrandouble"
