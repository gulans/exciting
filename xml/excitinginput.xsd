<?xml version="1.0" encoding="UTF-8"?>
<xs:schema xmlns:xs="http://www.w3.org/2001/XMLSchema"
 xmlns:ex="inputschemaextentions.xsd">
 <!--
  This schema defines the input file format. It should be the central place for parameter and task specification and documentation
 --> <!-- global type definitions -->
 <xs:simpleType name="fortrandouble">
  <xs:restriction base="xs:token">
   <xs:pattern value="\-?[0-9]*\.?[0-9]+([eEdDqQ][\-+]?[0-9]+)?" />
  </xs:restriction>
 </xs:simpleType>
 <xs:annotation>
  <xs:documentation>input schema</xs:documentation>
  <xs:appinfo>
   <title>\exciting input reference</title>
   <root>input</root>
  </xs:appinfo>
 </xs:annotation>
 <xs:simpleType name="vector">
  <xs:list itemType="fortrandouble" />
 </xs:simpleType>
 <xs:simpleType name="integerlist">
  <xs:list itemType="xs:integer" />
 </xs:simpleType>
 <xs:simpleType name="vect3d">
  <xs:restriction base="vector">
   <xs:length value="3" />
  </xs:restriction>
 </xs:simpleType>
 <xs:simpleType name="vect2d">
  <xs:restriction base="vector">
   <xs:length value="2" />
  </xs:restriction>
 </xs:simpleType>
 <xs:simpleType name="integertriple">
  <xs:restriction base="integerlist">
   <xs:length value="3" />
  </xs:restriction>
 </xs:simpleType>
 <xs:simpleType name="integerpair">
  <xs:restriction base="integerlist">
   <xs:length value="2" />
  </xs:restriction>
 </xs:simpleType> <!-- global attribute definitions -->
 <xs:attribute ex:status="expert" ex:unit="" name="outfileprefix" type="xs:string" >
  <xs:annotation>
   <xs:documentation>a prefix to be prepended to the output files
</xs:documentation>
  </xs:annotation>
 </xs:attribute>
  <xs:attribute ex:status="expert" ex:unit="" name="do"  default="fromscratch">
       <xs:annotation>
        <xs:appinfo>
         <oldname>nonreplace</oldname>
        </xs:appinfo>
        <xs:documentation>Decides if the groundstate is read from file or recalculated or continued from file.
        </xs:documentation>
       </xs:annotation>
     <xs:simpleType>
        <xs:restriction base="xs:string">
         <xs:enumeration value="fromscratch" />
         <xs:enumeration value="fromfile" />
         <xs:enumeration value="skip" />
        </xs:restriction>
       </xs:simpleType>  
      </xs:attribute>
 <xs:attribute ex:status="expert" ex:unit="" name="tfibs" type="xs:boolean" default="true">
  <xs:annotation>
   <xs:documentation>
    if the IBS correction to the force should be calculated Because calculation of the incomplete basis set (IBS) correction to
    the force is fairly time-consuming, it can be switched off by setting
    <pre> tfibs</pre>
    to
    <pre> .false.</pre>
    This correction can then be included only when necessary, i.e. when the atoms are close to equilibrium in a structural
    relaxation run.
   </xs:documentation>
  </xs:annotation>
 </xs:attribute>
 <xs:attribute ex:status="expert" ex:unit="" name="tforce" type="xs:boolean" default="false">
  <xs:annotation>
   <xs:documentation>
    set to
    <pre> .true.</pre>
    if the force should be calculated at the end of the self-consistent cycle This variable is automatically set to
    <pre> .true.</pre>
    pre when performing structural optimization.
   </xs:documentation>
  </xs:annotation>
 </xs:attribute>
 <xs:attribute ex:status="expert" ex:unit="" name="scissor" type="fortrandouble" default="0.0d0">
  <xs:annotation>
   <xs:documentation>the scissors correction This is the scissors shift applied to states above the Fermi energy. Affects DOS,
    optics and band structure plots.</xs:documentation>
  </xs:annotation>
 </xs:attribute> <!-- global element definitions -->
 <xs:element ex:status="essential" ex:unit="" name="origin">
  <xs:complexType>
   <xs:attribute ex:status="essential" ex:unit="" name="coord" type="vect3d" />
  </xs:complexType>
 </xs:element>
 <xs:element ex:status="essential" ex:unit="" name="point">
  <xs:complexType>
   <xs:attribute ex:status="essential" ex:unit="" name="coord" type="vect3d" />
   <xs:attribute ex:status="essential" ex:unit="" name="label" type="xs:string" default="" />
  </xs:complexType>
 </xs:element>
 <xs:element ex:status="essential" ex:unit="" name="plot1d">
  <xs:annotation>
   <xs:documentation> plot1d specifies sample points along a path. The coordinate space is chosen in the context of the parent
   </xs:documentation>
  </xs:annotation>
  <xs:complexType>
   <xs:all>
    <xs:element ex:status="essential" ex:unit="" name="path" maxOccurs="1" minOccurs="1">
     <xs:complexType>
      <xs:sequence>
       <xs:annotation>
        <xs:documentation>A path consists of at least two points and a number of divisions.</xs:documentation>
       </xs:annotation>
       <xs:element ex:status="essential" ex:unit="" ref="point" minOccurs="2" maxOccurs="unbounded" />
      </xs:sequence>
      <xs:attribute ex:status="essential" ex:unit="" name="steps" type="xs:integer" use="required" />
      <xs:attribute ex:status="expert" ex:unit="" ref="outfileprefix" />
     </xs:complexType>
    </xs:element>
   </xs:all>
  </xs:complexType>
 </xs:element>
 <xs:element ex:status="essential" ex:unit="" name="plot2d">
  <xs:annotation>
   <xs:documentation>defines a 2d plot domain </xs:documentation>
  </xs:annotation>
  <xs:complexType>
   <xs:all>
    <xs:element ex:status="essential" ex:unit="" name="parallelogram" maxOccurs="1" minOccurs="1">
     <xs:complexType>
      <xs:sequence>
       <xs:element ex:status="essential" ex:unit="" ref="origin" minOccurs="1" maxOccurs="1" />
       <xs:element ex:status="essential" ex:unit="" ref="point" minOccurs="2" maxOccurs="2" />
      </xs:sequence>
      <xs:attribute ex:status="essential" ex:unit="" name="grid" type="integerpair" use="required" />
      <xs:attribute ex:status="expert" ex:unit="" ref="outfileprefix" />
     </xs:complexType>
    </xs:element>
   </xs:all>
  </xs:complexType>
 </xs:element>
 <xs:element ex:status="essential" ex:unit="" name="plot3d">
  <xs:annotation>
   <xs:documentation>defines a 3d plot domain </xs:documentation>
  </xs:annotation>
  <xs:complexType>
   <xs:all>
    <xs:element ex:status="essential" ex:unit="" name="box" maxOccurs="1" minOccurs="1">
     <xs:complexType>
      <xs:sequence>
       <xs:element ex:status="essential" ex:unit="" ref="origin" minOccurs="1" maxOccurs="1" />
       <xs:element ex:status="essential" ex:unit="" ref="point" minOccurs="3" maxOccurs="3" />
      </xs:sequence>
      <xs:attribute ex:status="essential" ex:unit="" name="grid" type="integertriple" use="required" />
      <xs:attribute ex:status="expert" ex:unit="" ref="outfileprefix" />
     </xs:complexType>
    </xs:element>
   </xs:all>
  </xs:complexType>
 </xs:element>
 <xs:element ex:status="essential" ex:unit="" name="pointstatepair" type="integerpair">
  <xs:annotation>
   <xs:documentation>
    <inlinemath>{ \bf k}</inlinemath>
    -point and state index pair
   </xs:documentation>
  </xs:annotation>
 </xs:element>
 <xs:element ex:status="essential" ex:unit="" name="kstlist">
  <xs:annotation>
   <xs:documentation>
    kstlist is used in the LSJ and wavefunction plot element This is a user-defined list of
    <inlinemath>{ \bf k}</inlinemath>
    -point and state index pairs which are those used for plotting wavefunctions and writing
    <inlinemath>{ \bf L}</inlinemath>
    ,
    <inlinemath>{ \bf S}</inlinemath>
    and
    <inlinemath>{ \bf J}</inlinemath>
    expectation values.
   </xs:documentation>
  </xs:annotation>
  <xs:complexType>
   <xs:sequence>
    <xs:element ex:status="essential" ex:unit="" ref="pointstatepair" minOccurs="1" maxOccurs="unbounded" />
   </xs:sequence>
  </xs:complexType>
 </xs:element>
 <xs:element ex:status="essential" ex:unit="" name="inputset">
  <xs:annotation>
   <xs:documentation>The inputset element can be used to store a set of input elements. It is not used by exciting now but will
    be usefull eventually.
</xs:documentation>
   <xs:appinfo>
    <oldname>noname</oldname>
   </xs:appinfo>
  </xs:annotation>
  <xs:complexType>
   <xs:sequence>
    <xs:element ex:status="essential" ex:unit="" ref="input" minOccurs="1" maxOccurs="unbounded">
     <xs:annotation>
      <xs:appinfo>
       <oldname>noname</oldname>
      </xs:appinfo>
     </xs:annotation>
    </xs:element>
   </xs:sequence>
  </xs:complexType>
 </xs:element> <!-- root element starts here -->
 <xs:element ex:status="essential" ex:unit="" name="input" >
   <xs:annotation>
     <xs:documentation>
       The input element Is the root element of the exciting input file. XML may contain only one root element. The input element must contain one structure
       element and one groundstate element.
     </xs:documentation>
     <xs:appinfo>
      
     </xs:appinfo>
   </xs:annotation>
   <xs:complexType>
     <xs:annotation>
       <xs:appinfo>
         <oldname>noname</oldname>
       </xs:appinfo>
       <xs:documentation>
         Every input file must contain a structure element to specify the domain and the atoms.
         <p />
         Unless explicitly stated otherwise, EXCITING uses atomic units. In this system
         <inlinemath>\hbar=1</inlinemath>
         , the electron mass
         <inlinemath>m=1</inlinemath>
         , the Bohr radius
         <inlinemath>a_0=1</inlinemath>
         and the electron charge
         <inlinemath>e=1</inlinemath>
         (note that the electron charge is positive, so that the atomic numbers
         <inlinemath>Z</inlinemath>
         are negative). Thus, the atomic unit of length is 0.52917720859(36) \AA, and the atomic unit of energy is the Hartree which equals 27.21138386(68) eV.
         The unit of the external magnetic fields is defined such that one unit of magnetic field in
         <pre>exciting.in</pre>
         equals 1717.2445320376 Tesla.
       </xs:documentation>
     </xs:annotation>
     <xs:all>
       <xs:element ex:status="essential" ex:unit="" name="title" type="xs:string" minOccurs="1" maxOccurs="1">
         <xs:annotation>
           <xs:documentation>Title of the input file.</xs:documentation>
         </xs:annotation>
       </xs:element>
       <xs:element ex:status="essential" ex:unit="" name="structure" maxOccurs="1" minOccurs="1">
         <xs:annotation>
           <xs:documentation>The structure element contains all structural information such as atoms atom positions and symmetries.</xs:documentation>
         </xs:annotation>
         <xs:complexType>
           <xs:sequence>
             <xs:element ex:status="expert" ex:unit="" name="symmetries" maxOccurs="1" minOccurs="0">
               <xs:annotation>
                 <xs:appinfo>
                   <notindocu />
                 </xs:appinfo>
                 <xs:documentation>This element is used by the spacegroup tool to generate structures and supercells</xs:documentation>
               </xs:annotation>
               <xs:complexType>
                 <xs:annotation>
                   <xs:documentation>
                     The symmetries element is output from the spacegroup program the values are currently not used in the exciting program
                   </xs:documentation>
                 </xs:annotation>
                 <xs:sequence>
                   <xs:element ex:status="expert" ex:unit="" name="lattice" maxOccurs="1" minOccurs="1">
                     <xs:annotation>
                       <xs:documentation>defines lattice from a,b,c, and angles</xs:documentation>
                     </xs:annotation>
                     <xs:complexType>
                       <xs:attribute ex:status="expert" ex:unit="" name="a" type="fortrandouble" use="required">
                         <xs:annotation>
                           <xs:appinfo>
                             <oldname>noreplace</oldname>
                           </xs:appinfo>
                         </xs:annotation>
                       </xs:attribute>
                       <xs:attribute ex:status="expert" ex:unit="" name="b" type="fortrandouble" use="required">
                         <xs:annotation>
                           <xs:appinfo>
                             <oldname>noreplace</oldname>
                           </xs:appinfo>
                         </xs:annotation>
                       </xs:attribute>
                       <xs:attribute ex:status="expert" ex:unit="" name="c" type="fortrandouble" use="required">
                         <xs:annotation>
                           <xs:appinfo>
                             <oldname>noreplace</oldname>
                           </xs:appinfo>
                         </xs:annotation>
                       </xs:attribute>
                       <xs:attribute ex:status="expert" ex:unit="" name="ab" type="fortrandouble" use="required" />
                       <xs:attribute ex:status="expert" ex:unit="" name="ac" type="fortrandouble" use="required" />
                       <xs:attribute ex:status="expert" ex:unit="" name="bc" type="fortrandouble" use="required" />
                       <xs:attribute ex:status="expert" ex:unit="" name="ncell" type="integertriple" use="optional" default="1 1 1">
                         <xs:annotation>
                           <xs:documentation>number of repeated cells in each direction</xs:documentation>
                         </xs:annotation>
                       </xs:attribute>
                     </xs:complexType>
                   </xs:element>
                   <xs:element ex:status="expert" ex:unit="" name="WyckoffPositions" maxOccurs="1" minOccurs="0">
                     <xs:complexType>
                       <xs:sequence>
                         <xs:element ex:status="expert" ex:unit="" name="wspecies" maxOccurs="unbounded" minOccurs="0">
                           <xs:annotation>
                             <xs:documentation />
                           </xs:annotation>
                           <xs:complexType>
                             <xs:sequence>
                               <xs:element ex:status="expert" ex:unit="" name="wpos" maxOccurs="unbounded" minOccurs="0">
                                 <xs:complexType>
                                   <xs:attribute ex:status="expert" ex:unit="" name="coord" type="vect3d" />
                                 </xs:complexType>
                               </xs:element>
                             </xs:sequence>
                             <xs:attribute ex:status="expert" ex:unit="" name="speciesfile" type="xs:string" />
                           </xs:complexType>
                         </xs:element>
                       </xs:sequence>
                     </xs:complexType>
                   </xs:element>
                 </xs:sequence>
                 <xs:attribute ex:status="expert" ex:unit="" name="HermannMauguinSymbol" type="xs:string" use="required">
                   <xs:annotation>
                     <xs:documentation>Herman Mauguin sympol giving the spacegroup</xs:documentation>
                     <xs:appinfo>
                       <oldname>hrmg</oldname>
                     </xs:appinfo>
                   </xs:annotation>
                 </xs:attribute>
                 <xs:attribute ex:status="expert" ex:unit="" name="HallSymbol" type="xs:string" />
                 <xs:attribute ex:status="expert" ex:unit="" name="SchoenfliesSymbol" type="xs:string" />
                 <xs:attribute ex:status="expert" ex:unit="" name="spaceGroupNumber" type="xs:string" />
               </xs:complexType>
             </xs:element>
             <xs:element ex:status="essential" ex:unit="" name="crystal" minOccurs="0" maxOccurs="1">
               <xs:annotation>
                 <xs:documentation>defines the unit cell of the calculation.</xs:documentation>
               </xs:annotation>
               <xs:complexType>
                 <xs:annotation>
                   <xs:documentation>unit cell is spanned by 3 basevectors that define the lattice coordinates.</xs:documentation>
                 </xs:annotation>
                 <xs:sequence>
                   <xs:element ex:status="essential" ex:unit="Bohr" name="basevect" minOccurs="3" maxOccurs="3" type="vect3d">
                     <xs:annotation>
                       <xs:documentation>are the basis vectors or lattice vectors in Bohr.</xs:documentation>
                       <xs:appinfo>
                         <oldname>avec</oldname>
                       </xs:appinfo>
                     </xs:annotation>
                   </xs:element>
                 </xs:sequence>
                 <xs:attribute ex:status="essential" ex:unit="" name="scale" type="fortrandouble" default="1.0d0">
                   <xs:annotation>
                     <xs:documentation>scales all the lattice vectors. This is useful for varying the volume.</xs:documentation>
                     <xs:appinfo>
                       <oldname>scale</oldname>
                     </xs:appinfo>
                   </xs:annotation>
                 </xs:attribute>
                 <xs:attribute ex:status="essential" ex:unit="" name="stretch" type="vect3d" default="1.0d0 1.0d0 1.0d0 ">
                   <xs:annotation>
                     <xs:documentation>allows for a separate scaling of each lattice vector. 1 1 1 means no scaling.</xs:documentation>
                     <xs:appinfo>
                       <oldname>(sc1|sc2|sc3)</oldname>
                     </xs:appinfo>
                   </xs:annotation>
                 </xs:attribute>
               </xs:complexType>
             </xs:element>
             <xs:element ex:status="essential" ex:unit="" name="species" minOccurs="0" maxOccurs="unbounded">
               <xs:annotation>
                 <xs:documentation>for each atom type (species) a species element is defined containing all the atom positions</xs:documentation>
               </xs:annotation>
               <xs:complexType>
                 <xs:sequence>
                   <xs:element ex:status="essential" ex:unit="" name="atom" minOccurs="1" maxOccurs="unbounded">
                     <xs:annotation>
                       <xs:documentation>atomic position in lattice coordinates for atom</xs:documentation>
                       <xs:appinfo>
                         <oldname>noname</oldname>
                       </xs:appinfo>
                     </xs:annotation>
                     <xs:complexType>
                       <xs:attribute ex:status="essential" ex:unit="lattice coordinates" name="coord" type="vect3d" use="required">
                         <xs:annotation>
                           <xs:documentation>position in lattice coordinates</xs:documentation>
                           <xs:appinfo>
                             <oldname>atposl</oldname>
                           </xs:appinfo>
                         </xs:annotation>
                       </xs:attribute>
                       <xs:attribute ex:status="expert" ex:unit="" name="bfcmt" type="vect3d" default="0.0d0 0.0d0 0.0d0" use="optional">
                         <xs:annotation>
                           <xs:documentation>muffin-tin external magnetic field in Cartesian coordinates for atom</xs:documentation>
                         </xs:annotation>
                       </xs:attribute>
                       <xs:attribute ex:status="expert" ex:unit="" name="mommtfix" type="vect3d" use="optional" />
                     </xs:complexType>
                   </xs:element>
                   <xs:element ex:status="expert" ex:unit="" name="LDAplusU" minOccurs="0">
                     <xs:annotation>
                       <xs:documentation>If present defines ldaplusU parameters for species</xs:documentation>
                     </xs:annotation>
                     <xs:complexType>
                       <xs:attribute ex:status="expert" ex:unit="" name="l" type="xs:integer" default="-1">
                         <xs:annotation>
                           <xs:appinfo>
                             <oldname>notaname</oldname>
                           </xs:appinfo>
                         </xs:annotation>
                       </xs:attribute>
                       <xs:attribute ex:status="expert" ex:unit="" name="U" type="fortrandouble" default="0.0d0">
                         <xs:annotation>
                           <xs:appinfo>
                             <oldname>notaname</oldname>
                           </xs:appinfo>
                         </xs:annotation>
                       </xs:attribute>
                       <xs:attribute ex:status="expert" ex:unit="" name="J" type="fortrandouble" default="0.0d0">
                         <xs:annotation>
                           <xs:appinfo>
                             <oldname>notaname</oldname>
                           </xs:appinfo>
                         </xs:annotation>
                       </xs:attribute>
                     </xs:complexType>
                   </xs:element>
                 </xs:sequence>
                 <xs:attribute ex:status="essential" ex:unit="" name="speciesfile" type="xs:anyURI" use="required">
                   <xs:annotation>
                     <xs:documentation>
                       defines the file from which the species definition is read. It is looked up in the species directory specified by the species path.
                     </xs:documentation>
                     <xs:appinfo>
                       <oldname>spfname</oldname>
                     </xs:appinfo>
                   </xs:annotation>
                 </xs:attribute>
                 <xs:attribute ex:status="expert" ex:unit="" name="chemicalSymbol" type="xs:string" use="optional" default="">
                   <xs:annotation>
                     <xs:documentation>can be given to simplify visualisation and converters. is ignored by exciting</xs:documentation>
                     <xs:appinfo>
                       <oldname>spsymb</oldname>
                     </xs:appinfo>
                   </xs:annotation>
                 </xs:attribute>
                 <xs:attribute ex:status="expert" ex:unit="" name="atomicNumber" type="xs:integer" use="optional">
                   <xs:annotation>
                     <xs:documentation>
                       Is an optional attribute can be given to simplify visualisation and converters. It is not used by exciting
                     </xs:documentation>
                   </xs:annotation>
                 </xs:attribute>
                 <xs:attribute ex:status="expert" ex:unit="" name="rmt" type="fortrandouble" default="-1.0d0" use="optional">
                   <xs:annotation>
                     <xs:appinfo>
                       <oldname>noreplace></oldname>
                     </xs:appinfo>
                     <xs:documentation>muffin tin radius this optional parameter allows to override speciesfile or automatic tetemination</xs:documentation>
                   </xs:annotation>
                 </xs:attribute>
               </xs:complexType>
             </xs:element>
           </xs:sequence>
           <xs:attribute ex:status="essential" ex:unit="" name="speciespath" type="xs:anyURI" use="required">
             <xs:annotation>
               <xs:documentation>gives the path to the directory containing the species files</xs:documentation>
               <xs:appinfo>
                 <oldname>sppath</oldname>
               </xs:appinfo>
             </xs:annotation>
           </xs:attribute>
           <xs:attribute ex:status="expert" ex:unit="" name="molecule" type="xs:boolean" default="false">
             <xs:annotation>
               <xs:documentation>
                 has to be set to true if one wants to calculate an isolated molecule. is
                 <pre>true</pre>
                 , then the atomic positions,
                 <inlinemath>{\bf a}</inlinemath>
                 , are assumed to be in Cartesian coordinates. The lattice vectors are also set up automatically with the i-th lattice vector given by
                 <displaymath>{\bf A}^i=A_i\hat{\bf e}^i,</displaymath>
                 where
                 <displaymath>A_i=\max_{\alpha,\beta}\left|{\bf a}^{\alpha}_i-{\bf a}^{\beta}_i\right| +d_{\rm vac}</displaymath>
                 with
                 <inlinemath>\alpha</inlinemath>
                 and
                 <inlinemath>\beta</inlinemath>
                 labeling atoms, and
                 <inlinemath>d_{\rm vac}</inlinemath>
                 determines the size of the vacuum around the molecule. The last variable is set by the attribute
                 <pre>vacuum</pre>
                 .
               </xs:documentation>
             </xs:annotation>
           </xs:attribute>
           <xs:attribute ex:status="expert" ex:unit="" name="vacuum" type="fortrandouble" default="10.0d0">
             <xs:annotation>
               <xs:documentation>determines the size of the vacuum around the molecule.</xs:documentation>
             </xs:annotation>
           </xs:attribute>
           <xs:attribute ex:status="expert" ex:unit="" name="epslat" type="fortrandouble" default="1.0d-6">
             <xs:annotation>
               <xs:documentation>vectors with lengths less than this are considered zero.</xs:documentation>
             </xs:annotation>
           </xs:attribute>
           <xs:attribute ex:status="expert" ex:unit="" name="autormt" type="xs:boolean" default="false">
             <xs:annotation>
               <xs:documentation>If true automatic determination of the muffin tin radii is allowed.</xs:documentation>
             </xs:annotation>
           </xs:attribute>
           <xs:attribute ex:status="expert" ex:unit="" name="primcell" type="xs:boolean" default="false">
             <xs:annotation>
               <xs:documentation>
                 allows the primitive unit cell to be determined automatically from the conventional cell. This is done by searching for lattice vectors among
                 all those which connect atomic sites, and using the three shortest ones which produce a unit cell with non-zero volume.
               </xs:documentation>
             </xs:annotation>
           </xs:attribute>
           <xs:attribute ex:status="expert" ex:unit="" name="tshift" type="xs:boolean" default="true"><!-- sag -->
             <xs:annotation>
               <xs:documentation>
                 Set to it to "true" if the crystal can be shifted such that the atom closest to the origin is exactly at the origin.
               </xs:documentation>
             </xs:annotation>
           </xs:attribute>
         </xs:complexType>
       </xs:element>
       <xs:element ex:status="essential" ex:unit="" name="groundstate" maxOccurs="1" minOccurs="0">
         <xs:annotation>
           <xs:documentation>
             The groundstate element is required for anny calculation. Its attributes are the parameters and methods used to calculate the groundstate density.
           </xs:documentation>
         </xs:annotation>
         <xs:complexType>
           <xs:all>
             <xs:element ex:status="essential" ex:unit="" name="spin" minOccurs="0" maxOccurs="1">
               <xs:annotation>
                 <xs:documentation>
                   If the
                   <spin />
                   element is present calculation is done with spin polarization.
                 </xs:documentation>
                 <xs:appinfo>
                   <oldname>spinpol</oldname>
                 </xs:appinfo>
               </xs:annotation>
               <xs:complexType>
                 <xs:attribute ex:status="essential" ex:unit="" name="momfix" type="vect3d" default="0.0d0 0.0d0 0.0d0">
                   <xs:annotation>
                     <xs:documentation>the desired total moment for a FSM calculation.</xs:documentation>
                   </xs:annotation>
                 </xs:attribute><!-- sag: parameter "mommtfix" for muffin tins, possibly missing? -->
                 <xs:attribute ex:status="essential" ex:unit="" name="bfieldc" type="vect3d" default="0.0d0 0.0d0 0.0d0 ">
                   <xs:annotation>
                     <xs:documentation>
                       alows to apply a constant B field This is a constant magnetic field applied throughout the entire unit cell and enters the
                       second-variational Hamiltonian as
                       <displaymath>\frac{g_e\alpha}{4}\,\vec{\sigma}\cdot{\bf B}_{\rm ext},</displaymath>
                       where
                       <inlinemath>g_e</inlinemath>
                       is the electron
                       <inlinemath>g</inlinemath>
                       -factor (2.0023193043718). This field is normally used to break spin symmetry for spin-polarised calculations and considered to be
                       infinitesimal with no direct contribution to the total energy. In cases where the magnetic field is finite (for example when computing
                       magnetic response) the external
                       <inlinemath>{ \bf B}</inlinemath>
                       -field energy reported in
                       <pre>INFO.OUT</pre>
                       should be added to the total by hand. This field is applied throughout the entire unit cell. To apply magnetic fields in particular
                       muffin-tins use the
                       <pre>bfcmt</pre>
                       vect ors in the
                       <pre>atoms</pre>
                       block. Collinear calculations are more efficient if the field is applied in the
                       <inlinemath>z</inlinemath>
                       -direction.
                     </xs:documentation>
                   </xs:annotation>
                 </xs:attribute>
                 <xs:attribute ex:status="essential" ex:unit="" name="spinorb" type="xs:boolean">
                   <xs:annotation>
                     <xs:documentation>
                       if a spin-orbit coupling is required If
                       <pre>spinorb</pre>
                       is
                       <pre>.true.</pre>
                       , then a
                       <inlinemath>\boldsymbol \sigma\cdot{ \bf L}</inlinemath>
                       term is added to the second-variational Hamiltonian. .
                     </xs:documentation>
                   </xs:annotation>
                 </xs:attribute>
                 <xs:attribute ex:status="expert" ex:unit="" name="spinsprl" type="xs:boolean">
                   <xs:annotation>
                     <xs:documentation>
                       set to
                       <pre>.true.</pre>
                       if a spin-spiral calculation is require Experimental feature for the calculation of spin-spiral states. See
                       <pre>vqlss</pre>
                       for details.
                     </xs:documentation>
                   </xs:annotation>
                 </xs:attribute>
                 <xs:attribute ex:status="expert" ex:unit="" name="vqlss" type="vect3d" default="0.0d0 0.0d0 0.0d0">
                   <xs:annotation>
                     <xs:documentation>
                       the
                       <inlinemath>{ \bf q}</inlinemath>
                       -vector of the spin-spiral state in lattice coordinates Spin-spirals arise from spinor states assumed to be of the form
                       <displaymath>
                         \Psi^{ \bf q}_{ \bf k}({ \bf r})= \left( \begin{array}{c} U^{{\bf q}\uparrow}_{ \bf k}({\bf r})e^{i({ \bf k+q/2})\cdot{ \bf r}} \\ U^{{
                         \bf q}\downarrow}_{\bf k}({ \bf r})e^{i({\bf k-q/2})\cdot{ \bf r}} \\ \end{array} \right).
                       </displaymath>
                       These are determined using a second-variational approach, and give rise to a magnetisation density of the form
                       <displaymath>
                         {\bf m}^{ \bf q}({ \bf r})=(m_x({\bf r})\cos({ \bf q \cdot r}), m_y({\bf r})\sin({ \bf q \cdot r}),m_z({\bf r})),
                       </displaymath>
                       where
                       <inlinemath>m_x</inlinemath>
                       ,
                       <inlinemath>m_y</inlinemath>
                       and
                       <inlinemath>m_z</inlinemath>
                       are lattice periodic. See also
                       <pre>spinprl</pre>
                       .
                     </xs:documentation>
                   </xs:annotation>
                 </xs:attribute>
                 <xs:attribute ex:status="expert" ex:unit="" name="taufsm" type="fortrandouble" default="0.01d0" />
                 <xs:attribute ex:status="expert" ex:unit="" name="reducebf" type="fortrandouble" default="1.0d0">
                   <xs:annotation>
                     <xs:documentation>
                       After each iteration the external magnetic fields are multiplied with reducebf. This al- lows for a large external magnetic field at the
                       start of the self-consistent loop to break spin symmetry, while at the end of the loop the field will be effectively zero, i.e.
                       infinitesimal. See bfieldc and atoms.
                     </xs:documentation>
                   </xs:annotation>
                 </xs:attribute>
                 <xs:attribute ex:status="essential" ex:unit="" name="fixspin" default="none">
                   <xs:simpleType>
                     <xs:restriction base="xs:string">
                       <xs:enumeration value="none">
                         <xs:annotation>
                           <xs:appinfo>
                             <oldnr>0</oldnr>
                           </xs:appinfo>
                         </xs:annotation>
                       </xs:enumeration>
                       <xs:enumeration value="total FSM">
                         <xs:annotation>
                           <xs:appinfo>
                             <oldnr>1</oldnr>
                           </xs:appinfo>
                         </xs:annotation>
                       </xs:enumeration>
                       <xs:enumeration value="localmt FSM">
                         <xs:annotation>
                           <xs:appinfo>
                             <oldnr>2</oldnr>
                           </xs:appinfo>
                         </xs:annotation>
                       </xs:enumeration>
                       <xs:enumeration value="both">
                         <xs:annotation>
                           <xs:appinfo>
                             <oldnr>3</oldnr>
                           </xs:appinfo>
                         </xs:annotation>
                       </xs:enumeration>
                     </xs:restriction>
                   </xs:simpleType>
                 </xs:attribute>
               </xs:complexType>
             </xs:element>
             <xs:element ex:status="expert" ex:unit="" name="HartreeFock" minOccurs="0" maxOccurs="1"><!-- sag -->
               <xs:annotation>
                 <xs:documentation>If preset HartreeFock calculation is triggered.</xs:documentation>
               </xs:annotation>
               <xs:complexType>
                 <xs:attribute ex:status="expert" ex:unit="" name="epsengy" type="fortrandouble" use="optional" default="1.0d-7">
                   <xs:annotation>
                     <xs:documentation>energy convergence tolerance</xs:documentation>
                   </xs:annotation>
                 </xs:attribute>
               </xs:complexType>
             </xs:element>
             <xs:element ex:status="expert" ex:unit="" name="solver" minOccurs="0" maxOccurs="1">
               <xs:annotation>
                 <xs:documentation>Optional configuration options for eigenvector solver.</xs:documentation>
               </xs:annotation>
               <xs:complexType>
                 <xs:attribute ex:status="expert" ex:unit="" name="type" default="Lapack">
                   <xs:annotation>
                     <xs:appinfo>
                       <oldname>solvertype</oldname>
                     </xs:appinfo>
                     <xs:documentation>select the eigenvalue solver for the first variational equation</xs:documentation>
                   </xs:annotation>
                   <xs:simpleType>
                     <xs:restriction base="xs:string">
                       <xs:enumeration value="Lapack">
                         <xs:annotation>
                           <xs:appinfo>
                             <oldnr>1</oldnr>
                           </xs:appinfo>
                         </xs:annotation>
                       </xs:enumeration>
                       <xs:enumeration value="Arpack">
                         <xs:annotation>
                           <xs:appinfo>
                             <oldnr>2</oldnr>
                           </xs:appinfo>
                         </xs:annotation>
                       </xs:enumeration>
                       <xs:enumeration value="DIIS">
                         <xs:annotation>
                           <xs:appinfo>
                             <oldnr>3</oldnr>
                           </xs:appinfo>
                         </xs:annotation>
                       </xs:enumeration>
                     </xs:restriction>
                   </xs:simpleType>
                 </xs:attribute>
                 <xs:attribute ex:status="expert" ex:unit="" name="packedmatrixstorage" type="xs:boolean" use="optional" default="true">
                   <xs:annotation>
                     <xs:documentation>
                       In the default calculation the matrix is sored in packed form. When using multithreaded BLAS setting this parmeter to false increases
                       efficiency.
                     </xs:documentation>
                   </xs:annotation>
                 </xs:attribute>
                 <xs:attribute ex:status="expert" ex:unit="" name="epsarpack" type="fortrandouble" default="1.0d-8">
                   <xs:annotation>
                     <xs:documentation>Tolerance parameter for the ARPACK shift invert solver</xs:documentation>
                   </xs:annotation>
                 </xs:attribute>
                 <xs:attribute ex:status="expert" ex:unit="" name="evaltol" type="fortrandouble" default="1.0d-8"><!-- sag -->
                   <xs:annotation>
                     <xs:documentation>error tolerance for the first-variational eigenvalues using the LAPACK Solver</xs:documentation>
                   </xs:annotation>
                 </xs:attribute>
               </xs:complexType>
             </xs:element>
             <xs:element ex:status="expert" ex:unit="" name="OEP" minOccurs="0" maxOccurs="1">
               <xs:annotation>
                 <xs:documentation>If present exact exchange calculation is triggered. (experimental)</xs:documentation>
               </xs:annotation>
               <xs:complexType>
                 <xs:attribute ex:status="expert" ex:unit="" name="maxitoep" type="xs:integer" default="120">
                   <xs:annotation>
                     <xs:documentation>maximum number of iterations when solving the exact exchange integral equations</xs:documentation>
                   </xs:annotation>
                 </xs:attribute>
                 <xs:attribute ex:status="expert" ex:unit="" name="tauoep" type="vect3d" default="1.0d0 0.2d0 1.5d0">
                   <xs:annotation>
                     <xs:documentation>
                       The optimised effective potential is determined using an interative method. [Phys. Rev. Lett. 98, 196405 (2007)]. At the first iteration
                       the step length is set to tauoep(1). Dur- ing subsequent iterations, the step length is scaled by tauoep(2) or tauoep(3), when the
                       residual is increasing or decreasing, respectively. See also maxitoep.
                     </xs:documentation>
                   </xs:annotation>
                 </xs:attribute>
               </xs:complexType>
             </xs:element>
             <xs:element ex:status="expert" ex:unit="" name="RDMFT" minOccurs="0" maxOccurs="1">
               <xs:annotation>
                 <xs:documentation>If present Reduced Density Matrix Funcional Theory calculation is triggered</xs:documentation>
               </xs:annotation>
               <xs:complexType>
                 <xs:attribute ex:status="expert" ex:unit="" name="rdmxctype" type="xs:integer" default="2">
                   <xs:annotation>
                     <xs:documentation>xc functional.</xs:documentation>
                   </xs:annotation>
                 </xs:attribute>
                 <xs:attribute ex:status="expert" ex:unit="" name="rdmmaxscl" type="xs:integer" default="1">
                   <xs:annotation>
                     <xs:documentation>maximum number of self-consistent loops.</xs:documentation>
                   </xs:annotation>
                 </xs:attribute>
                 <xs:attribute ex:status="expert" ex:unit="" name="maxitn" type="xs:integer" default="250">
                   <xs:annotation>
                     <xs:documentation>maximum number of iteration for occupation number optimisation.</xs:documentation>
                   </xs:annotation>
                 </xs:attribute>
                 <xs:attribute ex:status="expert" ex:unit="" name="maxitc" type="xs:integer" default="10">
                   <xs:annotation>
                     <xs:documentation>maximum number of iteration for natural orbital optimisation.</xs:documentation>
                   </xs:annotation>
                 </xs:attribute>
                 <xs:attribute ex:status="expert" ex:unit="" name="taurdmn" type="fortrandouble" default="1.0d0">
                   <xs:annotation>
                     <xs:documentation>step size for occupation numbers.</xs:documentation>
                   </xs:annotation>
                 </xs:attribute>
                 <xs:attribute ex:status="expert" ex:unit="" name="taurdmc" type="fortrandouble" default="0.5d0">
                   <xs:annotation>
                     <xs:documentation>step size for natural orbital coefficients.</xs:documentation>
                   </xs:annotation>
                 </xs:attribute>
                 <xs:attribute ex:status="expert" ex:unit="" name="rdmalpha" type="fortrandouble" default="0.7d0">
                   <xs:annotation>
                     <xs:documentation>exponent for the functional.</xs:documentation>
                   </xs:annotation>
                 </xs:attribute>
                 <xs:attribute ex:status="expert" ex:unit="" name="rdmtemp" type="fortrandouble" default="0.0d0">
                   <xs:annotation>
                     <xs:documentation>temperature.</xs:documentation>
                   </xs:annotation>
                 </xs:attribute>
               </xs:complexType>
             </xs:element>
           </xs:all>
           <xs:attribute ex:status="essential" ex:unit="" ref="do" default="fromscratch">
             <xs:annotation>
               <xs:appinfo>
                 <oldname>nonreplace</oldname>
               </xs:appinfo>
               <xs:documentation>Decides if the groundstate is skipped or recalculated or continued from file.</xs:documentation>
             </xs:annotation>
           </xs:attribute>
           <xs:attribute ex:status="essential" ex:unit="" name="ngridk" type="integertriple" use="required">
             <xs:annotation>
               <xs:appinfo>
                 <oldname>ngridk</oldname>
               </xs:appinfo>
               <xs:documentation>Number of k grid points along the basis vector directions.</xs:documentation>
             </xs:annotation>
           </xs:attribute>
           <xs:attribute ex:status="essential" ex:unit="" name="rgkmax" type="fortrandouble" default="7.0d0">
             <xs:annotation>
               <xs:documentation>
                 This sets the maximum length for the
                 <inlinemath>{ \bf G}+{ \bf k}</inlinemath>
                 vectors, defined as
                 <pre>rgkmax</pre>
                 divided by the smallest muffin-tin radius.
               </xs:documentation>
             </xs:annotation>
           </xs:attribute>
           <xs:attribute ex:status="expert" ex:unit="" name="epspot" type="fortrandouble" use="optional" default="1.0d-6">
             <xs:annotation>
               <xs:documentation>
                 If the RMS change in the effective potential and magnetic field is smaller than epspot, then the self-consistent loop is considered converged
                 and exited. For structural optimisation runs this results in the forces being calculated, the atomic positions updated and the loop restarted.
                 See also maxscl.
               </xs:documentation>
             </xs:annotation>
           </xs:attribute>
           <xs:attribute ex:status="expert" ex:unit="" name="rmtapm" type="vect2d" default="0.25d0 0.95d0">
             <xs:annotation>
               <xs:documentation>
                 parameters governing the automatic generation of the muffin-tin radii. When @autormt is set to true, the muffin-tin radii are found
                 automatically from the formula
                 <displaymath>R_i\propto 1+\zeta|Z_i|^{1/3},</displaymath>
                 where
                 <inlinemath>Z_i</inlinemath>
                 is the atomic number of the $i$th species,
                 <inlinemath>\zeta</inlinemath>
                 is stored in @rmtapm(1) and the value which governs the distance between the muffin-tins is stored in @rmtapm(2). When @rmtapm(2) =1, the
                 closest muffin-tins will touch.
               </xs:documentation>
             </xs:annotation>
           </xs:attribute>
           <xs:attribute ex:status="expert" ex:unit="" name="swidth" type="fortrandouble" default="0.001d0">
             <xs:annotation>
               <xs:documentation>width of the smooth approximation to the Dirac delta function.</xs:documentation>
             </xs:annotation>
           </xs:attribute>
           <xs:attribute ex:status="expert" ex:unit="" name="stype" default="Gaussian">
             <xs:annotation>
               <xs:documentation>
                 A smooth approximation to the Dirac delta function is needed to compute the occupancies of the Kohn-Sham states. The variable
                 <pre>swidth</pre>
                 determines the width of the approximate delta function.
               </xs:documentation>
             </xs:annotation>
             <xs:simpleType>
               <xs:restriction base="xs:string">
                 <xs:enumeration value="Gaussian">
                   <xs:annotation>
                     <xs:appinfo>
                       <oldnr>0</oldnr>
                     </xs:appinfo>
                   </xs:annotation>
                 </xs:enumeration>
                 <xs:enumeration value="Methfessel-Paxton 1">
                   <xs:annotation>
                     <xs:appinfo>
                       <oldnr>1</oldnr>
                     </xs:appinfo>
                   </xs:annotation>
                 </xs:enumeration>
                 <xs:enumeration value="Methfessel-Paxton 2">
                   <xs:annotation>
                     <xs:appinfo>
                       <oldnr>2</oldnr>
                     </xs:appinfo>
                   </xs:annotation>
                 </xs:enumeration>
                 <xs:enumeration value="Fermi Dirac">
                   <xs:annotation>
                     <xs:appinfo>
                       <oldnr>3</oldnr>
                     </xs:appinfo>
                   </xs:annotation>
                 </xs:enumeration>
                 <xs:enumeration value="Square-wave impulse">
                   <xs:annotation>
                     <xs:appinfo>
                       <oldnr>4</oldnr>
                     </xs:appinfo>
                   </xs:annotation>
                 </xs:enumeration>
               </xs:restriction>
             </xs:simpleType>
           </xs:attribute>
           <xs:attribute ex:status="expert" ex:unit="" name="findlinentype" default="advanced">
             <xs:annotation>
               <xs:documentation>select method to determine the linearization energies.</xs:documentation>
             </xs:annotation>
             <xs:simpleType>
               <xs:restriction base="xs:string">
                 <xs:enumeration value="simple" />
                 <xs:enumeration value="advanced" />
               </xs:restriction>
             </xs:simpleType>
           </xs:attribute>
           <xs:attribute ex:status="expert" ex:unit="" name="isgkmax" type="xs:integer" default="-1">
             <xs:annotation>
               <xs:documentation>species for which the muffin-tin radius will be used for calculating gkmax.</xs:documentation>
             </xs:annotation>
           </xs:attribute>
           <xs:attribute ex:status="expert" ex:unit="" name="gmaxvr" type="fortrandouble" default="12.0d0">
             <xs:annotation>
               <xs:documentation>maximum length of |G| for expanding the interstitial density and potential.</xs:documentation>
             </xs:annotation>
           </xs:attribute>
           <xs:attribute ex:status="expert" ex:unit="" name="nempty" type="xs:integer" default="5">
             <xs:annotation>
               <xs:documentation>
                 Defines the number of eigenstates beyond that required for charge neutrality. When running metals it is not known
                 <it>a priori</it>
                 how many states will be below the Fermi energy for each
                 <bf>k</bf>
                 -point. Setting
                 <pre>nempty</pre>
                 greater than zero allows the additional states to act as a buffer in such cases. Furthermore, magnetic calculations use the first-variational
                 eigenstates as a basis for setting up the second-variational Hamiltonian, and thus
                 <pre>nempty</pre>
                 will determine the size of this basis set. Convergence with respect to this quantity should be checked.
               </xs:documentation>
             </xs:annotation>
           </xs:attribute>
           <xs:attribute ex:status="expert" ex:unit="" name="nosym" type="xs:boolean" default="false">
             <xs:annotation>
               <xs:documentation>
                 when set to
                 <pre>.true.</pre>
                 no symmetries, apart from the identity, are used anywhere in the code.
               </xs:documentation>
             </xs:annotation>
           </xs:attribute>
           <xs:attribute ex:status="expert" ex:unit="" name="frozencore" type="xs:boolean" default="false">
             <xs:annotation>
               <xs:documentation>
                 when set to
                 <pre>true</pre>
                 the frozen core approximation is applied, i.e., the core states are fixed to the atomic states.
               </xs:documentation>
             </xs:annotation>
           </xs:attribute>
           <xs:attribute ex:status="expert" ex:unit="" name="autokpt" type="xs:boolean" default="false">
             <xs:annotation>
               <xs:documentation>
                 if the
                 <bf>k</bf>
                 -point set is to be determined automatically
               </xs:documentation>
             </xs:annotation>
           </xs:attribute>
           <xs:attribute ex:status="expert" ex:unit="" name="radkpt" type="fortrandouble" default="40.0d0">
             <xs:annotation>
               <xs:documentation>
                 Used for the automatic determination of the
                 <bf>k</bf>
                 -point mesh. If
                 <pre>autokpt</pre>
                 is set to
                 <pre>true</pre>
                 then the mesh sizes will be determined by
                 <inlinemath>n_i=\lambda/|{ \bf A}_i|+1</inlinemath>
                 .
               </xs:documentation>
             </xs:annotation>
           </xs:attribute>
           <xs:attribute ex:status="essential" ex:unit="" name="reducek" type="xs:boolean" default="true">
             <xs:annotation>
               <xs:documentation>
                 <pre>reducek</pre>
                 set to
                 <pre>true</pre>
                 if the
                 <inlinemath>
                   <bf>k</bf>
                 </inlinemath>
                 -point set is to be reduced with the crystal symmetries.
               </xs:documentation>
             </xs:annotation>
           </xs:attribute>
           <xs:attribute ex:status="expert" ex:unit="" ref="tfibs" default="true">
             <xs:annotation>
               <xs:documentation>
                 Because calculation of the incomplete basis set (IBS) correction to the force is fairly time- consuming, it can be switched off by setting
                 tfibs to .false. This correction can then be included only when necessary, i.e. when the atoms are close to equilibrium in a structural
                 relaxation run.
               </xs:documentation>
             </xs:annotation>
           </xs:attribute>
           <xs:attribute ex:status="essential" ex:unit="" ref="tforce" default="false">
             <xs:annotation>
               <xs:documentation>if the force should be calculated at the end of the self-consistent cycle.</xs:documentation>
             </xs:annotation>
           </xs:attribute>
           <xs:attribute ex:status="expert" ex:unit="" name="lmaxapw" type="xs:integer" default="10">
             <xs:annotation>
               <xs:documentation>angular momentum cut-off for the APW functions.</xs:documentation>
             </xs:annotation>
           </xs:attribute>
           <xs:attribute ex:status="essential" ex:unit="" name="maxscl" type="xs:integer" default="200">
             <xs:annotation>
               <xs:documentation>upper limit for te selfconsistency loop.</xs:documentation>
             </xs:annotation>
           </xs:attribute>
           <xs:attribute ex:status="expert" ex:unit="" name="chgexs" type="fortrandouble" default="0.0d0">
             <xs:annotation>
               <xs:documentation>
                 This controls the amount of charge in the unit cell beyond that required to maintain neu-trality. It can be set positive or negative depending
                 on whether electron or hole doping is required.
               </xs:documentation>
             </xs:annotation>
           </xs:attribute>
           <xs:attribute ex:status="expert" ex:unit="" name="deband" type="fortrandouble" default="0.0025d0">
             <xs:annotation>
               <xs:documentation>
                 initial band energy step size The initial step length used when searching for the band energy, which is used as the APW linearisation energy.
                 This is done by first searching upwards in energy until the radial wavefunction at the muffin-tin radius is zero. This is the energy at the top
                 of the band, denoted
                 <inlinemath>E_{\rm t}</inlinemath>
                 . A downward search is now performed from
                 <inlinemath>E_{\rm t}</inlinemath>
                 until the slope of the radial wavefunction at the muffin-tin radius is zero. This energy,
                 <inlinemath>E_{\rm b}</inlinemath>
                 , is at the bottom of the band. The band energy is taken as
                 <inlinemath>(E_{\rm t}+E_{\rm b})/2</inlinemath>
                 . If either
                 <inlinemath>E_{\rm t}</inlinemath>
                 or
                 <inlinemath>E_{\rm b}</inlinemath>
                 cannot be found then the band energy is set to the default value.
               </xs:documentation>
             </xs:annotation>
           </xs:attribute>
           <xs:attribute ex:status="expert" ex:unit="" name="epschg" type="fortrandouble" default="1.0d-3">
             <xs:annotation>
               <xs:documentation>maximum allowed error in the calculated total charge beyond which a warning message will be issued.</xs:documentation>
             </xs:annotation>
           </xs:attribute>
           <xs:attribute ex:status="expert" ex:unit="" name="epsocc" type="fortrandouble" default="1.0d-8">
             <xs:annotation>
               <xs:documentation>smallest occupancy for which a state will contribute to the density.</xs:documentation>
             </xs:annotation>
           </xs:attribute>
           <xs:attribute ex:status="essential" ex:unit="" name="mixer" default="msec">
             <xs:annotation>
               <xs:documentation>select the mixing (relaxation) scheme for SCF</xs:documentation>
               <xs:appinfo>
                 <oldname>mixtype</oldname>
               </xs:appinfo>
             </xs:annotation>
             <xs:simpleType>
               <xs:restriction base="xs:string">
                 <xs:enumeration value="lin">
                   <xs:annotation>
                     <xs:appinfo>
                       <oldnr>1</oldnr>
                     </xs:appinfo>
                   </xs:annotation>
                 </xs:enumeration>
                 <xs:enumeration value="msec">
                   <xs:annotation>
                     <xs:appinfo>
                       <oldnr>2</oldnr>
                     </xs:appinfo>
                   </xs:annotation>
                 </xs:enumeration>
                 <xs:enumeration value="pulay">
                   <xs:annotation>
                     <xs:appinfo>
                       <oldnr>3</oldnr>
                     </xs:appinfo>
                   </xs:annotation>
                 </xs:enumeration>
               </xs:restriction>
             </xs:simpleType>
           </xs:attribute>
           <xs:attribute ex:status="expert" ex:unit="" name="beta0" type="fortrandouble" default="0.4d0"><!-- sag -->
             <xs:annotation>
               <xs:documentation>initial value for mixing parameter. Used in linear mixing.</xs:documentation>
             </xs:annotation>
           </xs:attribute>
           <xs:attribute ex:status="expert" ex:unit="" name="betainc" type="fortrandouble" default="1.1d0"><!-- sag -->
             <xs:annotation>
               <xs:documentation>mixing parameter increase. Used in linear mixing.</xs:documentation>
             </xs:annotation>
           </xs:attribute>
           <xs:attribute ex:status="expert" ex:unit="" name="betadec" type="fortrandouble" default="0.6d0"><!-- sag -->
             <xs:annotation>
               <xs:documentation>mixing parameter decrease. Used in linear mixing.</xs:documentation>
             </xs:annotation>
           </xs:attribute>
           <xs:attribute ex:status="expert" ex:unit="" name="lradstep" type="xs:integer" default="4">
             <xs:annotation>
               <xs:documentation>
                 Some muffin-tin functions (such as the density) are calculated on a coarse radial mesh and then interpolated onto a fine mesh. This is done for
                 the sake of efficiency. lradstp defines the step size in going from the fine to the coarse radial mesh. If it is too large, loss of precision
                 may occur.
               </xs:documentation>
               <xs:appinfo>
                 <oldname>lradstp</oldname>
               </xs:appinfo>
             </xs:annotation>
           </xs:attribute>
           <xs:attribute ex:status="expert" ex:unit="" name="nprad" type="xs:integer" default="4">
             <xs:annotation>
               <xs:documentation>smallest occupancy for which a state will contribute to the density.</xs:documentation>
             </xs:annotation>
           </xs:attribute>
           <xs:attribute ex:status="essential" ex:unit="" name="xctype" default="LSDAPerdew-Wang">
             <xs:annotation>
               <xs:documentation>
                 type of exchange-correlation functional to be used \begin{itemize} \item No exchange-correlation funtional (
                 <inlinemath>E_{\rm xc}\equiv 0</inlinemath>
                 ) \item LDA, Perdew-Zunger/Ceperley-Alder, {\it Phys. Rev. B}
                 <bf>23</bf>
                 , 5048 (1981) \item LSDA, Perdew-Wang/Ceperley-Alder,
                 <it>Phys. Rev. B</it>
                 <bf>45</bf>
                 , 13244 (1992) \item LDA, X-alpha approximation, J. C. Slater,
                 <it>Phys. Rev.</it>
                 <bf>81</bf>
                 , 385 (1951) \item LSDA, von Barth-Hedin,
                 <it>J. Phys. C</it>
                 <bf>5</bf>
                 , 1629 (1972) \\ \item GGA, Perdew-Burke-Ernzerhof,
                 <it>Phys. Rev. Lett.</it>
                 <bf>77</bf>
                 , 3865 (1996) \item GGA, Revised PBE, Zhang-Yang, {\it Phys. Rev. Lett.}
                 <bf>80</bf>
                 , 890 (1998) \item GGA, PBEsol, arXiv:0707.2088v1 (2007) \item GGA, Wu-Cohen exchange (WC06) with PBE correlation,
                 <it>Phys. Rev. B</it>
                 <bf>73</bf>
                 , 235116 (2006) \item GGA, Armiento-Mattsson (AM05) spin-unpolarised functional, {\it Phys. Rev. B}
                 <bf>72</bf>
                 , 085108 (2005) \end{itemize}
               </xs:documentation>
             </xs:annotation>
             <xs:simpleType>
               <xs:restriction base="xs:string">
                 <xs:enumeration value="LDAPerdew-Zunger">
                   <xs:annotation>
                     <xs:appinfo>
                       <oldnr>2</oldnr>
                     </xs:appinfo>
                   </xs:annotation>
                 </xs:enumeration>
                 <xs:enumeration value="LSDAPerdew-Wang">
                   <xs:annotation>
                     <xs:appinfo>
                       <oldnr>3</oldnr>
                     </xs:appinfo>
                   </xs:annotation>
                 </xs:enumeration>
                 <xs:enumeration value="LDA-X-alpha">
                   <xs:annotation>
                     <xs:appinfo>
                       <oldnr>4</oldnr>
                     </xs:appinfo>
                   </xs:annotation>
                 </xs:enumeration>
                 <xs:enumeration value="LSDA-Barth-Hedin">
                   <xs:annotation>
                     <xs:appinfo>
                       <oldnr>5</oldnr>
                     </xs:appinfo>
                   </xs:annotation>
                 </xs:enumeration>
                 <xs:enumeration value="GGAPerdew-Burke-Ernzerhof">
                   <xs:annotation>
                     <xs:appinfo>
                       <oldnr>20</oldnr>
                     </xs:appinfo>
                   </xs:annotation>
                 </xs:enumeration>
                 <xs:enumeration value="GGArevPBE">
                   <xs:annotation>
                     <xs:appinfo>
                       <oldnr>21</oldnr>
                     </xs:appinfo>
                   </xs:annotation>
                 </xs:enumeration>
                 <xs:enumeration value="GGAPBEsol">
                   <xs:annotation>
                     <xs:appinfo>
                       <oldnr>22</oldnr>
                     </xs:appinfo>
                   </xs:annotation>
                 </xs:enumeration>
                 <xs:enumeration value="GGA-Wu-Cohen">
                   <xs:annotation>
                     <xs:appinfo>
                       <oldnr>26</oldnr>
                     </xs:appinfo>
                   </xs:annotation>
                 </xs:enumeration>
                 <xs:enumeration value="GGAArmiento-Mattsson">
                   <xs:annotation>
                     <xs:appinfo>
                       <oldnr>30</oldnr>
                     </xs:appinfo>
                   </xs:annotation>
                 </xs:enumeration>
                 <xs:enumeration value="EXX">
                   <xs:annotation>
                     <xs:appinfo><!-- set to "-2" or lower for EXX -->
                       <oldnr>-2</oldnr>
                     </xs:appinfo>
                   </xs:annotation>
                 </xs:enumeration>
                 <xs:enumeration value="none">
                   <xs:annotation>
                     <xs:appinfo>
                       <oldnr>1</oldnr>
                     </xs:appinfo>
                   </xs:annotation>
                 </xs:enumeration>
               </xs:restriction>
             </xs:simpleType>
           </xs:attribute>
           <xs:attribute ex:status="expert" ex:unit="" name="ldapu" default="none">
             <xs:annotation>
               <xs:documentation>type of LDA+U method to be used.</xs:documentation>
             </xs:annotation>
             <xs:simpleType>
               <xs:restriction base="xs:string">
                 <xs:enumeration value="none">
                   <xs:annotation>
                     <xs:appinfo>
                       <oldnr>0</oldnr>
                     </xs:appinfo>
                   </xs:annotation>
                 </xs:enumeration>
                 <xs:enumeration value="FullyLocalisedLimit">
                   <xs:annotation>
                     <xs:appinfo>
                       <oldnr>1</oldnr>
                     </xs:appinfo>
                   </xs:annotation>
                 </xs:enumeration>
                 <xs:enumeration value="AroundMeanField">
                   <xs:annotation>
                     <xs:appinfo>
                       <oldnr>2</oldnr>
                     </xs:appinfo>
                   </xs:annotation>
                 </xs:enumeration>
                 <xs:enumeration value="FFL-AMF-interpolation">
                   <xs:annotation>
                     <xs:appinfo>
                       <oldnr>3</oldnr>
                     </xs:appinfo>
                   </xs:annotation>
                 </xs:enumeration>
               </xs:restriction>
             </xs:simpleType>
           </xs:attribute>
           <xs:attribute ex:status="expert" ex:unit="" name="evalmin" type="fortrandouble" default="-4.5d0">
             <xs:annotation>
               <xs:documentation>Any valence states with eigenvalues below evalmin are not occupied and a warning message is issued.</xs:documentation>
             </xs:annotation>
           </xs:attribute>
           <xs:attribute ex:status="expert" ex:unit="" name="lmaxvr" type="xs:integer" default="6">
             <xs:annotation>
               <xs:documentation>angular momentum cut-off for the muffin-tin density and potential.</xs:documentation>
             </xs:annotation>
           </xs:attribute>
           <xs:attribute ex:status="expert" ex:unit="" name="fracinr" type="fortrandouble" default="0.25d0">
             <xs:annotation>
               <xs:documentation>fraction of the muffin-tin radius up to which lmaxinr is used as the angular momentum cut-off.</xs:documentation>
             </xs:annotation>
           </xs:attribute>
           <xs:attribute ex:status="expert" ex:unit="" name="lmaxinr" type="xs:integer" default="2">
             <xs:annotation>
               <xs:documentation>
                 Close to the nucleus, the density and potential is almost spherical and therefore the spherical harmonic expansion can be truncated a low
                 angular momentum. See also fracinr.
               </xs:documentation>
             </xs:annotation>
           </xs:attribute>
           <xs:attribute ex:status="expert" ex:unit="" name="lmaxmat" type="xs:integer" default="5">
             <xs:annotation>
               <xs:documentation>angular momentum cut-off for the outer-most loop in the hamiltonian and overlap matrix setup.</xs:documentation>
             </xs:annotation>
           </xs:attribute>
           <xs:attribute ex:status="expert" ex:unit="" name="vkloff" type="vect3d" default="0.0d0 0.0d0 0.0d0">
             <xs:annotation>
               <xs:documentation>the k-point offset vector in lattice coordinates.</xs:documentation>
             </xs:annotation>
           </xs:attribute>
           <xs:attribute ex:status="expert" ex:unit="" name="npsden" type="xs:integer" default="9">
             <xs:annotation>
               <xs:documentation>order of polynomial for pseudocharge density.</xs:documentation>
             </xs:annotation>
           </xs:attribute>
           <xs:attribute ex:status="expert" ex:unit="" name="cfdamp" type="fortrandouble" default="0.0d0"><!-- sag -->
             <xs:annotation>
               <xs:documentation>damping coefficient for characteristic function.</xs:documentation>
             </xs:annotation>
           </xs:attribute>
           <xs:attribute ex:status="expert" ex:unit="" name="nosource" type="xs:boolean" default="false"><!-- sag -->
             <xs:annotation>
               <xs:documentation>
                 when set to true, source fields are projected out of the exchange-correlation magnetic field. experimental feature.
               </xs:documentation>
             </xs:annotation>
           </xs:attribute>
           <xs:attribute ex:status="expert" ex:unit="" name="tevecsv" type="xs:boolean" default="false"><!-- sag -->
             <xs:annotation>
               <xs:documentation>tevecsv is true if second-variational eigenvectors are calculated</xs:documentation>
             </xs:annotation>
           </xs:attribute>
           <xs:attribute ex:status="expert" ex:unit="" name="nwrite" type="xs:integer" default="0"><!-- sag -->
             <xs:annotation>
               <xs:documentation>
                 Normally, the density and potentials are written to the file STATE.OUT only after com- pletion of the self-consistent loop. By setting nwrite
                 to a positive integer the file will be written during the loop every nwrite iterations.
               </xs:documentation>
             </xs:annotation>
           </xs:attribute>
           <xs:attribute ex:status="expert" ex:unit="" name="ptnucl" type="xs:boolean" default="true"><!-- sag -->
             <xs:annotation>
               <xs:documentation>
                 ptnucl is true if the nuclei are to be treated as point charges, if .false. ! the nuclei have a finite spherical distribution.
               </xs:documentation>
             </xs:annotation>
           </xs:attribute>
         </xs:complexType>
       </xs:element>
       <xs:element ex:status="essential" ex:unit="" name="structureoptimization" minOccurs="0">
         <xs:annotation>
           <xs:documentation>The structure optimization element triggers if present a geometry relaxation.</xs:documentation>
         </xs:annotation>
         <xs:complexType>
           <xs:annotation>
<<<<<<< HEAD
            <xs:documentation>atomic position in lattice coordinates for atom</xs:documentation>
            <xs:appinfo>
             <oldname>noname</oldname>
            </xs:appinfo>
=======
             <xs:documentation>
               tructural optimisation run starting from the atomic densities, with atomic positions written to
               <pre>GEOMETRY.OUT</pre>
               .
             </xs:documentation>
>>>>>>> 0e4cdde6
           </xs:annotation>
           <xs:attribute ex:status="essential" ex:unit="" name="epsforce" type="fortrandouble" default="5.0d-5">
             <!-- sag: 0.9.224: epsforce=5.d-4 -->
             <xs:annotation>
               <xs:documentation>convergence tolerance for the forces during a structural optimisation run.</xs:documentation>
             </xs:annotation>
           </xs:attribute>
           <xs:attribute ex:status="expert" ex:unit="" name="tau0atm" type="fortrandouble" default="0.2d0">
             <xs:annotation>
               <xs:documentation>
                 the step size to be used for structural optimisation
                 <p />
                 The position of atom
                 <inlinemath>\alpha</inlinemath>
                 is updated on step
                 <inlinemath>m</inlinemath>
                 of a structural optimisation run using
                 <displaymath>{\bf r}_{\alpha}^{m+1}={\bf r}_{\alpha}^m+\tau_{\alpha}^m \left({ \bf F}_{\alpha}^m+{ \bf F}_{\alpha}^{m-1}\right),</displaymath>
                 where
                 <inlinemath>\tau_{\alpha}</inlinemath>
                 is set to
                 <pre>tau0atm</pre>
                 for
                 <inlinemath>m=0</inlinemath>
                 , and incremented by the same amount if the atom is moving in the same direction between steps. If the direction changes then
                 <inlinemath>\tau_{\alpha}</inlinemath>
                 is reset to
                 <pre>tau0atm</pre>
                 .
               </xs:documentation>
             </xs:annotation>
<<<<<<< HEAD
            </xs:attribute>
            <xs:attribute name="mommtfix" type="vect3d" use="optional" />
           </xs:complexType>
          </xs:element>
          <xs:element name="LDAplusU" minOccurs="0">
           <xs:annotation>
            <xs:documentation>If present defines ldaplusU parameters for species</xs:documentation>
           </xs:annotation>
           <xs:complexType>
            <xs:attribute name="l" type="xs:integer" default="-1">
             <xs:annotation>
              <xs:appinfo>
               <oldname>notaname</oldname>
              </xs:appinfo>
             </xs:annotation>
            </xs:attribute>
            <xs:attribute name="U" type="fortrandouble" default="0.0d0">
             <xs:annotation>
              <xs:appinfo>
               <oldname>notaname</oldname>
              </xs:appinfo>
             </xs:annotation>
            </xs:attribute>
            <xs:attribute name="J" type="fortrandouble" default="0.0d0">
             <xs:annotation>
              <xs:appinfo>
               <oldname>notaname</oldname>
              </xs:appinfo>
             </xs:annotation>
            </xs:attribute>
           </xs:complexType>
          </xs:element>
         </xs:sequence>
         <xs:attribute name="speciesfile" type="xs:anyURI" use="required">
          <xs:annotation>
           <xs:documentation>
            defines the file from which the species definition is read. It is looked up in the species directory specified by the
            species path.
           </xs:documentation>
           <xs:appinfo>
            <oldname>spfname</oldname>
           </xs:appinfo>
          </xs:annotation>
         </xs:attribute>
         <xs:attribute name="chemicalSymbol" type="xs:string" use="optional" default="">
          <xs:annotation>
           <xs:documentation>can be given to simplify visualisation and converters. is ignored by exciting</xs:documentation>
           <xs:appinfo>
            <oldname>spsymb</oldname>
           </xs:appinfo>
          </xs:annotation>
         </xs:attribute>
         <xs:attribute name="atomicNumber" type="xs:integer" use="optional">
          <xs:annotation>
           <xs:documentation>
            Is an optional attribute can be given to simplify visualisation and converters. It is not used by exciting
           </xs:documentation>
          </xs:annotation>
         </xs:attribute>
         <xs:attribute name="rmt" type="fortrandouble" default="-1.0d0" use="optional">
          <xs:annotation>
           <xs:appinfo>
            <oldname>noreplace></oldname>
           </xs:appinfo>
           <xs:documentation>
            muffin tin radius this optional parameter allows to override speciesfile or automatic tetemination
           </xs:documentation>
          </xs:annotation>
         </xs:attribute>
         <xs:attribute name="href" type="xs:anyURI" default=""></xs:attribute>
        </xs:complexType>
=======
           </xs:attribute>
           <xs:attribute ex:status="essential" ex:unit="" name="resume" type="xs:boolean" default="false">
             <xs:annotation>
               <xs:documentation>
                 Resumption of structural optimisation run using density in
                 <pre>STATE.OUT</pre>
                 but with positions from
                 <pre>exciting.in</pre>
                 .
               </xs:documentation>
             </xs:annotation>
           </xs:attribute>
         </xs:complexType>
>>>>>>> 0e4cdde6
       </xs:element>
       <xs:element ex:status="essential" ex:unit="" name="properties" maxOccurs="1" minOccurs="0">
         <xs:annotation>
           <xs:documentation>
             Properties listed in this element can be calculated from the groundstate. It works also from a saved state from a previous run.
           </xs:documentation>
         </xs:annotation>
         <xs:complexType>
           <xs:all>
             <xs:element ex:status="essential" ex:unit="" name="bandstructure" maxOccurs="1" minOccurs="0">
               <xs:annotation>
                 <xs:documentation>If present a banstructure is calculated.</xs:documentation>
               </xs:annotation>
               <xs:complexType>
                 <xs:annotation>
                   <xs:documentation>Create a bandstructure. Must contain plot1d element for bandstructure path.</xs:documentation>
                 </xs:annotation>
                 <xs:all>
                   <xs:element ex:status="essential" ex:unit="" ref="plot1d" />
                 </xs:all>
                 <xs:attribute ex:status="essential" ex:unit="" ref="scissor" default="0.0d0">
                   <xs:annotation>
                     <xs:documentation>value to shift bandgap.</xs:documentation>
                   </xs:annotation>
                 </xs:attribute>
                 <xs:attribute ex:status="expert" ex:unit="" name="character" type="xs:boolean" default="false">
                   <xs:annotation>
                     <xs:documentation>Band structure plot which includes angular momentum characters for every atom.</xs:documentation>
                   </xs:annotation>
                 </xs:attribute>
               </xs:complexType>
             </xs:element>
             <xs:element ex:status="expert" ex:unit="" name="STM" minOccurs="0" maxOccurs="1">
               <xs:complexType>
                 <xs:all>
                   <xs:element ex:status="expert" ex:unit="" ref="plot2d" minOccurs="0" />
                 </xs:all>
               </xs:complexType>
             </xs:element>
             <xs:element ex:status="expert" ex:unit="" name="wfplot" maxOccurs="1" minOccurs="0">
               <xs:annotation>
                 <xs:documentation>wavefunction plot.</xs:documentation>
               </xs:annotation>
               <xs:complexType>
                 <xs:annotation>
                   <xs:documentation>Plot the wave function at a set of kpoints</xs:documentation>
                 </xs:annotation>
                 <xs:all>
                   <xs:element ex:status="expert" ex:unit="" ref="kstlist" minOccurs="0">
                     <xs:annotation>
                       <xs:documentation>List of kpoints of which the wave functions should be plotted.</xs:documentation>
                     </xs:annotation>
                   </xs:element>
                   <xs:element ex:status="expert" ex:unit="" ref="plot1d" minOccurs="0" />
                   <xs:element ex:status="expert" ex:unit="" ref="plot2d" minOccurs="0" />
                   <xs:element ex:status="expert" ex:unit="" ref="plot3d" minOccurs="0" />
                 </xs:all>
               </xs:complexType>
             </xs:element>
             <xs:element ex:status="essential" ex:unit="" name="dos" maxOccurs="1" minOccurs="0">
               <xs:annotation>
                 <xs:documentation>
                   If present a DOS calculation is started.
                   <p />
                   DOS and optics plots require integrals of the kind
                   <displaymath>g(\omega_i)=\frac{\Omega}{(2\pi)^3}\int_{\rm BZ} f({ \bf k}) \delta(\omega_i-e({\bf k}))d{ \bf k}.</displaymath>
                   These are calculated by first interpolating the functions
                   <inlinemath>e({ \bf k})</inlinemath>
                   and
                   <inlinemath>f({ \bf k})</inlinemath>
                   with the trilinear method on a much finer mesh whose size is determined by
                   <pre>ngrdos</pre>
                   . Then the
                   <inlinemath>\omega</inlinemath>
                   -dependent histogram of the integrand is accumulated over the fine mesh. If the output function is noisy then either
                   <pre>ngrdos</pre>
                   should be increased or
                   <pre>nwdos</pre>
                   decreased. Alternatively, the output function can be artificially smoothed up to a level given by
                   <pre>nsmdos</pre>
                   . This is the number of successive 3-point averages to be applied to the function
                   <inlinemath>g</inlinemath>
                   .
                 </xs:documentation>
               </xs:annotation>
               <xs:complexType>
                 <xs:attribute ex:status="expert" ex:unit="" name="sqados" default="0.0d0 0.0d0 1.0d0" type="vect3d">
                   <xs:annotation>
                     <xs:documentation>
                       spin-quantisation axis in Cartesian coordinates used when plotting the spin-resolved DOS (z-axis by default)
                     </xs:documentation>
                   </xs:annotation>
                 </xs:attribute>
                 <xs:attribute ex:status="expert" ex:unit="" name="lmirep" type="xs:boolean" default="false">
                   <xs:annotation>
                     <xs:documentation>
                       When lmirep is set to true, the spherical harmonic basis is transformed into one in which the site symmetries are block diagonal. Band
                       characters determined from the density ma- trix expressed in this basis correspond to irreducible representations, and allow the partial
                       DOS to be resolved into physically relevant contributions, for example eg and t2g .
                     </xs:documentation>
                   </xs:annotation>
                 </xs:attribute>
                 <xs:attribute ex:status="essential" ex:unit="" name="nwdos" type="xs:integer" default="500">
                   <xs:annotation>
                     <xs:documentation>number of frequency/energy points in the DOS</xs:documentation>
                   </xs:annotation>
                 </xs:attribute>
                 <xs:attribute ex:status="essential" ex:unit="" name="ngrdos" type="xs:integer" default="100">
                   <xs:annotation>
                     <xs:documentation>effective k-point mesh size to be used for Brillouin zone integration.</xs:documentation>
                   </xs:annotation>
                 </xs:attribute>
                 <xs:attribute ex:status="essential" ex:unit="" ref="scissor" />
                 <xs:attribute ex:status="expert" ex:unit="" name="nsmdos" type="xs:integer" default="0">
                   <xs:annotation>
                     <xs:documentation>level of smoothing applied to DOS/optics output integer 0</xs:documentation>
                   </xs:annotation>
                 </xs:attribute>
                 <xs:attribute ex:status="expert" ex:unit="" name="winddos" default="0.0d0 0.5d0" type="vect2d">
                   <xs:annotation>
                     <xs:documentation>frequency/energy window for the DOS or optics plot</xs:documentation>
                     <xs:appinfo>
                       <oldname>wdos</oldname>
                     </xs:appinfo>
                   </xs:annotation>
                 </xs:attribute>
               </xs:complexType>
             </xs:element>
             <xs:element ex:status="expert" ex:unit="" name="LSJ" maxOccurs="1" minOccurs="0">
               <xs:annotation>
                 <xs:documentation>Output L, S and J expectation values.</xs:documentation>
               </xs:annotation>
               <xs:complexType>
                 <xs:all>
                   <xs:element ex:status="expert" ex:unit="" ref="kstlist">
                     <xs:annotation>
                       <xs:documentation>
                         <inlinemath>i</inlinemath>
                         th
                         <inlinemath>{ \bf k}</inlinemath>
                         -point and state pair
                       </xs:documentation>
                     </xs:annotation>
                   </xs:element>
                 </xs:all>
               </xs:complexType>
             </xs:element>
             <xs:element ex:status="expert" ex:unit="" name="masstensor" maxOccurs="1" minOccurs="0">
               <xs:annotation>
                 <xs:documentation>
                   Compute the effective mass tensor at the
                   <bf>k</bf>
                   -point given by vklem.
                 </xs:documentation>
               </xs:annotation>
               <xs:complexType>
                 <xs:attribute ex:status="expert" ex:unit="" name="deltaem" type="fortrandouble" default="0.025d0">
                   <xs:annotation>
                     <xs:documentation>
                       The size of the k-vector displacement used when calculating numerical derivatives for the effective mass tensor.
                     </xs:documentation>
                   </xs:annotation>
                 </xs:attribute>
                 <xs:attribute ex:status="expert" ex:unit="" name="ndspem" type="xs:integer" default="1">
                   <xs:annotation>
                     <xs:documentation>
                       the number of k-vector displacements in each direction around vklem when computing the numerical derivatives for the effective mass
                       tensor.
                     </xs:documentation>
                   </xs:annotation>
                 </xs:attribute>
                 <xs:attribute ex:status="expert" ex:unit="" name="vklem" type="vect3d" default="0.0d0 0.0d0 0.0d0">
                   <xs:annotation>
                     <xs:documentation>the k-point in lattice coordinates at which to compute the effective mass tensors.</xs:documentation>
                   </xs:annotation>
                 </xs:attribute>
               </xs:complexType>
             </xs:element>
             <xs:element ex:status="essential" ex:unit="" name="chargedensityplot" maxOccurs="1" minOccurs="0">
               <xs:annotation>
                 <xs:documentation>Plot the charge density</xs:documentation>
               </xs:annotation>
               <xs:complexType>
                 <xs:all>
                   <xs:element ex:status="essential" ex:unit="" ref="plot1d" minOccurs="0" />
                   <xs:element ex:status="essential" ex:unit="" ref="plot2d" minOccurs="0" />
                   <xs:element ex:status="essential" ex:unit="" ref="plot3d" minOccurs="0" />
                 </xs:all>
               </xs:complexType>
             </xs:element>
             <xs:element ex:status="expert" ex:unit="" name="exccplot" maxOccurs="1" minOccurs="0">
               <xs:annotation>
                 <xs:documentation>exchange-correlation and Coulomb potential plots.</xs:documentation>
               </xs:annotation>
               <xs:complexType>
                 <xs:all>
                   <xs:element ex:status="expert" ex:unit="" ref="plot1d" minOccurs="0" />
                   <xs:element ex:status="expert" ex:unit="" ref="plot2d" minOccurs="0" />
                   <xs:element ex:status="expert" ex:unit="" ref="plot3d" minOccurs="0" />
                 </xs:all>
               </xs:complexType>
             </xs:element>
             <xs:element ex:status="expert" ex:unit="" name="elfplot" maxOccurs="1" minOccurs="0">
               <xs:annotation>
                 <xs:documentation>electron localisation function (ELF)</xs:documentation>
               </xs:annotation>
               <xs:complexType>
                 <xs:all>
                   <xs:element ex:status="expert" ex:unit="" ref="plot1d" minOccurs="0" />
                   <xs:element ex:status="expert" ex:unit="" ref="plot2d" minOccurs="0" />
                   <xs:element ex:status="expert" ex:unit="" ref="plot3d" minOccurs="0" />
                 </xs:all>
               </xs:complexType>
             </xs:element>
             <xs:element ex:status="expert" ex:unit="" name="mvecfield" maxOccurs="1" minOccurs="0">
               <xs:annotation>
                 <xs:documentation>plot of magnetisation vector field</xs:documentation>
               </xs:annotation>
               <xs:complexType>
                 <xs:all>
                   <xs:element ex:status="expert" ex:unit="" ref="plot2d" minOccurs="0" />
                   <xs:element ex:status="expert" ex:unit="" ref="plot3d" minOccurs="0" />
                 </xs:all>
               </xs:complexType>
             </xs:element>
             <xs:element ex:status="expert" ex:unit="" name="xcmvecfield" maxOccurs="1" minOccurs="0">
               <xs:annotation>
                 <xs:documentation>plot of exchange-correlation magnetic vector field</xs:documentation>
               </xs:annotation>
               <xs:complexType>
                 <xs:all>
                   <xs:element ex:status="expert" ex:unit="" ref="plot2d" minOccurs="0" />
                   <xs:element ex:status="expert" ex:unit="" ref="plot3d" minOccurs="0" />
                 </xs:all>
               </xs:complexType>
             </xs:element>
             <xs:element ex:status="expert" ex:unit="" name="electricfield" minOccurs="0" maxOccurs="1">
               <xs:annotation>
                 <xs:documentation>writes the elsectric field to file.</xs:documentation>
               </xs:annotation>
               <xs:complexType>
                 <xs:all>
                   <xs:element ex:status="expert" ex:unit="" ref="plot2d" minOccurs="0" />
                   <xs:element ex:status="expert" ex:unit="" ref="plot3d" minOccurs="0" />
                 </xs:all>
               </xs:complexType>
             </xs:element>
             <xs:element ex:status="expert" ex:unit="" name="gradmvecfield" maxOccurs="1" minOccurs="0">
               <xs:annotation>
                 <xs:documentation>plot of he gradient of the magnetic vector field.</xs:documentation>
               </xs:annotation>
               <xs:complexType>
                 <xs:all>
                   <xs:element ex:status="expert" ex:unit="" ref="plot1d" minOccurs="0" />
                   <xs:element ex:status="expert" ex:unit="" ref="plot2d" minOccurs="0" />
                   <xs:element ex:status="expert" ex:unit="" ref="plot3d" minOccurs="0" />
                 </xs:all>
               </xs:complexType>
             </xs:element>
             <xs:element ex:status="essential" ex:unit="" name="fermisurfaceplot" maxOccurs="1" minOccurs="0">
               <xs:annotation>
                 <xs:documentation>writes fermisurface data to file.</xs:documentation>
               </xs:annotation>
               <xs:complexType>
                 <xs:attribute ex:status="expert" ex:unit="" name="nstfsp" type="xs:integer" default="6">
                   <xs:annotation>
                     <xs:documentation>number of states to be included in the Fermi surface plot file</xs:documentation>
                   </xs:annotation>
                 </xs:attribute>
                 <xs:attribute ex:status="expert" ex:unit="" name="separate" type="xs:boolean" />
               </xs:complexType>
             </xs:element>
             <xs:element ex:status="expert" ex:unit="" name="EFG" maxOccurs="1" minOccurs="0">
               <xs:annotation>
                 <xs:documentation>Calculation of electric field gradient (EFG), contact charge</xs:documentation>
               </xs:annotation>
               <xs:complexType />
             </xs:element>
             <xs:element ex:status="expert" ex:unit="" name="momentummatrix" maxOccurs="1" minOccurs="0">
               <xs:complexType />
             </xs:element>
             <xs:element ex:status="expert" ex:unit="" name="linresponsetensor" maxOccurs="1" minOccurs="0">
               <xs:annotation>
                 <xs:documentation>Linear optical response tensor.</xs:documentation>
               </xs:annotation>
               <xs:complexType>
                 <xs:sequence>
                   <xs:element ex:status="expert" ex:unit="" name="optcomp" type="integertriple" default="1 1 1" maxOccurs="27">
                     <xs:annotation>
                       <xs:documentation>the components of the first- or second-order optical tensor to be calculated</xs:documentation>
                     </xs:annotation>
                   </xs:element>
                 </xs:sequence>
                 <xs:attribute ex:status="expert" ex:unit="" ref="scissor" />
               </xs:complexType>
             </xs:element>
             <xs:element ex:status="expert" ex:unit="" name="mossbauer" minOccurs="0">
               <xs:complexType />
             </xs:element>
             <xs:element ex:status="expert" ex:unit="" name="dielectric" minOccurs="0">
               <xs:annotation>
                 <xs:appinfo>
                   <oldname>noname</oldname>
                 </xs:appinfo>
               </xs:annotation>
               <xs:complexType />
             </xs:element>
             <xs:element ex:status="expert" ex:unit="" name="expiqr" minOccurs="0">
               <xs:complexType />
             </xs:element>
             <xs:element ex:status="expert" ex:unit="" name="elnes" minOccurs="0">
               <xs:complexType>
                 <xs:attribute ex:status="expert" ex:unit="" name="vecql" type="vect3d">
                   <xs:annotation>
                     <xs:documentation>q-vector in lattice coordinates for calculating ELNES</xs:documentation>
                   </xs:annotation>
                 </xs:attribute>
               </xs:complexType>
             </xs:element>
             <xs:element ex:status="expert" ex:unit="" name="eliashberg" minOccurs="0">
               <xs:complexType>
                 <xs:attribute ex:status="expert" ex:unit="" name="mustar" type="fortrandouble" default="0.15d0">
                   <xs:annotation>
                     <xs:documentation>Coulomb pseudopotential, μ*, used in the McMillan-Allen-Dynes equation</xs:documentation>
                   </xs:annotation>
                 </xs:attribute>
               </xs:complexType>
             </xs:element>
           </xs:all>
         </xs:complexType>
       </xs:element>
       <xs:element ex:status="expert" ex:unit="" name="phonons" maxOccurs="1" minOccurs="0">
         <xs:annotation>
           <xs:documentation>Phonon frequencies and eigen vectors for an arbitrary q-point.</xs:documentation>
         </xs:annotation>
         <xs:complexType>
           <xs:annotation>
             <xs:documentation>The phonon element must contain one or more q-point elements</xs:documentation>
           </xs:annotation>
           <xs:all>
             <xs:element ex:status="expert" ex:unit="" ref="qpointset" minOccurs="1" maxOccurs="1"></xs:element>
             <xs:element ex:status="expert" ex:unit="" name="phonondos" maxOccurs="1" minOccurs="0">
               <xs:annotation>
                 <xs:documentation>
                   Phonon density of states.
                   <p>no special blocks required</p>
                 </xs:documentation>
               </xs:annotation>
               <xs:complexType />
             </xs:element>
             <xs:element ex:status="expert" ex:unit="" name="phonondispplot" maxOccurs="1" minOccurs="0">
               <xs:annotation>
                 <xs:documentation>Phonon dispersion plot.</xs:documentation>
               </xs:annotation>
               <xs:complexType>
                 <xs:sequence>
                   <xs:element ex:status="expert" ex:unit="" ref="plot1d" />
                 </xs:sequence>
               </xs:complexType>
             </xs:element>
           </xs:all>
           <!--
             sag: phwrite-block: allocate(vqlwrt(3,nphwrt)); another q-point
             list
           -->
           <xs:attribute ex:status="expert" ex:unit="" ref="do" default="fromscratch">
             <xs:annotation>
               <xs:appinfo>
                 <oldname>nonreplace</oldname>
               </xs:appinfo>
               <xs:documentation>Decides if the phonon calculation is skipped or recalculated or continued from file.</xs:documentation>
             </xs:annotation>
           </xs:attribute>
           <xs:attribute ex:status="expert" ex:unit="" name="ngridq" type="integertriple" use="required">
             <xs:annotation>
               <xs:appinfo>
                 <oldname>ngridq</oldname>
               </xs:appinfo>
               <xs:documentation>Number of q grid points along the basis vector directions.</xs:documentation>
             </xs:annotation>
           </xs:attribute>
           <xs:attribute ex:status="expert" ex:unit="" name="reduceq" type="xs:boolean" default="true"><!-- sag -->
             <xs:annotation>
               <xs:documentation>
                 <pre>reduceq</pre>
                 set to
                 <pre>true</pre>
                 if the
                 <inlinemath>
                   <bf>q</bf>
                 </inlinemath>
                 -point set is to be reduced with the crystal symmetries.
               </xs:documentation>
             </xs:annotation>
           </xs:attribute>
           <xs:attribute ex:status="expert" ex:unit="" name="deltaph" type="fortrandouble" default="0.03d0"><!-- sag -->
             <xs:annotation>
               <xs:documentation>
                 Phonon calculations are performed by constructing a supercell corresponding to a particular
                 <inlinemath>{\bf q}</inlinemath>
                 -vector and making a small periodic displacement of the atoms. The magnitude of this displacement is given by deltaph. This should not be made
                 too large, as anharmonic terms could then become significant, neither should it be too small as this can introduce numerical error.
               </xs:documentation>
             </xs:annotation>
           </xs:attribute>
         </xs:complexType>
       </xs:element>
       <xs:element ex:status="expert" ex:unit="" name="xs" minOccurs="0" maxOccurs="1">
         <xs:annotation>
           <xs:documentation>
             If this element is present with valid configuration, the macroscopic dielectric function and related spectroscopic quantities in the linear regime
             are calculated through either time-dependent DFT (TDDFT) or the Bethe-Salpeter equation (BSE).
           </xs:documentation>
         </xs:annotation>
         <xs:complexType>
           <xs:all>
             <xs:element ex:status="expert" ex:unit="" name="tddft" minOccurs="0">
               <xs:complexType>
                 <xs:all>
                   <xs:element ex:status="expert" ex:unit="" name="dftrans" maxOccurs="1" minOccurs="0">
                     <xs:annotation>
                       <xs:appinfo>
                         <oldname>dftrans,ndftrans</oldname>
                       </xs:appinfo>
                     </xs:annotation>
                     <xs:complexType>
                       <xs:sequence>
                         <xs:element ex:status="expert" ex:unit="" name="trans" type="integertriple" maxOccurs="unbounded" minOccurs="1" />
                       </xs:sequence>
                     </xs:complexType>
                   </xs:element>
                 </xs:all>
                 <xs:attribute ex:status="expert" ex:unit="" name="intraband" type="xs:boolean" default="false">
                   <xs:annotation>
                     <xs:documentation>intraband is true if the intraband term is to be added to the optical matrix (q=0)</xs:documentation>
                   </xs:annotation>
                 </xs:attribute>
                 <xs:attribute ex:status="expert" ex:unit="" name="torddf" type="xs:boolean" default="false" />
                 <xs:attribute ex:status="expert" ex:unit="" name="tordfxc" type="xs:boolean" default="false" />
                 <xs:attribute ex:status="expert" ex:unit="" name="aresdf" type="xs:boolean" default="true">
                   <xs:annotation>
                     <xs:documentation>true if to consider the anti-resonant part for the dielectric function</xs:documentation>
                   </xs:annotation>
                 </xs:attribute>
                 <xs:attribute ex:status="expert" ex:unit="" name="aresfxc" type="xs:boolean" default="true">
                   <xs:annotation>
                     <xs:documentation>true if to consider the anti-resonant part for the BSE-derived xc-kernels</xs:documentation>
                   </xs:annotation>
                 </xs:attribute>
                 <xs:attribute ex:status="expert" ex:unit="" name="fxcbsesplit" type="fortrandouble" default="1.0d-5">
                   <xs:annotation>
                     <xs:documentation>split parameter for degeneracy in energy differences of BSE-derived kernel</xs:documentation>
                   </xs:annotation>
                 </xs:attribute>
                 <xs:attribute ex:status="expert" ex:unit="" name="acont" type="xs:boolean" default="false">
                   <xs:annotation>
                     <xs:documentation>true if analytic continuation from the imaginary axis to the real axis is to be performed</xs:documentation>
                   </xs:annotation>
                 </xs:attribute>
                 <xs:attribute ex:status="expert" ex:unit="" name="nwacont" type="xs:integer" default="0">
                   <xs:annotation>
                     <xs:documentation>number of energy intervals (on imaginary axis) for analytic continuation</xs:documentation>
                   </xs:annotation>
                 </xs:attribute>
                 <xs:attribute ex:status="expert" ex:unit="" name="lindhard" type="xs:boolean" default="false">
                   <xs:annotation>
                     <xs:documentation>true if Lindhard like function is calculated (trivial matrix elements)</xs:documentation>
                   </xs:annotation>
                 </xs:attribute>
                 <xs:attribute ex:status="expert" ex:unit="" name="epsdfde" type="fortrandouble" default="1.0d-8">
                   <xs:annotation>
                     <xs:documentation>
                       smallest energy difference for which the square of its inverse will be considered in the Kohn-Sham response function
                     </xs:documentation>
                   </xs:annotation>
                 </xs:attribute>
                 <xs:attribute ex:status="expert" ex:unit="" name="kerndiag" type="xs:boolean" default="false" />
                 <xs:attribute ex:status="expert" ex:unit="" name="lmaxalda" type="xs:integer" default="3">
                   <xs:annotation>
                     <xs:documentation>angular momentum cutoff for Rayleigh expansion of exponential factor for ALDA-kernel</xs:documentation>
                   </xs:annotation>
                 </xs:attribute>
                 <xs:attribute ex:status="expert" ex:unit="" name="alphalrc" type="fortrandouble" default="0.0d0">
                   <xs:annotation>
                     <xs:documentation>alpha-parameter for the static long range contribution (LRC) model xc kernel</xs:documentation>
                   </xs:annotation>
                 </xs:attribute>
                 <xs:attribute ex:status="expert" ex:unit="" name="alphalrcdyn" type="fortrandouble" default="0.0d0">
                   <xs:annotation>
                     <xs:documentation>alpha-parameter for the dynamical long range contribution (LRC) model xc kernel</xs:documentation>
                   </xs:annotation>
                 </xs:attribute>
                 <xs:attribute ex:status="expert" ex:unit="" name="betalrcdyn" type="fortrandouble" fixed="0.0d0">
                   <xs:annotation>
                     <xs:documentation>beta-parameter for the dynamical long range contribution (LRC) model xc kernel</xs:documentation>
                   </xs:annotation>
                 </xs:attribute>
                 <xs:attribute ex:status="expert" ex:unit="" name="mdfqtype" type="xs:integer" default="0">
                   <xs:annotation>
                     <xs:documentation>
                       treatment of macroscopic dielectric function for
                       <inlinemath>{\bf Q}</inlinemath>
                       -point outside of Brillouin zone. A value of 0 uses the full
                       <inlinemath>{\bf Q}</inlinemath>
                       and and the
                       <inlinemath>({\bf 0},{\bf 0})</inlinemath>
                       component of the microscopic dielectric matrix is used. A value of 1 invokes a decomposition
                       <inlinemath>{\bf Q}={\bf q}+{\bf G}_{\bf q}</inlinemath>
                       and and the
                       <inlinemath>({\bf Q}_{\bf q},{\bf Q}_{\bf q})</inlinemath>
                       component of the microscopic dielectric matrix is used.
                     </xs:documentation>
                   </xs:annotation>
                 </xs:attribute>
                 <xs:attribute ex:status="expert" ex:unit="" name="fxctype" default="RPA">
                   <xs:annotation>
                     <xs:documentation>defines which xc kernel is to be used</xs:documentation>
                   </xs:annotation>
                   <xs:simpleType>
                     <xs:restriction base="xs:string">
                       <xs:enumeration value="RPA">
                         <xs:annotation>
                           <xs:appinfo>
                             <oldnr>0</oldnr>
                           </xs:appinfo>
                         </xs:annotation>
                       </xs:enumeration>
                       <xs:enumeration value="LRCstatic_NLF">
                         <xs:annotation>
                           <xs:appinfo>
                             <oldnr>1</oldnr>
                           </xs:appinfo>
                         </xs:annotation>
                       </xs:enumeration>
                       <xs:enumeration value="LRCstatic">
                         <xs:annotation>
                           <xs:appinfo>
                             <oldnr>2</oldnr>
                           </xs:appinfo>
                         </xs:annotation>
                       </xs:enumeration>
                       <xs:enumeration value="LRCdyn_NLF">
                         <xs:annotation>
                           <xs:appinfo>
                             <oldnr>3</oldnr>
                           </xs:appinfo>
                         </xs:annotation>
                       </xs:enumeration>
                       <xs:enumeration value="LRCdyn">
                         <xs:annotation>
                           <xs:appinfo>
                             <oldnr>4</oldnr>
                           </xs:appinfo>
                         </xs:annotation>
                       </xs:enumeration>
                       <xs:enumeration value="ALDA">
                         <xs:annotation>
                           <xs:appinfo>
                             <oldnr>5</oldnr>
                           </xs:appinfo>
                         </xs:annotation>
                       </xs:enumeration>
                       <xs:enumeration value="MB1_NLF">
                         <xs:annotation>
                           <xs:appinfo>
                             <oldnr>7</oldnr>
                           </xs:appinfo>
                         </xs:annotation>
                       </xs:enumeration>
                       <xs:enumeration value="MB1">
                         <xs:annotation>
                           <xs:appinfo>
                             <oldnr>8</oldnr>
                           </xs:appinfo>
                         </xs:annotation>
                       </xs:enumeration>
                     </xs:restriction>
                   </xs:simpleType>
                 </xs:attribute>
                 <xs:attribute ex:status="expert" ex:unit="" name="resumefromkernel" type="xs:boolean" default="false">
                   <xs:annotation>
                     <xs:documentation>true if the TDDFT calculation is to be resumed starting from a new xc kernel.</xs:documentation>
                   </xs:annotation>
                 </xs:attribute>
               </xs:complexType>
             </xs:element>
             <xs:element ex:status="expert" ex:unit="" name="screening" minOccurs="0" maxOccurs="1">
               <xs:complexType>
                 <xs:attribute ex:status="expert" ex:unit="" name="run" default="fromscratch">
                   <xs:annotation>
                     <xs:appinfo>
                       <oldname>nonreplace</oldname>
                     </xs:appinfo>
                   </xs:annotation>
                   <xs:simpleType>
                     <xs:restriction base="xs:string">
                       <xs:enumeration value="fromscratch" />
                       <xs:enumeration value="skip" />
                     </xs:restriction>
                   </xs:simpleType>
                 </xs:attribute>
                 <xs:attribute ex:status="expert" ex:unit="" name="nosym" type="xs:boolean" default="false">
                   <xs:annotation>
                     <xs:appinfo>
                       <oldname>nosymscr</oldname>
                     </xs:appinfo>
                     <xs:documentation>nosym is true if no symmetry information should be used</xs:documentation>
                   </xs:annotation>
                 </xs:attribute>
                 <xs:attribute ex:status="expert" ex:unit="" name="ngridk" type="integertriple" default="0 0 0">
                   <xs:annotation>
                     <xs:appinfo>
                       <oldname>ngridkscr</oldname>
                     </xs:appinfo>
                     <xs:documentation>k-point grid sizes</xs:documentation>
                   </xs:annotation>
                 </xs:attribute>
                 <xs:attribute ex:status="expert" ex:unit="" name="reducek" type="xs:boolean" default="false">
                   <xs:annotation>
                     <xs:appinfo>
                       <oldname>reducekscr</oldname>
                     </xs:appinfo>
                     <xs:documentation>reducek is true if k-points are to be reduced (with crystal symmetries)</xs:documentation>
                   </xs:annotation>
                 </xs:attribute>
                 <xs:attribute ex:status="expert" ex:unit="" name="vkloff" type="vect3d" default="-1.0d0 -1.0d0 -1.0d0">
                   <xs:annotation>
                     <xs:appinfo>
                       <oldname>vkloffscr</oldname>
                     </xs:appinfo>
                     <xs:documentation>k-point offset</xs:documentation>
                   </xs:annotation>
                 </xs:attribute>
                 <xs:attribute ex:status="expert" ex:unit="" name="rgkmax" type="fortrandouble" default="0.0d0">
                   <xs:annotation>
                     <xs:appinfo>
                       <oldname>rgkmaxscr</oldname>
                     </xs:appinfo>
                     <xs:documentation>smallest muffin-tin radius times gkmax</xs:documentation>
                   </xs:annotation>
                 </xs:attribute>
                 <xs:attribute ex:status="expert" ex:unit="" name="nempty" type="xs:integer" default="0">
                   <xs:annotation>
                     <xs:appinfo>
                       <oldname>nemptyscr</oldname>
                     </xs:appinfo>
                     <xs:documentation>number of empty states</xs:documentation>
                   </xs:annotation>
                 </xs:attribute>
                 <xs:attribute ex:status="expert" ex:unit="" name="screentype" default="full">
                   <xs:annotation>
                     <xs:documentation>defines which screening is used</xs:documentation>
                   </xs:annotation>
                   <xs:simpleType>
                     <xs:restriction base="xs:string">
                       <xs:enumeration value="full" />
                       <xs:enumeration value="diag" />
                       <xs:enumeration value="noinvdiag" />
                       <xs:enumeration value="longrange" />
                     </xs:restriction>
                   </xs:simpleType>
                 </xs:attribute>
               </xs:complexType>
             </xs:element>
             <xs:element ex:status="expert" ex:unit="" name="BSE" minOccurs="0" maxOccurs="1">
               <xs:complexType>
                 <xs:attribute ex:status="expert" ex:unit="" name="nosym" type="xs:boolean" default="false">
                   <xs:annotation>
                     <xs:appinfo>
                       <oldname>nosymbse</oldname>
                     </xs:appinfo>
                   </xs:annotation>
                 </xs:attribute>
                 <xs:attribute ex:status="expert" ex:unit="" name="reducek" type="xs:boolean" default="false">
                   <xs:annotation>
                     <xs:appinfo>
                       <oldname>reducekbse</oldname>
                     </xs:appinfo>
                     <xs:documentation>reducek is true if k-points are to be reduced (with crystal symmetries)</xs:documentation>
                   </xs:annotation>
                 </xs:attribute>
                 <xs:attribute ex:status="expert" ex:unit="" name="vkloff" type="vect3d" default="-1.0d0 -1.0d0 -1.0d0">
                   <xs:annotation>
                     <xs:appinfo>
                       <oldname>vkloffbse</oldname>
                     </xs:appinfo>
                     <xs:documentation>k-point offset</xs:documentation>
                   </xs:annotation>
                 </xs:attribute>
                 <xs:attribute ex:status="expert" ex:unit="" name="rgkmax" type="fortrandouble" default="0.0d0">
                   <xs:annotation>
                     <xs:appinfo>
                       <oldname>rgkmaxbse</oldname>
                     </xs:appinfo>
                     <xs:documentation>smallest muffin-tin radius times gkmax</xs:documentation>
                   </xs:annotation>
                 </xs:attribute>
                 <xs:attribute ex:status="expert" ex:unit="" name="scrherm" type="xs:integer" default="0" />
                 <xs:attribute ex:status="expert" ex:unit="" name="fbzq" type="xs:boolean" default="false" />
                 <xs:attribute ex:status="expert" ex:unit="" name="sciavtype" default="spherical">
                   <xs:annotation>
                     <xs:documentation>
                       defines how the screened Coulomb interaction matrix is to be averaged (important for the singular terms)
                     </xs:documentation>
                   </xs:annotation>
                   <xs:simpleType>
                     <xs:restriction base="xs:string">
                       <xs:enumeration value="spherical" />
                       <xs:enumeration value="screendiag" />
                       <xs:enumeration value="invscreendiag" />
                     </xs:restriction>
                   </xs:simpleType>
                 </xs:attribute>
                 <xs:attribute ex:status="expert" ex:unit="" name="sciavbd" type="xs:boolean" default="false">
                   <xs:annotation>
                     <xs:documentation>true if the body of the screened Coulomb interaction is to be averaged (q=0)</xs:documentation>
                   </xs:annotation>
                 </xs:attribute>
                 <xs:attribute ex:status="expert" ex:unit="" name="sciavqhd" type="xs:boolean" default="false">
                   <xs:annotation>
                     <xs:documentation>true if the head of the screened Coulomb interaction is to be averaged (q!=0)</xs:documentation>
                   </xs:annotation>
                 </xs:attribute>
                 <xs:attribute ex:status="expert" ex:unit="" name="sciavqwg" type="xs:boolean" default="false">
                   <xs:annotation>
                     <xs:documentation>true if the wings of the screened Coulomb interaction is to be averaged (q!=0)</xs:documentation>
                   </xs:annotation>
                 </xs:attribute>
                 <xs:attribute ex:status="expert" ex:unit="" name="sciavqbd" type="xs:boolean" default="false">
                   <xs:annotation>
                     <xs:documentation>true if the body of the screened Coulomb interaction is to be averaged (q!=0)</xs:documentation>
                   </xs:annotation>
                 </xs:attribute>
                 <xs:attribute ex:status="expert" ex:unit="" name="bsedirsing" type="xs:boolean" default="false" />
                 <xs:attribute ex:status="expert" ex:unit="" name="lmaxdielt" type="xs:integer" default="14">
                   <xs:annotation>
                     <xs:documentation>angular momentum cutoff of the spherical harmonics expansion of the dielectric matrix</xs:documentation>
                   </xs:annotation>
                 </xs:attribute>
                 <xs:attribute ex:status="expert" ex:unit="" name="nleblaik" type="xs:integer" default="5810">
                   <xs:annotation>
                     <xs:documentation>number of points used for the Lebedev-Laikov grids (must be selected according to Ref.LebLaik)</xs:documentation>
                   </xs:annotation>
                 </xs:attribute>
                 <xs:attribute ex:status="expert" ex:unit="" name="nexcitmax" type="xs:integer" default="100" />
                 <xs:attribute ex:status="expert" ex:unit="" name="nstlbse" type="integerpair" default="0 0">
                   <xs:annotation>
                     <xs:appinfo>
                       <oldname>nbfbse,nafbse</oldname>
                     </xs:appinfo>
                     <xs:documentation>number of states below and above the Fermi level</xs:documentation>
                   </xs:annotation>
                 </xs:attribute>
                 <xs:attribute ex:status="expert" ex:unit="" name="nstlce" type="integerpair" default="0 0">
                   <xs:annotation>
                     <xs:appinfo>
                       <oldname>nbfce,nafce</oldname>
                     </xs:appinfo>
                   </xs:annotation>
                 </xs:attribute>
                 <xs:attribute ex:status="expert" ex:unit="" name="bsetype" default="singlet">
                   <xs:annotation>
                     <xs:documentation>defines which parts of the BSE Hamiltonian are to be considered</xs:documentation>
                   </xs:annotation>
                   <xs:simpleType>
                     <xs:restriction base="xs:string">
                       <xs:enumeration value="ip" />
                       <xs:enumeration value="rpa" />
                       <xs:enumeration value="singlet" />
                       <xs:enumeration value="triplet" />
                     </xs:restriction>
                   </xs:simpleType>
                 </xs:attribute>
               </xs:complexType>
             </xs:element>
             <xs:element ex:status="expert" ex:unit="" ref="qpointset" minOccurs="1" maxOccurs="1">
               <xs:annotation>
                 <xs:documentation>
                   finite momentum transfer
                   <inlinemath>{ \bf G}+{ \bf q}</inlinemath>
                   vector
                 </xs:documentation>
                 <xs:appinfo>
                   <oldname>vgqlmt,nqptmt</oldname>
                 </xs:appinfo>
               </xs:annotation>
             </xs:element>
             <xs:element ex:status="expert" ex:unit="" name="tetra" maxOccurs="1" minOccurs="0">
               <xs:complexType>
                 <xs:attribute ex:status="expert" ex:unit="" name="tetraocc" type="xs:boolean" default="false" />
                 <xs:attribute ex:status="expert" ex:unit="" name="tetradf" type="xs:boolean" default="false">
                   <xs:annotation>
                     <xs:documentation>true if tetrahedron method is used for the k-space integration in the Kohn-Sham response function</xs:documentation>
                   </xs:annotation>
                 </xs:attribute>
                 <xs:attribute ex:status="expert" ex:unit="" name="kordexc" type="xs:boolean" default="false">
                   <xs:annotation>
                     <xs:appinfo>
                       <oldname>tetrakordexc</oldname>
                     </xs:appinfo>
                   </xs:annotation>
                 </xs:attribute>
                 <xs:attribute ex:status="expert" ex:unit="" name="cw1k" type="xs:boolean" default="false">
                   <xs:annotation>
                     <xs:appinfo>
                       <oldname>tetracw1k</oldname>
                     </xs:appinfo>
                   </xs:annotation>
                 </xs:attribute>
                 <xs:attribute ex:status="expert" ex:unit="" name="qweights" type="xs:integer" default="1">
                   <xs:annotation>
                     <xs:appinfo>
                       <oldname>tetraqweights</oldname>
                     </xs:appinfo>
                   </xs:annotation>
                 </xs:attribute>
               </xs:complexType>
             </xs:element>
             <xs:element ex:status="expert" ex:unit="" name="dosWindow" maxOccurs="1" minOccurs="1">
               <xs:complexType>
                 <xs:attribute ex:status="expert" ex:unit="" name="points" type="xs:integer" default="500">
                   <xs:annotation>
                     <xs:documentation>number of points to be sampled linearly inside the energy interval</xs:documentation>
                   </xs:annotation>
                 </xs:attribute>
                 <xs:attribute ex:status="expert" ex:unit="" name="intv" type="vect2d" default="-0.5d0 0.5d0">
                   <xs:annotation>
                     <xs:documentation>energy interval for the density of states</xs:documentation>
                   </xs:annotation>
                 </xs:attribute>
                 <xs:attribute ex:status="expert" ex:unit="" name="nsmdos" type="xs:integer" default="0">
                   <xs:annotation>
                     <xs:appinfo>
                       <oldname>noreplace</oldname>
                     </xs:appinfo>
                   </xs:annotation>
                 </xs:attribute>
               </xs:complexType>
             </xs:element>
             <xs:element ex:status="expert" ex:unit="" name="plan" minOccurs="0" maxOccurs="1">
               <xs:complexType>
                 <xs:sequence>
                   <xs:element ex:status="expert" ex:unit="" name="doonly" minOccurs="0" maxOccurs="unbounded">
                     <xs:complexType>
                       <xs:attribute ex:status="expert" ex:unit="" name="task" use="required">
                         <xs:annotation>
                           <xs:appinfo>
                             <oldname>noreplace</oldname>
                           </xs:appinfo>
                         </xs:annotation>
                         <xs:simpleType>
                           <xs:restriction base="xs:string"><!-- required workflow tasks below-->
                             <xs:enumeration value="xsgeneigvec">
                               <xs:annotation>
                                 <xs:appinfo>
                                   <oldnr>301</oldnr>
                                 </xs:appinfo>
                                 <xs:documentation>Calculate eigenvectors, -values and occupancies</xs:documentation>
                               </xs:annotation>
                             </xs:enumeration>
                             <xs:enumeration value="tetcalccw">
                               <xs:annotation>
                                 <xs:appinfo>
                                   <oldnr>310</oldnr>
                                 </xs:appinfo>
                                 <xs:documentation>Calculate frequency-dependent weights for convolutions using the linear tetrahedron method</xs:documentation>
                               </xs:annotation>
                             </xs:enumeration>
                             <xs:enumeration value="writepmatxs">
                               <xs:annotation>
                                 <xs:appinfo>
                                   <oldnr>320</oldnr>
                                 </xs:appinfo>
                                 <xs:documentation>Calculate momentum matrix elements</xs:documentation>
                               </xs:annotation>
                             </xs:enumeration>
                             <xs:enumeration value="writeemat">
                               <xs:annotation>
                                 <xs:appinfo>
                                   <oldnr>330</oldnr>
                                 </xs:appinfo>
                                 <xs:documentation>Calculate q-dependent matrix elements</xs:documentation>
                               </xs:annotation>
                             </xs:enumeration>
                             <xs:enumeration value="df">
                               <xs:annotation>
                                 <xs:appinfo>
                                   <oldnr>340</oldnr>
                                 </xs:appinfo>
                                 <xs:documentation>Calculate the Kohn-Sham response function checked in the code !</xs:documentation>
                               </xs:annotation>
                             </xs:enumeration>
                             <xs:enumeration value="df2">
                               <xs:annotation>
                                 <xs:appinfo>
                                   <oldnr>345</oldnr>
                                 </xs:appinfo>
                                 <xs:documentation>
                                   Calculate the Kohn-Sham response function taking into account the rigid shift of the BSE diagonal. This is not a duplicate
                                   task, as the task-Nr. is referenced. checked in the code !
                                 </xs:documentation>
                               </xs:annotation>
                             </xs:enumeration>
                             <xs:enumeration value="idf">
                               <xs:annotation>
                                 <xs:appinfo>
                                   <oldnr>350</oldnr>
                                 </xs:appinfo>
                                 <xs:documentation>
                                   Set up simple xc-kernels, solve Dyson's equation for the full polarizability and determine the macroscopic dielectric
                                   function and other spectroscopic quantities.
                                 </xs:documentation>
                               </xs:annotation>
                             </xs:enumeration>
                             <xs:enumeration value="scrgeneigvec">
                               <xs:annotation>
                                 <xs:appinfo>
                                   <oldnr>401</oldnr>
                                 </xs:appinfo>
                                 <xs:documentation>Calculate eigenvectors, -values and occupancies for screening</xs:documentation>
                               </xs:annotation>
                             </xs:enumeration>
                             <xs:enumeration value="scrtetcalccw">
                               <xs:annotation>
                                 <xs:appinfo>
                                   <oldnr>410</oldnr>
                                 </xs:appinfo>
                                 <xs:documentation>
                                   Calculate frequency-dependent weights for convolutions using the linear tetrahedron method for screening
                                 </xs:documentation>
                               </xs:annotation>
                             </xs:enumeration>
                             <xs:enumeration value="scrwritepmat">
                               <xs:annotation>
                                 <xs:appinfo>
                                   <oldnr>420</oldnr>
                                 </xs:appinfo>
                                 <xs:documentation>Calculate momentum matrix elements for screening</xs:documentation>
                               </xs:annotation>
                             </xs:enumeration>
                             <xs:enumeration value="screen">
                               <xs:annotation>
                                 <xs:appinfo>
                                   <oldnr>430</oldnr>
                                 </xs:appinfo>
                                 <xs:documentation>Calculate RPA screening (ignoring scissor's shift)</xs:documentation>
                               </xs:annotation>
                             </xs:enumeration>
                             <xs:enumeration value="scrcoulint">
                               <xs:annotation>
                                 <xs:appinfo>
                                   <oldnr>440</oldnr>
                                 </xs:appinfo>
                                 <xs:documentation>Calculate direct term of BSE Hamiltonian</xs:documentation>
                               </xs:annotation>
                             </xs:enumeration>
                             <xs:enumeration value="exccoulint">
                               <xs:annotation>
                                 <xs:appinfo>
                                   <oldnr>441</oldnr>
                                 </xs:appinfo>
                                 <xs:documentation>Calculate exchange term of BSE Hamiltonian</xs:documentation>
                               </xs:annotation>
                             </xs:enumeration>
                             <xs:enumeration value="BSE">
                               <xs:annotation>
                                 <xs:appinfo>
                                   <oldnr>445</oldnr>
                                 </xs:appinfo>
                                 <xs:documentation>Bethe-Salpeter equation</xs:documentation>
                               </xs:annotation>
                             </xs:enumeration>
                             <xs:enumeration value="kernxc_bse">
                               <xs:annotation>
                                 <xs:appinfo>
                                   <oldnr>450</oldnr>
                                 </xs:appinfo>
                                 <xs:documentation>
                                   Calculate frequency dependent xc-kernel drived from the Bethe-Salpeter equation in first order
                                 </xs:documentation>
                               </xs:annotation>
                             </xs:enumeration><!-- experimental and debugging tasks below-->
                             <xs:enumeration value="writebandgapgrid">
                               <xs:annotation>
                                 <xs:appinfo>
                                   <oldnr>23</oldnr>
                                 </xs:appinfo>
                                 <xs:documentation>estimate bandgap from regular grid</xs:documentation>
                               </xs:annotation>
                             </xs:enumeration>
                             <xs:enumeration value="writepmat">
                               <xs:annotation>
                                 <xs:appinfo>
                                   <oldnr>120</oldnr>
                                 </xs:appinfo>
                                 <xs:documentation>calculate momentum matrix elements (legacy)</xs:documentation>
                               </xs:annotation>
                             </xs:enumeration>
                             <xs:enumeration value="dielectric">
                               <xs:annotation>
                                 <xs:appinfo>
                                   <oldnr>121</oldnr>
                                 </xs:appinfo>
                                 <xs:documentation>linear optics (legacy)</xs:documentation>
                               </xs:annotation>
                             </xs:enumeration>
                             <xs:enumeration value="writepmatasc">
                               <xs:annotation>
                                 <xs:appinfo>
                                   <oldnr>321</oldnr>
                                 </xs:appinfo>
                                 <xs:documentation>ASCII output of momentum matrix elements</xs:documentation>
                               </xs:annotation>
                             </xs:enumeration>
                             <xs:enumeration value="pmatxs2orig">
                               <xs:annotation>
                                 <xs:appinfo>
                                   <oldnr>322</oldnr>
                                 </xs:appinfo>
                                 <xs:documentation>convert momentum matrix elements file to old format</xs:documentation>
                               </xs:annotation>
                             </xs:enumeration>
                             <xs:enumeration value="writeematasc">
                               <xs:annotation>
                                 <xs:appinfo>
                                   <oldnr>331</oldnr>
                                 </xs:appinfo>
                                 <xs:documentation>ASCII output of q-dependent matrix elements</xs:documentation>
                               </xs:annotation>
                             </xs:enumeration>
                             <xs:enumeration value="writepwmat">
                               <xs:annotation>
                                 <xs:appinfo>
                                   <oldnr>335</oldnr>
                                 </xs:appinfo>
                                 <xs:documentation>calculate matrix elements of the plane wave (simple version for checking)</xs:documentation>
                               </xs:annotation>
                             </xs:enumeration>
                             <xs:enumeration value="emattest">
                               <xs:annotation>
                                 <xs:appinfo>
                                   <oldnr>339</oldnr>
                                 </xs:appinfo>
                                 <xs:documentation>check relation between matr. el. of exp. and mom. matr. el.</xs:documentation>
                               </xs:annotation>
                             </xs:enumeration>
                             <xs:enumeration value="x0toasc">
                               <xs:annotation>
                                 <xs:appinfo>
                                   <oldnr>341</oldnr>
                                 </xs:appinfo>
                                 <xs:documentation>ASCII output of Kohn Sham response function</xs:documentation>
                               </xs:annotation>
                             </xs:enumeration>
                             <xs:enumeration value="x0tobin">
                               <xs:annotation>
                                 <xs:appinfo>
                                   <oldnr>342</oldnr>
                                 </xs:appinfo>
                                 <xs:documentation>binary output of Kohn Sham response function</xs:documentation>
                               </xs:annotation>
                             </xs:enumeration>
                             <xs:enumeration value="epsconv">
                               <xs:annotation>
                                 <xs:appinfo>
                                   <oldnr>396</oldnr>
                                 </xs:appinfo>
                                 <xs:documentation>convolute dielectric function from tetrahedron method with Lorentzian</xs:documentation>
                               </xs:annotation>
                             </xs:enumeration>
                             <xs:enumeration value="fxc_alda_check">
                               <xs:annotation>
                                 <xs:appinfo>
                                   <oldnr>398</oldnr>
                                 </xs:appinfo>
                                 <xs:documentation>check ALDA kernel</xs:documentation>
                               </xs:annotation>
                             </xs:enumeration>
                             <xs:enumeration value="kernxc_bse3">
                               <xs:annotation>
                                 <xs:appinfo>
                                   <oldnr>451</oldnr>
                                 </xs:appinfo>
                                 <xs:documentation>BSE-kernel, straight forward version</xs:documentation>
                               </xs:annotation>
                             </xs:enumeration>
                             <xs:enumeration value="testxs">
                               <xs:annotation>
                                 <xs:appinfo>
                                   <oldnr>499</oldnr>
                                 </xs:appinfo>
                                 <xs:documentation>degub routine of xs-part</xs:documentation>
                               </xs:annotation>
                             </xs:enumeration>
                             <xs:enumeration value="xsestimate">
                               <xs:annotation>
                                 <xs:appinfo>
                                   <oldnr>700</oldnr>
                                 </xs:appinfo>
                                 <xs:documentation>estimate disk-space, cpu-time and memory requirements</xs:documentation>
                               </xs:annotation>
                             </xs:enumeration>
                             <xs:enumeration value="xstiming">
                               <xs:annotation>
                                 <xs:appinfo>
                                   <oldnr>701</oldnr>
                                 </xs:appinfo>
                                 <xs:documentation>test timing</xs:documentation>
                               </xs:annotation>
                             </xs:enumeration><!-- debugging main part-->
                             <xs:enumeration value="testmain">
                               <xs:annotation>
                                 <xs:appinfo>
                                   <oldnr>999</oldnr>
                                 </xs:appinfo>
                                 <xs:documentation>debug routine main part of code</xs:documentation>
                               </xs:annotation>
                             </xs:enumeration><!-- import/export tasks below-->
                             <xs:enumeration value="portstate(1)">
                               <xs:annotation>
                                 <xs:appinfo>
                                   <oldnr>900</oldnr>
                                 </xs:appinfo>
                                 <xs:documentation>generate STATE.xml file from STATE.OUT file</xs:documentation>
                               </xs:annotation>
                             </xs:enumeration>
                             <xs:enumeration value="portstate(2)">
                               <xs:annotation>
                                 <xs:appinfo>
                                   <oldnr>901</oldnr>
                                 </xs:appinfo>
                                 <xs:documentation>generate STATE.OUT file from STATE.xml file</xs:documentation>
                               </xs:annotation>
                             </xs:enumeration>
                             <xs:enumeration value="portstate(-1)">
                               <xs:annotation>
                                 <xs:appinfo>
                                   <oldnr>910</oldnr>
                                 </xs:appinfo>
                                 <xs:documentation>display Information about STATE.OUT file</xs:documentation>
                               </xs:annotation>
                             </xs:enumeration>
                             <xs:enumeration value="portstate(-2)">
                               <xs:annotation>
                                 <xs:appinfo>
                                   <oldnr>911</oldnr>
                                 </xs:appinfo>
                                 <xs:documentation>display Information about STATE.xml file</xs:documentation>
                               </xs:annotation>
                             </xs:enumeration>
                           </xs:restriction>
                         </xs:simpleType>
                       </xs:attribute>
                     </xs:complexType>
                   </xs:element>
                 </xs:sequence>
               </xs:complexType>
             </xs:element>
           </xs:all>
           <xs:attribute ex:status="expert" ex:unit="" name="emattype" type="xs:integer" default="1">
             <xs:annotation>
               <xs:documentation>Type of matrix element generation (band-combinations). Should only be referenced for experimental features.</xs:documentation>
             </xs:annotation>
           </xs:attribute>
           <xs:attribute ex:status="expert" ex:unit="" name="dfoffdiag" type="xs:boolean" default="false">
             <xs:annotation>
               <xs:documentation>true if also off-diagonal tensor elements for the interacting response function are to be calculated</xs:documentation>
             </xs:annotation>
           </xs:attribute>
           <xs:attribute ex:status="expert" ex:unit="" name="lmaxapwwf" type="xs:integer" default="-1">
             <xs:annotation>
               <xs:documentation>maximum angular momentum for APW functions for q-dependent matrix elements</xs:documentation>
             </xs:annotation>
           </xs:attribute>
           <xs:attribute ex:status="expert" ex:unit="" name="lmaxemat" type="xs:integer" default="3">
             <xs:annotation>
               <xs:documentation>
                 maximum angular momentum for Rayleigh expansion of
                 <inlinemath>{\bf q}</inlinemath>
                 -dependent plane wave factor
               </xs:documentation>
             </xs:annotation>
           </xs:attribute>
           <xs:attribute ex:status="expert" ex:unit="" name="emaxdf" type="fortrandouble" default="1.0d10">
             <xs:annotation>
               <xs:documentation>energy cutoff for the unoccupied states in the Kohn-Sahm response function and screening</xs:documentation>
             </xs:annotation>
           </xs:attribute>
           <xs:attribute ex:status="expert" ex:unit="" name="broad" type="fortrandouble" default="0.01d0">
             <xs:annotation>
               <xs:documentation>Lorentzian broadening for all spectra</xs:documentation>
             </xs:annotation>
           </xs:attribute>
           <xs:attribute ex:status="expert" ex:unit="" name="tevout" type="xs:boolean" default="false">
             <xs:annotation>
               <xs:documentation>true if energy outputs are in eV</xs:documentation>
             </xs:annotation>
           </xs:attribute>
           <xs:attribute ex:status="expert" ex:unit="" name="xstype" use="required">
             <xs:annotation>
               <xs:documentation>Should TDDFT be used or BSE</xs:documentation>
             </xs:annotation>
             <xs:simpleType>
               <xs:restriction base="xs:string">
                 <xs:enumeration value="TDDFT" />
                 <xs:enumeration value="BSE" />
               </xs:restriction>
             </xs:simpleType>
           </xs:attribute><!-- Here are experimental parameters -->
           <xs:attribute ex:status="expert" ex:unit="" name="symmorph" type="xs:boolean" default="false">
             <xs:annotation>
               <xs:documentation>
                 True if only symmorphic space-group operations are to be considered, i.e. only symmetries without non-primitive translations are allowed.
               </xs:documentation>
             </xs:annotation>
           </xs:attribute>
           <xs:attribute ex:status="expert" ex:unit="" name="fastpmat" type="xs:boolean" default="true">
             <xs:annotation>
               <xs:documentation>
                 if true, a fast method to calculate APW-lo, lo-APW and lo-lo parts of the momentum matrix elements in the muffin-tin is used.
               </xs:documentation>
             </xs:annotation>
           </xs:attribute>
           <xs:attribute ex:status="expert" ex:unit="" name="fastemat" type="xs:boolean" default="true">
             <xs:annotation>
               <xs:documentation>
                 if true, a fast method to calculate APW-lo, lo-APW and lo-lo parts of the
                 <inlinemath>{\bf q}</inlinemath>
                 -dependent matrix elements in the muffin-tin is used.
               </xs:documentation>
             </xs:annotation>
           </xs:attribute>
           <xs:attribute ex:status="expert" ex:unit="" name="gather" type="xs:boolean" default="false" />
           <xs:attribute ex:status="expert" ex:unit="" name="tappinfo" type="xs:boolean" default="false" />
           <xs:attribute ex:status="expert" ex:unit="" name="dbglev" type="xs:integer" default="0" />
           <xs:attribute ex:status="expert" ex:unit="" name="usegdft" type="xs:boolean" default="false"><!-- used from src_optics/mod_DOS_optics_response.F90 -->
           </xs:attribute>
           <xs:attribute ex:status="expert" ex:unit="" name="gqmax" type="fortrandouble" default="0.0d0">
             <xs:annotation>
               <xs:documentation>|G+q| cutoff for Kohn-Sham response function, screening and for expansion of Coulomb potential</xs:documentation>
             </xs:annotation>
           </xs:attribute><!-- section of parameters from groundstate which are allowed to be different from the ones of the ground state run -->
           <xs:attribute ex:status="expert" ex:unit="" name="nosym" type="xs:boolean" default="false">
             <xs:annotation>
               <xs:appinfo>
                 <oldname>nosymxs</oldname>
               </xs:appinfo>
               <xs:documentation>nosym is true if no symmetry information should be used</xs:documentation>
             </xs:annotation>
           </xs:attribute>
           <xs:attribute ex:status="expert" ex:unit="" name="ngridk" type="integertriple" default="1 1 1">
             <xs:annotation>
               <xs:appinfo>
                 <oldname>ngridkxs</oldname>
               </xs:appinfo>
               <xs:documentation>k-point grid sizes</xs:documentation>
             </xs:annotation>
           </xs:attribute>
           <xs:attribute ex:status="expert" ex:unit="" name="vkloff" type="vect3d" default="0.0d0 0.0d0 0.0d0 ">
             <xs:annotation>
               <xs:appinfo>
                 <oldname>vkloffxs</oldname>
               </xs:appinfo>
               <xs:documentation>k-point offset</xs:documentation>
             </xs:annotation>
           </xs:attribute>
           <xs:attribute ex:status="expert" ex:unit="" name="reducek" type="xs:boolean" default="true">
             <xs:annotation>
               <xs:appinfo>
                 <oldname>reducekxs</oldname>
               </xs:appinfo>
               <xs:documentation>reducek is true if k-points are to be reduced (with crystal symmetries)</xs:documentation>
             </xs:annotation>
           </xs:attribute>
           <xs:attribute ex:status="expert" ex:unit="" name="ngridq" type="integertriple" default="1 1 1">
             <xs:annotation>
               <xs:appinfo>
                 <oldname>ngridqxs</oldname>
               </xs:appinfo>
               <xs:documentation>q-point grid sizes</xs:documentation>
             </xs:annotation>
           </xs:attribute>
           <xs:attribute ex:status="expert" ex:unit="" name="reduceq" type="xs:boolean" default="true">
             <xs:annotation>
               <xs:appinfo>
                 <oldname>reduceqxs</oldname>
               </xs:appinfo>
               <xs:documentation>reducek is true if q-points are to be reduced (with crystal symmetries)</xs:documentation>
             </xs:annotation>
           </xs:attribute>
           <xs:attribute ex:status="expert" ex:unit="" name="rgkmax" type="fortrandouble" default="7.0d0">
             <xs:annotation>
               <xs:appinfo>
                 <oldname>rgkmaxxs</oldname>
               </xs:appinfo>
               <xs:documentation>smallest muffin-tin radius times gkmax</xs:documentation>
             </xs:annotation>
           </xs:attribute>
           <xs:attribute ex:status="expert" ex:unit="" name="swidth" type="fortrandouble" default="0.001d0">
             <xs:annotation>
               <xs:appinfo>
                 <oldname>swidthxs</oldname>
               </xs:appinfo>
               <xs:documentation>width of the smooth approximation to the Dirac delta function</xs:documentation>
             </xs:annotation>
           </xs:attribute>
           <xs:attribute ex:status="expert" ex:unit="" name="lmaxapw" type="xs:integer" default="10">
             <xs:annotation>
               <xs:appinfo>
                 <oldname>lmaxapwxs</oldname>
               </xs:appinfo>
               <xs:documentation>angular momentum cut-off for the APW functions</xs:documentation>
             </xs:annotation>
           </xs:attribute>
           <xs:attribute ex:status="expert" ex:unit="" name="lmaxmat" type="xs:integer" default="5">
             <xs:annotation>
               <xs:appinfo>
                 <oldname>lmaxmatxs</oldname>
               </xs:appinfo>
               <xs:documentation>angular momentum cut-off for the outer-most loop in the hamiltonian and overlap matrix setup</xs:documentation>
             </xs:annotation>
           </xs:attribute>
           <xs:attribute ex:status="expert" ex:unit="" name="nempty" type="xs:integer" default="5">
             <xs:annotation>
               <xs:appinfo>
                 <oldname>nemptyxs</oldname>
               </xs:appinfo>
               <xs:documentation>number of empty states</xs:documentation>
             </xs:annotation>
           </xs:attribute>
           <xs:attribute ref="scissor">
             <xs:annotation>
               <xs:documentation>scissors correction</xs:documentation>
             </xs:annotation>
           </xs:attribute>
         </xs:complexType>
       </xs:element>
     </xs:all>
     <xs:attribute ex:status="expert" ex:unit="" name="xsltpath" type="xs:anyURI" default="../../xml" >
       <xs:annotation>
         <xs:appinfo>
           
         </xs:appinfo>
       </xs:annotation>
     </xs:attribute>
     <xs:attribute ex:status="expert" ex:unit="" name="scratchpath" type="xs:anyURI" use="optional">
       <xs:annotation>
         <xs:documentation>
           This is the path to scratch space where the eigenvector files EVECFV.OUT, EVECSV.OUT and OCCSV.OUT will be written. If the local directory is
           accessed via a network then scrpath can be set to a directory on a local disk
         </xs:documentation>
       </xs:annotation>
     </xs:attribute>
     <xs:attribute ex:status="expert" ex:unit="" name="id" type="xs:ID">
       <xs:annotation>
         <xs:documentation>The id is a unique identifier in an input set. The inputset element is currently not used by the exciting code.</xs:documentation>
       </xs:annotation>
     </xs:attribute>
     <xs:attribute ex:status="expert" ex:unit="" name="depends" type="xs:IDREFS">
       <!--
         <xs:simpleType> <xs:list itemType="xs:IDREF"/> </xs:simpleType>
       -->
       <xs:annotation>
         <xs:documentation>
           The depends attribute can be used to specify a dependence from another simulation in the same input set. The inputset element is currently not used
           by the exciting code.
         </xs:documentation>
       </xs:annotation>
     </xs:attribute>
   </xs:complexType>
 </xs:element>
 <xs:element ex:status="expert" ex:unit="" name="qpointset">
  <xs:complexType>
   <xs:sequence>
    <xs:element ex:status="expert" ex:unit="" name="qpoint" type="vect3d" minOccurs="1" maxOccurs="unbounded">
     <xs:annotation>
      <xs:documentation> a q-point is given in reciprocal space coordinates</xs:documentation>
     </xs:annotation>
    </xs:element>
   </xs:sequence>
  </xs:complexType>
 </xs:element>
</xs:schema><|MERGE_RESOLUTION|>--- conflicted
+++ resolved
@@ -473,6 +473,7 @@
                      <xs:documentation>muffin tin radius this optional parameter allows to override speciesfile or automatic tetemination</xs:documentation>
                    </xs:annotation>
                  </xs:attribute>
+         <xs:attribute name="href" type="xs:anyURI" default=""></xs:attribute>
                </xs:complexType>
              </xs:element>
            </xs:sequence>
@@ -1377,18 +1378,11 @@
          </xs:annotation>
          <xs:complexType>
            <xs:annotation>
-<<<<<<< HEAD
-            <xs:documentation>atomic position in lattice coordinates for atom</xs:documentation>
-            <xs:appinfo>
-             <oldname>noname</oldname>
-            </xs:appinfo>
-=======
              <xs:documentation>
                tructural optimisation run starting from the atomic densities, with atomic positions written to
                <pre>GEOMETRY.OUT</pre>
                .
              </xs:documentation>
->>>>>>> 0e4cdde6
            </xs:annotation>
            <xs:attribute ex:status="essential" ex:unit="" name="epsforce" type="fortrandouble" default="5.0d-5">
              <!-- sag: 0.9.224: epsforce=5.d-4 -->
@@ -1420,79 +1414,6 @@
                  .
                </xs:documentation>
              </xs:annotation>
-<<<<<<< HEAD
-            </xs:attribute>
-            <xs:attribute name="mommtfix" type="vect3d" use="optional" />
-           </xs:complexType>
-          </xs:element>
-          <xs:element name="LDAplusU" minOccurs="0">
-           <xs:annotation>
-            <xs:documentation>If present defines ldaplusU parameters for species</xs:documentation>
-           </xs:annotation>
-           <xs:complexType>
-            <xs:attribute name="l" type="xs:integer" default="-1">
-             <xs:annotation>
-              <xs:appinfo>
-               <oldname>notaname</oldname>
-              </xs:appinfo>
-             </xs:annotation>
-            </xs:attribute>
-            <xs:attribute name="U" type="fortrandouble" default="0.0d0">
-             <xs:annotation>
-              <xs:appinfo>
-               <oldname>notaname</oldname>
-              </xs:appinfo>
-             </xs:annotation>
-            </xs:attribute>
-            <xs:attribute name="J" type="fortrandouble" default="0.0d0">
-             <xs:annotation>
-              <xs:appinfo>
-               <oldname>notaname</oldname>
-              </xs:appinfo>
-             </xs:annotation>
-            </xs:attribute>
-           </xs:complexType>
-          </xs:element>
-         </xs:sequence>
-         <xs:attribute name="speciesfile" type="xs:anyURI" use="required">
-          <xs:annotation>
-           <xs:documentation>
-            defines the file from which the species definition is read. It is looked up in the species directory specified by the
-            species path.
-           </xs:documentation>
-           <xs:appinfo>
-            <oldname>spfname</oldname>
-           </xs:appinfo>
-          </xs:annotation>
-         </xs:attribute>
-         <xs:attribute name="chemicalSymbol" type="xs:string" use="optional" default="">
-          <xs:annotation>
-           <xs:documentation>can be given to simplify visualisation and converters. is ignored by exciting</xs:documentation>
-           <xs:appinfo>
-            <oldname>spsymb</oldname>
-           </xs:appinfo>
-          </xs:annotation>
-         </xs:attribute>
-         <xs:attribute name="atomicNumber" type="xs:integer" use="optional">
-          <xs:annotation>
-           <xs:documentation>
-            Is an optional attribute can be given to simplify visualisation and converters. It is not used by exciting
-           </xs:documentation>
-          </xs:annotation>
-         </xs:attribute>
-         <xs:attribute name="rmt" type="fortrandouble" default="-1.0d0" use="optional">
-          <xs:annotation>
-           <xs:appinfo>
-            <oldname>noreplace></oldname>
-           </xs:appinfo>
-           <xs:documentation>
-            muffin tin radius this optional parameter allows to override speciesfile or automatic tetemination
-           </xs:documentation>
-          </xs:annotation>
-         </xs:attribute>
-         <xs:attribute name="href" type="xs:anyURI" default=""></xs:attribute>
-        </xs:complexType>
-=======
            </xs:attribute>
            <xs:attribute ex:status="essential" ex:unit="" name="resume" type="xs:boolean" default="false">
              <xs:annotation>
@@ -1506,7 +1427,6 @@
              </xs:annotation>
            </xs:attribute>
          </xs:complexType>
->>>>>>> 0e4cdde6
        </xs:element>
        <xs:element ex:status="essential" ex:unit="" name="properties" maxOccurs="1" minOccurs="0">
          <xs:annotation>
