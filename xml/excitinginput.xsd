--- conflicted
+++ resolved
@@ -451,19 +451,19 @@
 												</xs:appinfo>
 											</xs:annotation>
 											<xs:complexType>
-											  <xs:attribute name="coord" type="vect3d">
-											    <xs:annotation>
+												<xs:attribute name="coord" type="vect3d">
+													<xs:annotation>
 											      <xs:documentation>position in lattice coordinates</xs:documentation>
-											      <xs:appinfo>
-											        <oldname>atposl</oldname>
-											      </xs:appinfo>
-											    </xs:annotation>
-											  </xs:attribute>
+														<xs:appinfo>
+															<oldname>atposl</oldname>
+														</xs:appinfo>
+													</xs:annotation>
+												</xs:attribute>
 											  <xs:attribute name="bfcmt" type="vect3d" default="0 0 0">
-											    <xs:annotation>
+													<xs:annotation>
 											      <xs:documentation>muffin-tin external magnetic field in Cartesian coordinates for atom</xs:documentation>
-											    </xs:annotation>
-											  </xs:attribute>
+													</xs:annotation>
+												</xs:attribute>
 											  <xs:attribute name="mommtfix" type="vect3d"></xs:attribute>
 											</xs:complexType>
 										</xs:element>
@@ -904,47 +904,47 @@
 							</xs:element>
 							<xs:element name="solver" minOccurs="0" maxOccurs="1">
 								<xs:complexType>
-								  <xs:attribute name="type" default="Lapack">
-								    <xs:annotation>
+									<xs:attribute name="type" default="Lapack">
+										<xs:annotation>
 								      <xs:appinfo>
 								        <oldname>solvertype</oldname>
 								      </xs:appinfo>
 								      <xs:documentation>select the eigenvalue solver for the first variational equation</xs:documentation>
-								    </xs:annotation>
-								    <xs:simpleType>
-								      <xs:restriction base="xs:string">
-								        <xs:enumeration value="Lapack">
-								          <xs:annotation>
-								            <xs:appinfo>
+										</xs:annotation>
+										<xs:simpleType>
+											<xs:restriction base="xs:string">
+												<xs:enumeration value="Lapack">
+													<xs:annotation>
+														<xs:appinfo>
 								              <oldnr>1</oldnr>
-								            </xs:appinfo>
-								          </xs:annotation>
-								        </xs:enumeration>
-								        <xs:enumeration value="Arpack">
-								          <xs:annotation>
-								            <xs:appinfo>
+														</xs:appinfo>
+													</xs:annotation>
+												</xs:enumeration>
+												<xs:enumeration value="Arpack">
+													<xs:annotation>
+														<xs:appinfo>
 								              <oldnr>2</oldnr>
-								            </xs:appinfo>
-								          </xs:annotation>
-								        </xs:enumeration>
-								        <xs:enumeration value="DIIS">
-								          <xs:annotation>
-								            <xs:appinfo>
+														</xs:appinfo>
+													</xs:annotation>
+												</xs:enumeration>
+												<xs:enumeration value="DIIS">
+													<xs:annotation>
+														<xs:appinfo>
 								              <oldnr>3</oldnr>
-								            </xs:appinfo>
-								          </xs:annotation>
-								        </xs:enumeration>
-								      </xs:restriction>
-								    </xs:simpleType>
-								  </xs:attribute>
+														</xs:appinfo>
+													</xs:annotation>
+												</xs:enumeration>
+											</xs:restriction>
+										</xs:simpleType>
+									</xs:attribute>
 								  <xs:attribute name="packedmatrixstorage" type="xs:boolean" use="optional" default="true" />
 								  <xs:attribute name="epsarpack" type="fortrandouble" default="1.0e-8"/>
 								  <xs:attribute name="evaltol" type="fortrandouble" default="1e-8">
-								    <!-- sag -->
-								    <xs:annotation>
+										<!-- sag -->
+										<xs:annotation>
 								      <xs:documentation>error tolerance for the first-variational eigenvalues</xs:documentation>
-								    </xs:annotation>
-								  </xs:attribute>
+										</xs:annotation>
+									</xs:attribute>
 								</xs:complexType>
 							</xs:element>
 							<xs:element name="OEP" minOccurs="0" maxOccurs="1">
@@ -2555,31 +2555,6 @@
 											</xs:appinfo>
 										</xs:annotation>
 									</xs:attribute>
-<<<<<<< HEAD
-									<xs:attribute name="scrherm" type="xs:integer"
-										default="0" />
-									<xs:attribute name="fbzq" type="xs:boolean"
-										default="false" />
-									<xs:attribute name="sciavbd" type="xs:boolean"
-										default="false" />
-									<xs:attribute name="sciavqhd" type="xs:boolean"
-										default="false" />
-									<xs:attribute name="sciavqwg" type="xs:boolean"
-										default="false" />
-									<xs:attribute name="sciavqbd" type="xs:boolean"
-										default="false" />
-									<xs:attribute name="bsedirsing" type="xs:boolean"
-										default="false" />
-									<xs:attribute name="lmaxdielt" type="xs:integer"
-										default="14" />
-									<xs:attribute name="nleblaik" type="xs:integer"
-										default="5810" />
-									<xs:attribute name="nexcitmax" type="xs:integer"
-										default="100" />
-                    <!--  
-									<xs:attribute name="nstlbse" type="integerpair"
-										default="0 0">
-=======
 									<xs:attribute name="scrherm"
 										type="xs:integer" default="0" />
 									<xs:attribute name="fbzq"
@@ -2615,7 +2590,6 @@
 										type="xs:integer" default="100" />
 									<xs:attribute name="nstlbse"
 										type="integerpair" default="0 0">
->>>>>>> 2e97703e
 										<xs:annotation>
 											<xs:appinfo>
 												<oldname>
@@ -2624,14 +2598,8 @@
 											</xs:appinfo>
 										</xs:annotation>
 									</xs:attribute>
-<<<<<<< HEAD
-                  -->
-									<xs:attribute name="nstlce" type="integerpair"
-										default="0 0">
-=======
 									<xs:attribute name="nstlce"
 										type="integerpair" default="0 0">
->>>>>>> 2e97703e
 										<xs:annotation>
 											<xs:appinfo>
 												<oldname>
@@ -2712,7 +2680,7 @@
 										default="0.5" />
 								</xs:complexType>
 							</xs:element>
-                            <xs:element name="plan" minOccurs="0" maxOccurs="1">
+							<xs:element name="plan" minOccurs="0" maxOccurs="1">
 								<xs:complexType>
 									<xs:sequence>
 										<xs:element name="doonly" minOccurs="0" maxOccurs="unbounded">
@@ -3102,7 +3070,7 @@
 									</xs:sequence>
 								</xs:complexType>
 							</xs:element>
-                        </xs:all>
+						</xs:all>
 						<xs:attribute name="emattype" type="xs:integer"
 							default="1">
 							<xs:annotation>
