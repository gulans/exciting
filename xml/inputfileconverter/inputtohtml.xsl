<?xml version="1.0" encoding="UTF-8" ?>
<xsl:stylesheet version="1.0" xmlns:xsl="http://www.w3.org/1999/XSL/Transform"
>
  <xsl:template match="/">
    <html>
      <head>
        <title>
          <xsl:value-of select="//title" />
        </title>
        <script type="text/javascript" src="http://ajax.googleapis.com/ajax/libs/jquery/1.2.6/jquery.min.js" />
        <script src="http://static.exciting-code.org/Jmol.js" />
      </head>
      <body>
        <table border="0">
          <tr>
            <td>
              <h2>
                <xsl:value-of select="//title" />
              </h2>
              <script>
                <xsl:text>
        
         
          jmolInitialize("http://jmol.sourceforge.net/jmol");
          jmolCheckBrowser("popup", "http://jmol.sourceforge.net/browsercheck", "onClick");
                   
    
function trim(str, chars) {
	return ltrim(rtrim(str, chars), chars);
}
 
function ltrim(str, chars) {
	chars = chars || "\\s";
	return str.replace(new RegExp("^[" + chars + "]+", "g"), "");
}
 
function rtrim(str, chars) {
	chars = chars || "\\s";
	return str.replace(new RegExp("[" + chars + "]+$", "g"), "");
}

function transformlaticecoordxyz(coordstring){

var basevect=new Array(3);
var tmp;
var sep= new RegExp(" +");

</xsl:text>
                <xsl:for-each select="//basevect">
                  <xsl:text>tmp="</xsl:text>
                  <xsl:value-of select="." />
                  <xsl:text>";
</xsl:text>
                  <xsl:text>basevect[</xsl:text>
                  <xsl:value-of select="position()-1" />
                  <xsl:text>]=new Array(3);
</xsl:text>
                  <xsl:text>basevect[</xsl:text>
                  <xsl:value-of select="position()-1" />
                  <xsl:text>]=trim(tmp).split(sep);
</xsl:text>
                </xsl:for-each>
                <xsl:text>
var coord=trim(coordstring).split(sep);
var output = new Array(3);
output[0]=(coord[0] * basevect[0][0] + coord[1] * basevect[0][1]+ coord[2] * basevect[0][2])*0.529177249;
output[1]=(coord[0] * basevect[1][0] + coord[1] * basevect[1][1] + coord[2] * basevect[1][2])*0.529177249;
output[2]=(coord[0] * basevect[2][0] + coord[1] * basevect[2][1] + coord[2] * basevect[2][2])*0.529177249;
 return output.join(" ");
}
var structure="</xsl:text>
                <xsl:value-of select="count(//atom)" />
                <xsl:text>";
structure=structure+"|testing|";
</xsl:text>
                <xsl:for-each select="//species">
                  <xsl:variable name="symbol">
                    <xsl:choose>
                      <xsl:when test="@chemicalSymbol">
                        <xsl:value-of select="@chemicalSymbol" />
                      </xsl:when>
                      <xsl:otherwise>
                        <xsl:variable name="speciesfile">
                          <xsl:text>http://xml.exciting-code.org/species/</xsl:text>
                          <xsl:value-of select="@speciesfile" />
                        </xsl:variable>
                        <xsl:value-of select="document($speciesfile)/spdb/sp/@chemicalSymbol" />
                      </xsl:otherwise>
                    </xsl:choose>
                  </xsl:variable>
                  <xsl:for-each select="atom">
                    <xsl:text>structure=structure+"</xsl:text>
                    <xsl:value-of select="$symbol" />
                    <xsl:text> "+transformlaticecoordxyz("</xsl:text>
                    <xsl:value-of select="@coord" />
                    <xsl:text>")+"|";
</xsl:text>
                  </xsl:for-each>
                </xsl:for-each>
                <xsl:text>
    
  jmolAppletInline(400, structure, "background white;", "");


</xsl:text>
              </script>
            </td>
          </tr>
          <xsl:for-each select="/input/*[name()!='structure' and name()!='title']">
            <tr>
              <td>
                <xsl:call-template name="attributestotable" />
              </td>
            </tr>
          </xsl:for-each>
        </table>
        
        <a href="?_xsl=no">get xml</a>
        
      </body>
    </html>
  </xsl:template>
  <xsl:template name="attributestotable">
    <h2>
    <xsl:choose>
    <xsl:when test="name(..)='properties'">
    <xsl:element name="a">
    <xsl:attribute name="href">
    <xsl:text>./</xsl:text>      <xsl:value-of select="name(.)" />
    <xsl:text>.xml</xsl:text>
    </xsl:attribute>
      <xsl:value-of select="name(.)" />
    </xsl:element>
    </xsl:when>
    <xsl:otherwise>
          <xsl:value-of select="name(.)" />
    </xsl:otherwise>
    </xsl:choose>
    </h2>
    <table>
      <xsl:for-each select="@*">
        <tr>
          <td>
            <xsl:element name="a">
            <xsl:attribute name="target">_blank</xsl:attribute>
              <xsl:attribute name="href">
<<<<<<< HEAD
http://exciting-code.org/input-reference-essential-expert#att<xsl:value-of
                select="name(.)" />
=======
              <xsl:text>http://exciting-code.org/input-reference-essential-expert#att</xsl:text>
              <xsl:value-of select="name(.)" />
>>>>>>> 33910d91
	</xsl:attribute>
              <xsl:value-of select="name(.)" />
            </xsl:element>
          </td>
          <td>
            <xsl:value-of select="." />
          </td>
        </tr>
      </xsl:for-each>
      <xsl:for-each select="*">
        <tr>
          <td>
            <xsl:call-template name="attributestotable" />
          </td>
        </tr>
      </xsl:for-each>
    </table>
  </xsl:template>
</xsl:stylesheet><|MERGE_RESOLUTION|>--- conflicted
+++ resolved
@@ -144,13 +144,8 @@
             <xsl:element name="a">
             <xsl:attribute name="target">_blank</xsl:attribute>
               <xsl:attribute name="href">
-<<<<<<< HEAD
-http://exciting-code.org/input-reference-essential-expert#att<xsl:value-of
-                select="name(.)" />
-=======
               <xsl:text>http://exciting-code.org/input-reference-essential-expert#att</xsl:text>
               <xsl:value-of select="name(.)" />
->>>>>>> 33910d91
 	</xsl:attribute>
               <xsl:value-of select="name(.)" />
             </xsl:element>
