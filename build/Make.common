--- conflicted
+++ resolved
@@ -1,20 +1,10 @@
-<<<<<<< HEAD
 include make.inc
-=======
-#include ../make.inc
 
->>>>>>> a57873d7
+MAKE=make
 
-
-<<<<<<< HEAD
 bin::make.inc
-	sh ../../utilities/versionstamp.sh
-	../../utilities/mkmf -t ./template -f -m Makefile.mkmf -p exciting$(SUFFIX) \
-=======
-bin::../make.inc
 	perl ../../utilities/versionstamp.pl
 	../../utilities/mkmf -t ./template -f -m Makefile.mkmf -p exciting \
->>>>>>> a57873d7
 	../../src  \
 	../../src/main \
 	../../src/src_xs \
@@ -24,12 +14,15 @@
 	../../src/src_iterative_solver/src_diis \
 	../../src/src_mixing/ \
 	&& $(MAKE) -f Makefile.mkmf exciting \
-	&& cp exciting ../../bin/exciting$(SUFFIX)
+	&& cp -f exciting ../../bin/exciting$(SUFFIX)
 
+ifeq ($(USE_SYS_LAPACK),true)
+libs::libbzint.a fftlib.a  libarpack.a leblaiklib.a
+endif
 
-
-<<<<<<< HEAD
-libs:libbzint.a	libblas.a liblapack.a fftlib.a leblaiklib.a libarpack.a
+ifeq ($(USE_SYS_LAPACK),)
+libs::libbzint.a	libblas.a liblapack.a fftlib.a  libarpack.a leblaiklib.a
+endif
 
 libblas.a: 
 	cp -f make.inc ../..
@@ -55,62 +48,16 @@
 	cp ../../src/leblaiklib/leblaiklib.a .
 	cd ../../src/leblaiklib && make clean
 
-libbzint.a: 
-	cp -f make.inc ../..
-	cd ../../src/libbzint && make clean && make
-	cp ../../src/libbzint/libbzint.a .
-	cd ../../src/libbzint && make clean
-
-
+libbzint.a:: 
+	../../utilities/mkmf -t ./template -f -m Makefile.libbzint \
+	-p libbzint.a ../../src/libbzint\
+	&& $(MAKE) -f Makefile.libbzint libbzint.a 
+	
 libarpack.a:
 	cp -f make.inc ../..
 	cd ../../src/ARPACK && $(MAKE) clean && make lib
 	cp ../../src/ARPACK/libarpack.a .
 	cd ../../src/ARPACK && $(MAKE) clean
-=======
-ifeq ($(USE_SYS_LAPACK),true)
-libs::libbzint.a fftlib.a  libarpack.a 
-endif
-
-ifeq ($(USE_SYS_LAPACK),)
-libs::libbzint.a	libblas.a liblapack.a fftlib.a  libarpack.a 
-endif
-
-libblas.a::
-	../../utilities/mkmf -t ./template.f77 -f -m Makefile.blas -p libblas.a \
-	../../src/BLAS\
-	&& $(MAKE) -f Makefile.blas libblas.a 
-	
-
-liblapack.a:: 
-	../../utilities/mkmf -t ./template.f77 -f -m Makefile.lapack -p liblapack.a \
-	../../src/LAPACK\
-	&& $(MAKE) -f Makefile.lapack liblapack.a 
-	
-fftlib.a::
-	../../utilities/mkmf -t ./template -f -m Makefile.fft -p fftlib.a \
-	../../src/fftlib\
-	&& $(MAKE) -f Makefile.fft fftlib.a 
-
-libbzint.a:: 
-	../../utilities/mkmf -t ./template -f -m Makefile.libbzint -p libbzint.a \
-	../../src/libbzint\
-	&& $(MAKE) -f Makefile.libbzint libbzint.a 
-	
-	
-
-
-libarpack.a::
-	../../utilities/mkmf -t ./template.f77 -f -m Makefile.libarpack -p libarpack.a \
-	../../src/ARPACK/SRC/ \
-	../../src/ARPACK/UTIL/ \
-	&& $(MAKE) -f Makefile.libarpack libarpack.a
-	
-#cp -f ../make.inc ../..
-#cd ../../src/ARPACK && $(MAKE) clean 
-#cp ../../src/ARPACK/libarpack.a .
-#cd ../../src/ARPACK && $(MAKE) clean
->>>>>>> a57873d7
 
 
 
@@ -118,5 +65,4 @@
 	rm -f *.o *.mod
 
 cleanlibs:
-	rm -f *.a
-
+	rm -f *.a