--- conflicted
+++ resolved
@@ -21,11 +21,8 @@
 	../../src/src_sym/ \
 	../../src/src_gw/ \
 	../../src/src_gw/src_acfreq/ \
-<<<<<<< HEAD
 	../../src/src_hybrids/ \
-=======
         ../../src/src_raman/ \
->>>>>>> 75fcde6b
 	../../src/ \
 	
 GeneratedFiles=  ../../src/src_inputparser/inputmodules.f90 ../../src/src_inputparser/speciesmodules.f90	
