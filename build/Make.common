<<<<<<< HEAD
include make.inc
=======
#include ../make.inc
SOURCEDIRS=	../../src/  \
	../../src/src_xs/ \
	../../src/src_sym/ \
	../../src/src_fermisurfdx/ \
	../../src/src_iterative_solver/ \
	../../src/src_iterative_solver/src_diis/ \
	../../src/src_mixing/ \
	../../src/src_phonon/ \
	../../src/src_optics/ \
	../../src/src_LDAU/ \
	../../src/src_rdmft/ \
	../../src/src_lib/ \
	../../src/src_advanced/ \
	../../src/src_eigensystem/ \
	../../src/src_mpi/ \
	../../src/src_xc/ \
	

>>>>>>> 8efffcb5

MAKE=make

<<<<<<< HEAD
bin::make.inc
	perl ../../utilities/versionstamp.pl
	../../utilities/mkmf -t ./template -f -m Makefile.mkmf -p exciting \
	../../src  \
	../../src/main \
	../../src/src_xs \
	../../src/src_timing \
	../../src/src_sym \
	../../src/src_fermisurfdx \
	../../src/src_iterative_solver \
	../../src/src_iterative_solver/src_diis \
	../../src/src_mixing/ \
	&& $(MAKE) -f Makefile.mkmf exciting \
	&& cp -f exciting ../../bin/exciting$(SUFFIX)

ifeq ($(USE_SYS_LAPACK),true)
libs::libbzint.a fftlib.a  libarpack.a leblaiklib.a
endif

ifeq ($(USE_SYS_LAPACK),)
libs::libbzint.a	libblas.a liblapack.a fftlib.a  libarpack.a leblaiklib.a
=======

bin::../make.inc interfaces libs
	perl ../../utilities/versionstamp.pl  
	../../utilities/mkmf -t ./template -f -m Makefile.mkmf -p exciting \
	$(SOURCEDIRS) ../../src/main/ \
	&& $(MAKE) -f Makefile.mkmf exciting \
	&& cp exciting ../../bin/exciting$(SUFFIX)

interfaces::
	#perl ../../utilities/interfacesmkmf.pl $(SOURCEDIRS)
	#$(MAKE) -f ../ifcmakefile
	
doc::
	cd ./docs/exciting; \
	perl ../../utilities/scripts/genprotexdoc.pl ../../src/main/  $(SOURCEDIRS)  ;\


ifeq ($(USE_SYS_LAPACK),true)
libs::libbzint.a fftlib.a  libarpack.a libmsec.a
endif

ifeq ($(USE_SYS_LAPACK),)
libs::libbzint.a	libblas.a liblapack.a fftlib.a  libarpack.a  libmsec.a
>>>>>>> 8efffcb5
endif

libblas.a: 
	cp -f make.inc ../..
	cd ../../src/BLAS-3.1.1 && make clean && make
	cp ../../src/BLAS-3.1.1/libblas.a .
	cd ../../src/BLAS-3.1.1 && make clean

liblapack.a: 
	cp -f make.inc ../..
	cd ../../src/LAPACK-3.1.1 && make clean && make
	cp ../../src/LAPACK-3.1.1/liblapack.a .
	cd ../../src/LAPACK-3.1.1 && make clean

fftlib.a:
	cp -f make.inc ../..
	cd ../../src/fftlib && make clean && make
	cp ../../src/fftlib/fftlib.a .
	cd ../../src/fftlib && make clean

leblaiklib.a:
	cp -f make.inc ../..
	cd ../../src/leblaiklib && make clean && make
	cp ../../src/leblaiklib/leblaiklib.a .
	cd ../../src/leblaiklib && make clean

libbzint.a:: 
	../../utilities/mkmf -t ./template -f -m Makefile.libbzint \
	-p libbzint.a ../../src/libbzint\
	&& $(MAKE) -f Makefile.libbzint libbzint.a 
	
<<<<<<< HEAD
libarpack.a:
	cp -f make.inc ../..
	cd ../../src/ARPACK && $(MAKE) clean && make lib
	cp ../../src/ARPACK/libarpack.a .
	cd ../../src/ARPACK && $(MAKE) clean
=======
libmsec.a:: 
	../../utilities/mkmf -t ./template.f77 -f -m Makefile.libmsec -p libmsec.a \
	../../src/src_mixing/lib/ \
	&& $(MAKE) -f Makefile.libmsec libmsec.a 
	


libarpack.a::
	../../utilities/mkmf -t ./template.f77 -f -m Makefile.libarpack -p libarpack.a \
	../../src/ARPACK/SRC/ \
	../../src/ARPACK/UTIL/ \
	&& $(MAKE) -f Makefile.libarpack libarpack.a
	
#cp -f ../make.inc ../..
#cd ../../src/ARPACK && $(MAKE) clean 
#cp ../../src/ARPACK/libarpack.a .
#cd ../../src/ARPACK && $(MAKE) clean
>>>>>>> 8efffcb5



clean:
	rm -f *.o *.mod

cleanlibs:
	rm -f *.a<|MERGE_RESOLUTION|>--- conflicted
+++ resolved
@@ -1,6 +1,4 @@
-<<<<<<< HEAD
-include make.inc
-=======
+
 #include ../make.inc
 SOURCEDIRS=	../../src/  \
 	../../src/src_xs/ \
@@ -20,35 +18,10 @@
 	../../src/src_xc/ \
 	
 
->>>>>>> 8efffcb5
 
-MAKE=make
 
-<<<<<<< HEAD
-bin::make.inc
-	perl ../../utilities/versionstamp.pl
-	../../utilities/mkmf -t ./template -f -m Makefile.mkmf -p exciting \
-	../../src  \
-	../../src/main \
-	../../src/src_xs \
-	../../src/src_timing \
-	../../src/src_sym \
-	../../src/src_fermisurfdx \
-	../../src/src_iterative_solver \
-	../../src/src_iterative_solver/src_diis \
-	../../src/src_mixing/ \
-	&& $(MAKE) -f Makefile.mkmf exciting \
-	&& cp -f exciting ../../bin/exciting$(SUFFIX)
 
-ifeq ($(USE_SYS_LAPACK),true)
-libs::libbzint.a fftlib.a  libarpack.a leblaiklib.a
-endif
-
-ifeq ($(USE_SYS_LAPACK),)
-libs::libbzint.a	libblas.a liblapack.a fftlib.a  libarpack.a leblaiklib.a
-=======
-
-bin::../make.inc interfaces libs
+bin::make.inc interfaces libs
 	perl ../../utilities/versionstamp.pl  
 	../../utilities/mkmf -t ./template -f -m Makefile.mkmf -p exciting \
 	$(SOURCEDIRS) ../../src/main/ \
@@ -70,7 +43,6 @@
 
 ifeq ($(USE_SYS_LAPACK),)
 libs::libbzint.a	libblas.a liblapack.a fftlib.a  libarpack.a  libmsec.a
->>>>>>> 8efffcb5
 endif
 
 libblas.a: 
@@ -97,18 +69,27 @@
 	cp ../../src/leblaiklib/leblaiklib.a .
 	cd ../../src/leblaiklib && make clean
 
+#libblas.a::
+#	../../utilities/mkmf -t ./template.f77 -f -m Makefile.blas -p libblas.a \
+#	../../src/BLAS\
+#	&& $(MAKE) -f Makefile.blas libblas.a 
+	
+
+#liblapack.a:: 
+#	../../utilities/mkmf -t ./template.f77 -f -m Makefile.lapack -p liblapack.a \
+#	../../src/LAPACK\
+#	&& $(MAKE) -f Makefile.lapack liblapack.a 
+	
+#fftlib.a::
+#	../../utilities/mkmf -t ./template -f -m Makefile.fft -p fftlib.a \
+#	../../src/fftlib\
+#	&& $(MAKE) -f Makefile.fft fftlib.a 
+
 libbzint.a:: 
-	../../utilities/mkmf -t ./template -f -m Makefile.libbzint \
-	-p libbzint.a ../../src/libbzint\
+	../../utilities/mkmf -t ./template -f -m Makefile.libbzint -p libbzint.a \
+	../../src/libbzint\
 	&& $(MAKE) -f Makefile.libbzint libbzint.a 
 	
-<<<<<<< HEAD
-libarpack.a:
-	cp -f make.inc ../..
-	cd ../../src/ARPACK && $(MAKE) clean && make lib
-	cp ../../src/ARPACK/libarpack.a .
-	cd ../../src/ARPACK && $(MAKE) clean
-=======
 libmsec.a:: 
 	../../utilities/mkmf -t ./template.f77 -f -m Makefile.libmsec -p libmsec.a \
 	../../src/src_mixing/lib/ \
@@ -126,7 +107,6 @@
 #cd ../../src/ARPACK && $(MAKE) clean 
 #cp ../../src/ARPACK/libarpack.a .
 #cd ../../src/ARPACK && $(MAKE) clean
->>>>>>> 8efffcb5
 
 
 
@@ -134,4 +114,4 @@
 	rm -f *.o *.mod
 
 cleanlibs:
-	rm -f *.a+	rm -f *.a
