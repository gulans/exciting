F90=ifort
F90_OPTS = -O3 -ip -unroll -prefetch -scalar_rep -w90 
CPP_ON_OPT = -cpp
F77=$(F90)
F77_OPTS = -O3 -ip -unroll -prefetch -scalar_rep -w90
<<<<<<< HEAD
AR = ar
LIB_SYS = 
LIB_LPK = libarpack.a libjdqz.a liblapack.a libblas.a
LIB_FFT = fftlib.a
=======
LIB_ARP =libarpack.a

LIB_LPK=liblapack.a libblas.a
LIB_FFT = fftlib.a
LIB_BZINT=libbzint.a

LIBS=  $(LIB_ARP) $(LIB_LPK) $(LIB_FFT) $(LIB_BZINT)

F90_DEBUGOPTS=-g  -O0 -warn all -check all -traceback 
F77_DEBUGOPTS=-g  -O0 -warn all -check all -traceback 

#Ignore if you don't have MPI or smplibs
 
MPIF90=mpif90
MPIF90_OPTS=$(F90_OPTS) -DMPI -DMPIRHO -DMPISEC
>>>>>>> 8efffcb5
<|MERGE_RESOLUTION|>--- conflicted
+++ resolved
@@ -3,12 +3,6 @@
 CPP_ON_OPT = -cpp
 F77=$(F90)
 F77_OPTS = -O3 -ip -unroll -prefetch -scalar_rep -w90
-<<<<<<< HEAD
-AR = ar
-LIB_SYS = 
-LIB_LPK = libarpack.a libjdqz.a liblapack.a libblas.a
-LIB_FFT = fftlib.a
-=======
 LIB_ARP =libarpack.a
 
 LIB_LPK=liblapack.a libblas.a
@@ -23,5 +17,4 @@
 #Ignore if you don't have MPI or smplibs
  
 MPIF90=mpif90
-MPIF90_OPTS=$(F90_OPTS) -DMPI -DMPIRHO -DMPISEC
->>>>>>> 8efffcb5
+MPIF90_OPTS=$(F90_OPTS) -DMPI -DMPIRHO -DMPISEC