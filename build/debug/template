--- conflicted
+++ resolved
@@ -4,15 +4,7 @@
 
 FFLAGS = $(F90_OPTS) $(CPP_ON_OPT)
 LD = $(FC)
-<<<<<<< HEAD
-LIBS = $(LIB_LPK) $(LIB_FFT) $(LIB_BZINT) $(LIB_SYS)
-LDFLAGS = $(LIBS)
-AR = ar
-ARFLAGS = -rc
-F77_OPTS =$(F77_OPTS)
-=======
 LDFLAGS = $(LIBS) libmsec.a
 F77_OPTS =$(F77_DEBUGOPTS)
->>>>>>> 8efffcb5
 TMPFILES = *.mod
 SUFFIX=debug