include make.inc


<<<<<<< HEAD
serial:
	../../utilities/mkmf -t template -f -m Makefile.serial -p exciting \
=======
serial:make.inc
	../../utilities/mkmf -t template -f -m Makefile.serial -p excitings \
>>>>>>> 07ecc339
        ../../src  \
	../../src/src_xs \
        ../../src/src_iterative_solver \
        && make -f Makefile.serial exciting \
        && cp -f exciting ..

libs:	libblas.a liblapack.a fftlib.a libbzint.a libarpack.a

libblas.a: make.inc
	cp -f make.inc ../..
	cd ../../src/BLAS && make clean && make
	cp ../../src/BLAS/libblas.a .
	cd ../../src/BLAS && make clean

liblapack.a: make.inc
	cp -f make.inc ../..
	cd ../../src/LAPACK && make clean && make
	cp ../../src/LAPACK/liblapack.a .
	cd ../../src/LAPACK && make clean

fftlib.a: make.inc
	cp -f make.inc ../..
	cd ../../src/fftlib && make clean && make
	cp ../../src/fftlib/fftlib.a .
	cd ../../src/fftlib && make clean

libbzint.a: make.inc
	cp -f make.inc ../..
	cd ../../src/src_libbzint && make clean && make
	cp ../../src/src_libbzint/libbzint.a .
	cd ../../src/src_libbzint && make clean

libarpack.a: make.inc
	cp -f make.inc ../..
	cd ../../src/ARPACK && make clean && make lib
	cp ../../src/ARPACK/libarpack.a .
	cd ../../src/ARPACK && make clean

clean:
	rm -f *.o *.mod

cleanlibs:
	rm -f *.a<|MERGE_RESOLUTION|>--- conflicted
+++ resolved
@@ -1,13 +1,8 @@
 include make.inc
 
 
-<<<<<<< HEAD
-serial:
-	../../utilities/mkmf -t template -f -m Makefile.serial -p exciting \
-=======
-serial:make.inc
+serial: make.inc
 	../../utilities/mkmf -t template -f -m Makefile.serial -p excitings \
->>>>>>> 07ecc339
         ../../src  \
 	../../src/src_xs \
         ../../src/src_iterative_solver \
