<<<<<<< HEAD
<?xml version="1.0"?>
<!--
 This file is generated with XSLTPROC using a template file and a reference file
 All parameters from the set filled in by XSLTPROC are listed below:
unicellscaling1pathunicellscaling_1-->
<input xmlns:xsi="http://www.w3.org/2001/XMLSchema-instance" xsi:noNamespaceSchemaLocation="excitinginput.xsd" xsltpath="../../../xml/">
  <title>Ag Energy-Volume</title>
  <structure speciespath="../../../species/">
    <crystal scale="3.86">
=======
<?xml version="1.0" encoding="UTF-8"?>
<?xml-stylesheet href="inputtohtml.xsl" type="text/xsl"?>

<input xsi:noNamespaceSchemaLocation="http://static.exciting-code.org/hydrogen/excitinginput.xsd"
  xmlns:xsi="http://www.w3.org/2001/XMLSchema-instance" xsltpath="../../xml/">
  <title>Ag</title>
  <structure speciespath="../../species/">
    <crystal scale="3.817">
>>>>>>> dad80905
      <basevect>1.0 1.0 0.0</basevect>
      <basevect>1.0 0.0 1.0</basevect>
      <basevect>0.0 1.0 1.0</basevect>
    </crystal>
    <species speciesfile="Ag.xml">
      <atom coord="0.0  0.0  0.0"/>
    </species>
  </structure>
  <groundstate ngridk="8 8 8" rgkmax="8"/>
</input><|MERGE_RESOLUTION|>--- conflicted
+++ resolved
@@ -1,30 +1,33 @@
-<<<<<<< HEAD
-<?xml version="1.0"?>
-<!--
- This file is generated with XSLTPROC using a template file and a reference file
- All parameters from the set filled in by XSLTPROC are listed below:
-unicellscaling1pathunicellscaling_1-->
-<input xmlns:xsi="http://www.w3.org/2001/XMLSchema-instance" xsi:noNamespaceSchemaLocation="excitinginput.xsd" xsltpath="../../../xml/">
-  <title>Ag Energy-Volume</title>
-  <structure speciespath="../../../species/">
-    <crystal scale="3.86">
-=======
 <?xml version="1.0" encoding="UTF-8"?>
 <?xml-stylesheet href="inputtohtml.xsl" type="text/xsl"?>
 
-<input xsi:noNamespaceSchemaLocation="http://static.exciting-code.org/hydrogen/excitinginput.xsd"
+<input xsi:noNamespaceSchemaLocation="../../xml/excitinginput.xsd"
   xmlns:xsi="http://www.w3.org/2001/XMLSchema-instance" xsltpath="../../xml/">
   <title>Ag</title>
   <structure speciespath="../../species/">
     <crystal scale="3.817">
->>>>>>> dad80905
       <basevect>1.0 1.0 0.0</basevect>
       <basevect>1.0 0.0 1.0</basevect>
       <basevect>0.0 1.0 1.0</basevect>
     </crystal>
     <species speciesfile="Ag.xml">
-      <atom coord="0.0  0.0  0.0"/>
+      <atom coord="0.0  0.0  0.0" />
     </species>
   </structure>
-  <groundstate ngridk="8 8 8" rgkmax="8"/>
+  <groundstate ngridk="4  4  4"></groundstate>
+  <properties>
+    <bandstructure>
+      <plot1d>
+        <path steps="100">
+                  <point coord="0.75000   0.50000   0.25000" label="W"    ></point>
+                  <point coord="0.50000   0.50000   0.50000" label="L"    ></point>
+                  <point coord="0.00000   0.00000   0.00000" label="GAMMA"></point>
+                  <point coord="0.50000   0.50000   0.00000" label="X"    ></point>
+                  <point coord="0.75000   0.50000   0.25000" label="W"   ></point>
+                  <point coord="0.75000   0.37500   0.37500" label="K"    ></point>
+        </path>
+      </plot1d>
+    </bandstructure>
+    <dos/>
+  </properties>
 </input>