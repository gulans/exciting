--- conflicted
+++ resolved
@@ -11,17 +11,12 @@
     </crystal>
     <species speciesfile="Si.xml">
       <atom coord="0.00 0.00 0.00" />
-      <atom coord="0.25 0.25 0.25" />
+      <atom coord="0.25 0.25 0.25" />     
     </species>
   </structure>
-<<<<<<< HEAD
-  <groundstate  ngridk="2 2 2" vkloff="0.0 0.0 0.0" mixer="msec" tforce="true"></groundstate>
-  <phonons dophonon="fromscratch" ngridq="2 2 2">
-=======
   <groundstate do="fromscratch" ngridk="2 2 2" vkloff="0.0 0.0 0.0" mixer="lin" tforce="true">
   </groundstate>
   <phonons do="fromscratch" ngridq="2 2 2">
->>>>>>> 0e4cdde6
     <qpointset>
       <qpoint>0.00 0.00 0.00</qpoint>
       <qpoint>0.05 0.07 0.10</qpoint>
