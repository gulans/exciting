
! Ground state of aluminium. Try calculating the density of states by using
! tasks=10

tasks
  0
<<<<<<< HEAD

! You can add notes to the INFO.OUT file using the "notes" block
notes
 Simple calculation of the ground state of aluminium. Must check convergence
 with respect to k-point set later.
 Run by H. Golightly



=======

! You can add notes to the INFO.OUT file using the "notes" block
notes
 Simple calculation of the ground state of aluminium. Must check convergence
 with respect to k-point set later.
 Run by H. Golightly
>>>>>>> ebf23747

avec
  1.0  1.0  0.0
  1.0  0.0  1.0
  0.0  1.0  1.0

scale
  3.75

! this is the relative path to the species files
sppath
  '../../species/'

atoms
  1                                   : nspecies
  'Al.in'                             : spfname
  1                                   : natoms
  0.0  0.0  0.0    0.0  0.0  0.0      : atposl, bfcmt

ngridk
  4  4  4

vkloff
<<<<<<< HEAD
  0.5  0.5  0.5
=======
  0.5  0.5  0.5
>>>>>>> ebf23747
<|MERGE_RESOLUTION|>--- conflicted
+++ resolved
@@ -4,24 +4,12 @@
 
 tasks
   0
-<<<<<<< HEAD
 
 ! You can add notes to the INFO.OUT file using the "notes" block
 notes
  Simple calculation of the ground state of aluminium. Must check convergence
  with respect to k-point set later.
  Run by H. Golightly
-
-
-
-=======
-
-! You can add notes to the INFO.OUT file using the "notes" block
-notes
- Simple calculation of the ground state of aluminium. Must check convergence
- with respect to k-point set later.
- Run by H. Golightly
->>>>>>> ebf23747
 
 avec
   1.0  1.0  0.0
@@ -45,8 +33,4 @@
   4  4  4
 
 vkloff
-<<<<<<< HEAD
-  0.5  0.5  0.5
-=======
-  0.5  0.5  0.5
->>>>>>> ebf23747
+  0.5  0.5  0.5