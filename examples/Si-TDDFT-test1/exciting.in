
avec
  5.13 5.13 0.00
  5.13 0.00 5.13
  0.00 5.13 5.13

atoms
  1                                 : nspecies
 'Si.in'                            : spfname
  2                                 : natoms
  0.0 0.0 0.0      0.0 0.0 0.0      : atposl, bfcmt
  0.25 0.25 0.25   0.0 0.0 0.0

! These are the vertices to be joined for the band structure plot
plot1d
  7 200                                 : nvp1d, npp1d
  0.0   0.0   1.0                       : vlvp1d
  0.5   0.5   1.0
  0.0   0.0   0.0
  0.5   0.0   0.0
  0.5   0.5   0.0
  0.5   0.25 -0.25
  0.5   0.0   0.0

dos
  500  100  0
  0.0  0.3

vkloff
  0.1  0.3  0.5

ngridk
  2  2  2

swidth
  0.001

<<<<<<< HEAD
! TDDFT parameter
qtype
  'zero'

! TDDFT parameter
gqmax
  0.001

! TDDFT parameter
optswidth
  0.007

! TDDFT parameter
brdtd
  0.007

! TDDFT parameter
tevout
  .true.

=======
>>>>>>> e927a1c6
tasks
  301
<|MERGE_RESOLUTION|>--- conflicted
+++ resolved
@@ -35,7 +35,6 @@
 swidth
   0.001
 
-<<<<<<< HEAD
 ! TDDFT parameter
 qtype
   'zero'
@@ -56,7 +55,5 @@
 tevout
   .true.
 
-=======
->>>>>>> e927a1c6
 tasks
   301
