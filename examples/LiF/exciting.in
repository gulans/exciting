--- conflicted
+++ resolved
@@ -5,23 +5,6 @@
 !	
 
 tasks
-<<<<<<< HEAD
-330
-331
-335
-
-
-lradstp
-1
-
-maxscl
-1
-
-#lmaxapwtd
-#8
-
-emattype
-=======
 450
 350
 
@@ -40,7 +23,6 @@
 4
 
 maxscl
->>>>>>> b38bccd9
 1
 
 screentype
@@ -58,11 +40,7 @@
 'singlet'
 
 fxctype
-<<<<<<< HEAD
-0
-=======
 8
->>>>>>> b38bccd9
 
 gqmax
 2.0
@@ -73,14 +51,10 @@
 optswidth
 0.007
 
-<<<<<<< HEAD
-! Energy cutoff -------------------------------------------------
-=======
 #! Energy cutoff ( 7.5 H)
 #nempty
 #  107
   
->>>>>>> b38bccd9
 nempty
 3
   
@@ -89,9 +63,6 @@
 
 rgkmax
   7.0
-
-swidth
-  0.0001
 
 swidth
   0.0001
@@ -121,16 +92,11 @@
   4  4  4
   
 ! (1,3,5)/80
-<<<<<<< HEAD
-vkloff
-  0.050000  0.150000  0.250000
-=======
 #vkloff
 #  0.050000  0.150000  0.250000
 
 vkloff
 0.1 0.2 0.3
->>>>>>> b38bccd9
 
 reducek
 .false.
