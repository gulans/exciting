--- conflicted
+++ resolved
@@ -118,12 +118,8 @@
           time_hmlaan=ts1-ts0+time_hmlaan
 
 !What if it is, say, LAPW calculation without any local orbitals?
-<<<<<<< HEAD
 !No problem! Andris gives the permission. :-)
         if (nlorb(is).ne.0) then
-=======
-        if (nlorb(is).ne.0) then 
->>>>>>> 794781ce
 ! APW-LO part
           Call timesec (ts0)
           maxnlo=size(haloij,1)
