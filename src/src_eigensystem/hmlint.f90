--- conflicted
+++ resolved
@@ -57,11 +57,7 @@
           mt_h%main%loa=0d0
           mt_h%main%lolo=0d0
         endif
-<<<<<<< HEAD
-        call mt_kin(veffmt,mt_basis,mt_h)
-=======
         call mt_kin(vrelmt,mt_basis,mt_h)
->>>>>>> 750fa9b9
         call mt_pot(veffmt,mt_basis,mt_h)
 
 ! now the magnetic field
