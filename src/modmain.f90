
! Copyright (C) 2002-2007 J. K. Dewhurst, S. Sharma and C. Ambrosch-Draxl.
! This file is distributed under the terms of the GNU General Public License.
! See the file COPYING for license details.

module modmain

!----------------------------!
!     lattice parameters     !
!----------------------------!
! lattice vectors stored column-wise
real(8) avec(3,3)
! inverse of lattice vector matrix
real(8) ainv(3,3)
! reciprocal lattice vectors
real(8) bvec(3,3)
! inverse of reciprocal lattice vector matrix
real(8) binv(3,3)
! unit cell volume
real(8) omega
! any vector with length less than epslat is considered zero
real(8) epslat

!--------------------------!
!     atomic variables     !
!--------------------------!
! maximum allowed species
integer, parameter :: maxspecies=8
! maximum allowed atoms per species
integer, parameter :: maxatoms=200
! number of species
integer nspecies
! number of atoms for each species
integer natoms(maxspecies)
! maximum number of atoms over all the species
integer natmmax
! total number of atoms
integer natmtot
! index to atoms and species
integer idxas(maxatoms,maxspecies)
! molecule is .true. is the system is an isolated molecule
logical molecule
! primcell is .true. if primitive unit cell is to be found automatically
logical primcell
! atomic positions in lattice coordinates
real(8) atposl(3,maxatoms,maxspecies)
! atomic positions in Cartesian coordinates
real(8) atposc(3,maxatoms,maxspecies)

!----------------------------------!
!     atomic species variables     !
!----------------------------------!
! species file names
character(256) spfname(maxspecies)
! species name
character(256) spname(maxspecies)
! species symbol
character(256) spsymb(maxspecies)
! species nuclear charge
real(8) spzn(maxspecies)
! species electronic charge
real(8) spze(maxspecies)
! species mass
real(8) spmass(maxspecies)
! smallest radial point for each species
real(8) sprmin(maxspecies)
! effective infinity for species
real(8) sprmax(maxspecies)
! number of radial points to effective infinity for each species
integer spnr(maxspecies)
! maximum spnr over all the species
integer spnrmax
! maximum allowed states for each species
integer, parameter :: maxspst=40
! number of states for each species
integer spnst(maxspecies)
! maximum spnst over all the species
integer spnstmax
! state principle quantum number for each species
integer spn(maxspst,maxspecies)
! state l value for each species
integer spl(maxspst,maxspecies)
! state k value for each species
integer spk(maxspst,maxspecies)
! spcore is .true. if species state is core
logical spcore(maxspst,maxspecies)
! state eigenvalue for each species
real(8) speval(maxspst,maxspecies)
! state occupancy for each species
real(8) spocc(maxspst,maxspecies)
! species radial mesh
real(8), allocatable :: spr(:,:)
! species charge density
real(8), allocatable :: sprho(:,:)
! species self-consistent potential
real(8), allocatable :: spvr(:,:)

!---------------------------------------------------------------!
!     muffin-tin radial mesh and angular momentum variables     !
!---------------------------------------------------------------!
! radial function integration and differentiation polynomial order
integer nprad
! number of muffin-tin radial points for each species
integer nrmt(maxspecies)
! maximum nrmt over all the species
integer nrmtmax
! autormt is .true. for automatic determination of muffin-tin radii
logical autormt
! parameters for determining muffin-tin radii automatically
real(8) rmtapm(2)
! muffin-tin radii
real(8) rmt(maxspecies)
! smallest muffin-tin radius
real(8) rmtmin
! largest muffin-tin radius
real(8) rmtmax
! radial step length for coarse mesh
integer lradstp
! number of coarse radial mesh points
integer nrcmt(maxspecies)
! maximum nrcmt over all the species
integer nrcmtmax
! coarse muffin-tin radial mesh
real(8), allocatable :: rcmt(:,:)
! maximum allowable angular momentum for augmented plane waves
integer, parameter :: maxlapw=50
! maximum angular momentum for augmented plane waves
integer lmaxapw
! (lmaxapw+1)^2
integer lmmaxapw
! maximum angular momentum for potentials and densities
integer lmaxvr
! (lmaxvr+1)^2
integer lmmaxvr
! maximum angular momentum used when evaluating the Hamiltonian matrix elements
integer lmaxmat
! (lmaxmat+1)^2
integer lmmaxmat
! fraction of muffin-tin radius which constitutes the inner part
real(8) fracinr
! maximum angular momentum in the inner part of the muffin-int
integer lmaxinr
! (lmaxinr+1)^2
integer lmmaxinr
! number of radial points to the inner part of the muffin-tin
integer nrmtinr(maxspecies)
! index to (l,m) pairs
integer, allocatable :: idxlm(:,:)

!--------------------------------!
!     spin related variables     !
!--------------------------------!
! spinpol is .true. for spin-polarised calculations
logical spinpol
! spinorb is .true. for spin-orbit coupling
logical spinorb
! fixspin type: 0 = none, 1 = global, 2 = local, 3 = global + local
integer fixspin
! dimension of magnetisation and magnetic vector fields (1 or 3)
integer ndmag
! fixed total spin magnetic moment
real(8) momfix(3)
! fixed spin moment global effective field in Cartesian coordinates
real(8) bfsmc(3)
! muffin-tin fixed spin moments
real(8) mommtfix(3,maxatoms,maxspecies)
! muffin-tin fixed spin moment effective fields in Cartesian coordinates
real(8) bfsmcmt(3,maxatoms,maxspecies)
! fixed spin moment field mixing parameter
real(8) taufsm
! second-variational spinor dimension (1 or 2)
integer nspinor
! external magnetic field in each muffin-tin in lattice coordinates
real(8) bflmt(3,maxatoms,maxspecies)
! external magnetic field in each muffin-tin in Cartesian coordinates
real(8) bfcmt(3,maxatoms,maxspecies)
! global external magnetic field in lattice coordinates
real(8) bfieldl(3)
! global external magnetic field in Cartesian coordinates
real(8) bfieldc(3)
! spinsprl if .true. if a spin-spiral is to be calculated
logical spinsprl
! number of spin-dependent first-variational functions per state
integer nspnfv
! spin-spiral q-vector in lattice coordinates
real(8) vqlss(3)
! spin-spiral q-vector in Cartesian coordinates
real(8) vqcss(3)

!----------------------------!
!     symmetry variables     !
!----------------------------!
! nosym is .true. if no symmetry information should be used
logical nosym
! number of Bravais lattice point group symmetries
integer nsymlat
! Bravais lattice point group symmetries
integer symlat(3,3,48)
! index to inverses of the lattice symmetries
integer isymlat(48)
! lattice point group symmetries in Cartesian coordinates
real(8) symlatc(3,3,48)
! tshift is .true. if atomic basis is allowed to be shifted
logical tshift
! maximum of symmetries allowed
integer, parameter :: maxsymcrys=192
! number of crystal symmetries
integer nsymcrys
! crystal symmetry translation vector in lattice coordinates
real(8) vtlsymc(3,maxsymcrys)
! spatial rotation element in lattice point group for each crystal symmetry
integer lsplsymc(maxsymcrys)
! global spin rotation element in lattice point group for each crystal symmetry
integer lspnsymc(maxsymcrys)
! equivalent atom index for each crystal symmetry
integer, allocatable :: ieqatom(:,:,:)
! eqatoms(ia,ja,is) is .true. if atoms ia and ja are equivalent
logical, allocatable :: eqatoms(:,:,:)
! number of site symmetries
integer, allocatable :: nsymsite(:)
! site symmetry spatial rotation element in lattice point group
integer, allocatable :: lsplsyms(:,:)
! site symmetry global spin rotation element in lattice point group
integer, allocatable :: lspnsyms(:,:)

!--------------------------------!
!     G-vector set variables     !
!--------------------------------!
! G-vector cut-off for interstitial potential and density
real(8) gmaxvr
! G-vector grid sizes
integer ngrid(3)
! total number of G-vectors
integer ngrtot
! integer grid intervals for each direction
integer intgv(3,2)
! number of G-vectors with G < gmaxvr
integer ngvec
! locations of G-vectors on integer grid
integer, allocatable :: ivg(:,:)
! map from integer grid to G-vector array
integer, allocatable :: ivgig(:,:,:)
! map from G-vector array to FFT array
integer, allocatable :: igfft(:)
! G-vectors in Cartesian coordinates
real(8), allocatable :: vgc(:,:)
! length of G-vectors
real(8), allocatable :: gc(:)
! spherical harmonics of the G-vectors
complex(8), allocatable :: ylmg(:,:)
! structure factor for the G-vectors
complex(8), allocatable :: sfacg(:,:)
! G-space characteristic function: 0 inside the muffin-tins and 1 outside
complex(8), allocatable :: cfunig(:)
! real-space characteristic function: 0 inside the muffin-tins and 1 outside
real(8), allocatable :: cfunir(:)
! damping coefficient for characteristic function
real(8) cfdamp

!-------------------------------!
!     k-point set variables     !
!-------------------------------!
! maximum de Broglie wavelength
real(8) rlambda
! autokpt is .true. if the k-point set is determined by rlambda
logical autokpt
! k-point grid sizes
integer ngridk(3)
! total number of k-points
integer nkpt
! k-point offset
real(8) vkloff(3)
! reducek is .true. if k-points are to be reduced (with crystal symmetries)
logical reducek
! locations of k-points on integer grid
integer, allocatable :: ivk(:,:)
! k-points in lattice coordinates
real(8), allocatable :: vkl(:,:)
! k-points in Cartesian coordinates
real(8), allocatable :: vkc(:,:)
! k-point weights
real(8), allocatable :: wkpt(:)
! map from non-reduced grid to reduced set
integer, allocatable :: ikmap(:,:,:)
! total number of non-reduced k-points
integer nkptnr
! locations of non-reduced k-points on integer grid
integer, allocatable :: ivknr(:,:)
! non-reduced k-points in lattice coordinates
real(8), allocatable :: vklnr(:,:)
! non-reduced k-points in Cartesian coordinates
real(8), allocatable :: vkcnr(:,:)
! non-reduced k-point weights
real(8), allocatable :: wkptnr(:)
! map from non-reduced grid to non-reduced set
integer, allocatable :: ikmapnr(:,:,:)
! k-point at which to determine effective mass tensor
real(8) vklem(3)
! displacement size for computing the effective mass tensor
real(8) deltaem
! number of displacements in each direction
integer ndspem

!----------------------------------!
!     G+k-vector set variables     !
!----------------------------------!
! smallest muffin-tin radius times gkmax
real(8) rgkmax
! maximum |G+k| cut-off for APW functions
real(8) gkmax
! number of G+k-vectors for augmented plane waves
integer, allocatable :: ngk(:,:)
! maximum number of G+k-vectors over all k-points
integer ngkmax
! index from G+k-vectors to G-vectors
integer, allocatable :: igkig(:,:,:)
! G+k-vectors in lattice coordinates
real(8), allocatable :: vgkl(:,:,:,:)
! G+k-vectors in Cartesian coordinates
real(8), allocatable :: vgkc(:,:,:,:)
! length of G+k-vectors
real(8), allocatable :: gkc(:,:,:)
! (theta, phi) coordinates of G+k-vectors
real(8), allocatable :: tpgkc(:,:,:,:)
! structure factor for the G+k-vectors
complex(8), allocatable :: sfacgk(:,:,:,:)

!-------------------------------!
!     q-point set variables     !
!-------------------------------!
! q-point grid sizes
integer ngridq(3)
! total number of q-points
integer nqpt
! reduceq is .true. if q-points are to be reduced (with crystal symmetries)
logical reduceq
! locations of q-points on integer grid
integer, allocatable :: ivq(:,:)
! map from non-reduced grid to reduced set
integer, allocatable :: iqmap(:,:,:)
! q-points in lattice coordinates
real(8), allocatable :: vql(:,:)
! q-points in Cartesian coordinates
real(8), allocatable :: vqc(:,:)
! q-point weights
real(8), allocatable :: wqpt(:)
! weights associated with the integral of 1/q^2
real(8), allocatable :: wiq2(:)

!-----------------------------------------------------!
!     spherical harmonic transform (SHT) matrices     !
!-----------------------------------------------------!
! real backward SHT matrix for lmaxapw
real(8), allocatable :: rbshtapw(:,:)
! real forward SHT matrix for lmaxvr
real(8), allocatable :: rfshtvr(:,:)
! complex backward SHT matrix for lmaxapw
complex(8), allocatable :: zbshtapw(:,:)
! complex forward SHT matrix for lmaxapw
complex(8), allocatable :: zfshtapw(:,:)
! complex forward SHT matrix for lmaxvr
complex(8), allocatable :: zfshtvr(:,:)

!-----------------------------------------!
!     potential and density variables     !
!-----------------------------------------!
! exchange-correlation functional type
integer xctype
! exchange-correlation functional description
character(256) xcdescr
! exchange-correlation functional spin treatment
integer xcspin
! exchange-correlation functional density gradient treatment
integer xcgrad
<<<<<<< HEAD
! type of Iterative Solver 
! 0: direct solver
! -1 Block Davidson serial
! ge 1 ARPACK
integer iterativetype
real lowesteval
logical doarpackrestart
integer iterativeinterval
=======

>>>>>>> 38d166d7
integer maxncv
! muffin-tin charge density
real(8), allocatable :: rhomt(:,:,:)
! interstitial real-space charge density
real(8), allocatable :: rhoir(:)
! muffin-tin magnetisation vector field
real(8), allocatable :: magmt(:,:,:,:)
! interstitial magnetisation vector field
real(8), allocatable :: magir(:,:)
! muffin-tin Coulomb potential
real(8), allocatable :: vclmt(:,:,:)
! interstitial real-space Coulomb potential
real(8), allocatable :: vclir(:)
! order of polynomial for pseudocharge density
integer npsden
! muffin-tin exchange-correlation potential
real(8), allocatable :: vxcmt(:,:,:)
! interstitial real-space exchange-correlation potential
real(8), allocatable :: vxcir(:)
! muffin-tin exchange-correlation magnetic field
real(8), allocatable :: bxcmt(:,:,:,:)
! interstitial exchange-correlation magnetic field
real(8), allocatable :: bxcir(:,:)
! nosource is .true. if the field is to be made source-free
logical nosource
! muffin-tin effective potential
real(8), allocatable :: veffmt(:,:,:)
! interstitial effective potential
real(8), allocatable :: veffir(:)
! G-space interstitial effective potential
complex(8), allocatable :: veffig(:)
! muffin-tin exchange energy density
real(8), allocatable :: exmt(:,:,:)
! interstitial real-space exchange energy density
real(8), allocatable :: exir(:)
! muffin-tin correlation energy density
real(8), allocatable :: ecmt(:,:,:)
! interstitial real-space correlation energy density
real(8), allocatable :: ecir(:)
! default potential mixing parameter
real(8) beta0
! maximum potential mixing parameter
real(8) betamax

!-------------------------------------!
!     charge and moment variables     !
!-------------------------------------!
! tolerance for error in total charge
real(8) epschg
! total nuclear charge
real(8) chgzn
! total core charge
real(8) chgcr
! core leakage charge
real(8) chgcrlk
! total valence charge
real(8) chgval
! excess charge
real(8) chgexs
! total charge
real(8) chgtot
! calculated total charge
real(8) chgcalc
! interstitial region charge
real(8) chgir
! muffin-tin charges
real(8), allocatable :: chgmt(:)
! total muffin-tin charge
real(8) chgmttot
! total moment
real(8) momtot(3)
! interstitial region moment
real(8) momir(3)
! muffin-tin moments
real(8), allocatable :: mommt(:,:)
! total muffin-tin moment
real(8) mommttot(3)

!-----------------------------------------!
!     APW and local-orbital variables     !
!-----------------------------------------!
! maximum allowable APW order
integer, parameter :: maxapword=3
! APW order
integer apword(0:maxlapw,maxspecies)
! maximum of apword over all angular momenta and species
integer apwordmax
! APW initial linearisation energies
real(8) apwe0(maxapword,0:maxlapw,maxspecies)
! APW linearisation energies
real(8), allocatable :: apwe(:,:,:)
! APW derivative order
integer apwdm(maxapword,0:maxlapw,maxspecies)
! apwve is .true. if the linearisation energies are allowed to vary
logical apwve(maxapword,0:maxlapw,maxspecies)
! APW radial functions
real(8), allocatable :: apwfr(:,:,:,:,:)
! derivate of radial functions at the muffin-tin surface
real(8), allocatable :: apwdfr(:,:,:)
! maximum number of local-orbitals
integer, parameter :: maxlorb=20
! maximum allowable local-orbital order
integer, parameter :: maxlorbord=4
! number of local-orbitals
integer nlorb(maxspecies)
! maximum nlorb over all species
integer nlomax
! total number of local-orbitals
integer nlotot
! local-orbital order
integer lorbord(maxlorb,maxspecies)
! local-orbital angular momentum
integer lorbl(maxlorb,maxspecies)
! maximum lorbl over all species
integer lolmax
! (lolmax+1)^2
integer lolmmax
! local-orbital initial energies
real(8) lorbe0(maxlorbord,maxlorb,maxspecies)
! local-orbital energies
real(8), allocatable :: lorbe(:,:,:)
! local-orbital derivative order
integer lorbdm(maxlorbord,maxlorb,maxspecies)
! lorbve is .true. if the linearisation energies are allowed to vary
logical lorbve(maxlorbord,maxlorb,maxspecies)
! local-orbital radial functions
real(8), allocatable :: lofr(:,:,:,:)
! energy step size for locating the band energy
real(8) deband

!-------------------------------------------!
!     overlap and Hamiltonian variables     !
!-------------------------------------------!
! order of overlap and Hamiltonian matrices for each k-point
integer, allocatable :: nmat(:,:)
! maximum nmat over all k-points
integer nmatmax
! size of packed matrices
integer, allocatable :: npmat(:,:)
! index to the position of the local-orbitals in the H and O matrices
integer, allocatable :: idxlo(:,:,:)
! APW-local-orbital overlap integrals
real(8), allocatable :: oalo(:,:,:)
! local-orbital-local-orbital overlap integrals
real(8), allocatable :: ololo(:,:,:)
! APW-APW Hamiltonian integrals
real(8), allocatable :: haa(:,:,:,:,:,:)
! local-orbital-APW Hamiltonian integrals
real(8), allocatable :: hloa(:,:,:,:,:)
! local-orbital-local-orbital Hamiltonian integrals
real(8), allocatable :: hlolo(:,:,:,:)
! complex Gaunt coefficient array
complex(8), allocatable :: gntyry(:,:,:)

!--------------------------------------------!
!     eigenvalue and occupancy variables     !
!--------------------------------------------!
! number of empty states
integer nempty
! number of first-variational states
integer nstfv
! number of second-variational states
integer nstsv
! smearing type
integer stype
! smearing function description
character(256) sdescr
! smearing width
real(8) swidth
! maximum allowed occupancy (1 or 2)
real(8) occmax
! convergence tolerance for occupancies
real(8) epsocc
! second-variational occupation number array
real(8), allocatable :: occsv(:,:)
! spin characters of the second-variational states
real(8), allocatable :: spnchr(:,:,:)
! Fermi energy for second-variational states
real(8) efermi
! density of states at the Fermi energy
real(8) fermidos
! minimum allowed eigenvalue
real(8) evalmin
! second-variational eigenvalues
real(8), allocatable :: evalsv(:,:)
! tevecsv is .true. if second-variational eigenvectors are calculated
logical tevecsv
! maximum number of k-point and states indices in user-defined list
integer, parameter :: maxkst=20
! number of k-point and states indices in user-defined list
integer nkstlist
! user-defined list of k-point and state indices
integer kstlist(2,maxkst)

!------------------------------!
!     core state variables     !
!------------------------------!
! eigenvalues for core states
real(8), allocatable :: evalcr(:,:)
! radial wavefunctions for core states
real(8), allocatable :: rwfcr(:,:,:,:)
! radial charge density for core states
real(8), allocatable :: rhocr(:,:)

!--------------------------!
!     energy variables     !
!--------------------------!
! eigenvalue sum
real(8) evalsum
! electron kinetic energy
real(8) engykn
! core electron kinetic energy
real(8) engykncr
! nuclear-nuclear energy
real(8) engynn
! electron-nuclear energy
real(8) engyen
! Hartree energy
real(8) engyhar
! Coulomb energy (E_nn + E_en + E_H)
real(8) engycl
! electronic Coulomb potential energy
real(8) engyvcl
! Madelung term
real(8) engymad
! exchange-correlation potential energy
real(8) engyvxc
! exchange-correlation effective field energy
real(8) engybxc
! energy of external global magnetic field
real(8) engybext
! energy of muffin-tin magnetic fields (non-physical)
real(8) engybmt
! exchange energy
real(8) engyx
! correlation energy
real(8) engyc
! compensating background charge energy
real(8) engycbc
! total energy
real(8) engytot

!-------------------------!
!     force variables     !
!-------------------------!
! tforce is .true. if force should be calculated
logical tforce
! tfibs is .true. if the IBS contribution to the force is to be calculated
logical tfibs
! Hellmann-Feynman force on each atom
real(8), allocatable :: forcehf(:,:)
! core correction to force on each atom
real(8), allocatable :: forcecr(:,:)
! IBS core force on each atom
real(8), allocatable :: forceibs(:,:)
! total force on each atom
real(8), allocatable :: forcetot(:,:)
! previous total force on each atom
real(8), allocatable :: forcetp(:,:)
! maximum force magnitude over all atoms
real(8) forcemax
! default step size parameter for structural optimisation
real(8) tau0atm
! step size parameters for each atom
real(8), allocatable :: tauatm(:)

!-------------------------------!
!     convergence variables     !
!-------------------------------!
! maximum number of self-consistent loops
integer maxscl
! current self-consistent loop number
integer iscl
! effective potential convergence tolerance
real(8) epspot
! energy convergence tolerance
real(8) epsengy
! force convergence tolerance
real(8) epsforce

!------------------------------------------------!
!     density of states and optics variables     !
!------------------------------------------------!
! number of energy intervals in the DOS/optics function
integer nwdos
! effective size of k/q-point grid for integrating the Brillouin zone
integer ngrdos
! smoothing level for DOS/optics function
integer nsmdos
! energy interval for DOS/optics function
real(8) wdos(2)
! scissors correction
real(8) scissor
! number of optical matrix components required
integer noptcomp
! required optical matrix components
integer optcomp(3,27)
! usegdft is .true. if the generalised DFT correction is to be used
logical usegdft
! intraband is .true. if the intraband term is to be added to the optical matrix
logical intraband
! bcsym is .true. if the band characters are to correspond to the the
! irreducible representations of the site symmetries
logical bcsym

!-------------------------------------!
!     1D/2D/3D plotting variables     !
!-------------------------------------!
! number of vertices in 1D plot
integer nvp1d
! total number of points in 1D plot
integer npp1d
! vertices in lattice coordinates for 1D plot
real(8), allocatable :: vvlp1d(:,:)
! distance to vertices in 1D plot
real(8), allocatable :: dvp1d(:)
! plot vectors in lattice coordinates for 1D plot
real(8), allocatable :: vplp1d(:,:)
! distance to points in 1D plot
real(8), allocatable :: dpp1d(:)
! corner vectors of 2D plot in lattice coordinates
real(8) vclp2d(3,3)
! grid sizes of 2D plot
integer np2d(2)
! number of units cells in 3D plot
integer nup3d(3)
! grid sizes in 3D plot
integer np3d(3)
! number of states for plotting Fermi surface
integer nstfsp

!-------------------------------------------------------------------!
!     non-local matrix elements, OEP and Hartree-Fock variables     !
!-------------------------------------------------------------------!
! maximum number of core states over all species
integer ncrmax
! maximum number of OEP iterations
integer maxitoep
! default and maximum step size and mixing parameter for OEP
real(8) tauoep(3)
! magnitude of the OEP residue
real(8) resoep
! kinetic matrix elements
complex(8), allocatable :: kinmatc(:,:,:)
! complex versions of the exchange potential and field
complex(8), allocatable :: zvxmt(:,:,:)
complex(8), allocatable :: zvxir(:)
complex(8), allocatable :: zbxmt(:,:,:,:)
complex(8), allocatable :: zbxir(:,:)

!-------------------------!
!     LDA+U variables     !
!-------------------------!
! type of LDA+U to use (0: none)
integer ldapu
! maximum angular momentum
integer, parameter :: lmaxlu=3
integer, parameter :: lmmaxlu=(lmaxlu+1)**2
! angular momentum for each species
integer llu(maxspecies)
! U and J values for each species
real(8) ujlu(2,maxspecies)
! LDA+U density matrix
complex(8), allocatable :: dmatlu(:,:,:,:,:)
! LDA+U potential matrix in (l,m) basis
complex(8), allocatable :: vmatlu(:,:,:,:,:)
! LDA+U energy for each atom
real(8), allocatable :: engyalu(:)
! interpolation constant alpha for each atom (PRB 67, 153106 (2003))
real(8), allocatable :: alphalu(:)
! energy from the LDA+U correction
real(8) engylu

!--------------------------!
!     phonon variables     !
!--------------------------!
! number of primitive unit cells in phonon supercell
integer nphcell
! phonon displacement distance
real(8) deltaph
! number of vectors for writing out frequencies and eigenvectors
integer nphwrt
! vectors in lattice coordinates for writing out frequencies and eigenvectors
real(8), allocatable :: vqlwrt(:,:)

!-------------------------------------------------------------!
!     reduced density matrix functional (RDMFT) variables     !
!-------------------------------------------------------------!
! real non-local matrix elements
real(8), allocatable :: vnlmatr(:,:,:,:)
! non-local matrix elements
complex(8), allocatable :: vnlmat(:,:,:,:,:)
! Coulomb potential matrix elements
complex(8), allocatable :: vclmat(:,:,:)
! derivative of kinetic energy wrt evecsv
complex(8), allocatable :: dkdc(:,:,:)
! occupancy step size
real(8) tauocc,tauwf
! xc functional
integer rdmxctype
! maximum number of iterations
integer rdmmaxscl,maxitn,maxitwf
! write non-local matrix elements
logical trdmmat
! exponent for the functional
real(8) rdmalpha

!--------------------------!
!     timing variables     !
!--------------------------!
! initialisation
real(8) timeinit
! Hamiltonian and overlap matrix set up
real(8) timemat
! first-variational calculation
real(8) timefv
! second-variational calculation
real(8) timesv
! charge density calculation
real(8) timerho
! potential calculation
real(8) timepot
! force calculation
real(8) timefor

!-----------------------------!
!     numerical constants     !
!-----------------------------!
real(8), parameter :: pi=3.1415926535897932385d0
real(8), parameter :: twopi=6.2831853071795864769d0
real(8), parameter :: fourpi=12.566370614359172954d0
! square root of two
real(8), parameter :: sqtwo=1.4142135623730950488d0
! spherical harmonic for l=m=0
real(8), parameter :: y00=0.28209479177387814347d0
! complex constants
complex(8), parameter :: zzero=(0.d0,0.d0)
complex(8), parameter :: zhalf=(0.5d0,0.d0)
complex(8), parameter :: zone=(1.d0,0.d0)
complex(8), parameter :: zi=(0.d0,1.d0)
! array of i**l values
complex(8), allocatable :: zil(:)
! Pauli spin matrices:
! sigma_x = ( 0  1 )   sigma_y = ( 0 -i )   sigma_z = ( 1  0 )
!           ( 1  0 )             ( i  0 )             ( 0 -1 )
complex(8) sigmat(2,2,3)
data sigmat / (0.d0,0.d0), (1.d0,0.d0), (1.d0,0.d0), (0.d0,0.d0), &
              (0.d0,0.d0), (0.d0,1.d0),(0.d0,-1.d0), (0.d0,0.d0), &
              (1.d0,0.d0), (0.d0,0.d0), (0.d0,0.d0),(-1.d0,0.d0) /

!---------------------------------!
!     miscellaneous variables     !
!---------------------------------!
! code version
integer version(3)
data version / 0,9,145 /
! maximum number of tasks
integer, parameter :: maxtasks=20
! number of tasks
integer ntasks
! task array
integer tasks(maxtasks)
! current task
integer task
! tstop is .true. if STOP file exists
logical tstop
! tlast is .true. if self-consistent loop is on the last iteration
logical tlast
! number of iterations after which STATE.OUT is written
integer nwrite
! file name extension for files generated by gndstate
character(256) filext
! default file extension
data filext / '.OUT' /
! scratch space path
character(256) scrpath
! maximum number of note lines
integer, parameter :: maxnlns=20
! number of note lines
integer notelns
! notes to include in INFO.OUT
character(80) notes(maxnlns)

end module
<|MERGE_RESOLUTION|>--- conflicted
+++ resolved
@@ -372,18 +372,7 @@
 integer xcspin
 ! exchange-correlation functional density gradient treatment
 integer xcgrad
-<<<<<<< HEAD
-! type of Iterative Solver 
-! 0: direct solver
-! -1 Block Davidson serial
-! ge 1 ARPACK
-integer iterativetype
-real lowesteval
-logical doarpackrestart
-integer iterativeinterval
-=======
-
->>>>>>> 38d166d7
+
 integer maxncv
 ! muffin-tin charge density
 real(8), allocatable :: rhomt(:,:,:)
