
! Copyright (C) 2002-2007 J. K. Dewhurst, S. Sharma and C. Ambrosch-Draxl.
! This file is distributed under the terms of the GNU General Public License.
! See the file COPYING for license details.

!BOP
! !ROUTINE: seceqn
subroutine seceqn(ik,evalfv,evecfv,evecsv)
<<<<<<< HEAD
  ! !USES:
  use modmain
  use modmpi
  use sclcontroll
  use diisinterfaces
  
  ! !INPUT/OUTPUT PARAMETERS:
  !   ik     : k-point number (in,integer)
  !   evalfv : first-variational eigenvalues (out,real(nstfv))
  !   evecfv : first-variational eigenvectors (out,complex(nmatmax,nstfv))
  !   evecsv : second-variational eigenvectors (out,complex(nstsv,nstsv))
  ! !DESCRIPTION:
  !   Solves the first- and second-variational secular equations. See routines
  !   {\tt match}, {\tt seceqnfv}, {\tt seceqnss}, {\tt seceqnsv} and
  !   {\tt spinchar}.
  !
  ! !REVISION HISTORY:
  !   Created March 2004 (JKD)
  !EOP
  !BOC
  implicit none
  ! arguments
  integer, intent(in) :: ik
  real(8), intent(out) :: evalfv(nstfv,nspnfv)
  complex(8), intent(out) :: evecfv(nmatmax,nstfv,nspnfv)
  complex(8), intent(out) :: evecsv(nstsv,nstsv)
  ! local variables
  integer ispn


  ! allocatable arrays
  complex(8), allocatable :: apwalm(:,:,:,:,:)
  allocate(apwalm(ngkmax,apwordmax,lmmaxapw,natmtot,nspnfv))
  ! loop over first-variational spins (nspnfv=2 for spin-spirals only)
#ifdef KSMP  
  !$OMP PARALLEL DEFAULT(SHARED)
  !$OMP DO
#endif
  do ispn=1,nspnfv
     ! find the matching coefficients
     call match(ngk(ik,ispn),gkc(1,ik,ispn),tpgkc(1,1,ik,ispn), &
          sfacgk(1,1,ik,ispn),apwalm(1,1,1,1,ispn))
     ! solve the first-variational secular equation
     if(doDIIScycle()) then 
        call DIISseceqnfv(ik,ispn,apwalm(:,:,:,:,ispn),vgkc(:,:,ik,ispn),evalfv,evecfv)
    
        if (ik.eq.lastk(rank)) diiscounter=diiscounter+1
     else     if (doLAPACKsolver()) then
     	call seceqnfv(nmat(ik,ispn),ngk(ik,ispn),igkig(1,ik,ispn),vgkc(1,1,ik,ispn), &
             apwalm(1,1,1,1,ispn),evalfv(1,ispn),evecfv(1,1,ispn))
     else  if(dojacobdavidson())then
     		call jdseceqnfv(ik,ispn,apwalm(1,1,1,1,ispn),&
             vgkc(1,1,ik,ispn),evalfv,evecfv)
     else if(doARPACKiteration()) then 
      	call  iterativearpacksecequn(ik,ispn,apwalm(1,1,1,1,ispn),&
             vgkc(1,1,ik,ispn),evalfv,evecfv)
     else if(.true.) then
     write(*,*)"error in solverselect secequn.F90"

     endif
  end do
#ifdef KSMP
  !$OMP END DO
  !$OMP END PARALLEL
#endif
  if (spinsprl) then
     ! solve the spin-spiral second-variational secular equation
     call seceqnss(ik,apwalm,evalfv,evecfv,evecsv)
  else
     ! solve the second-variational secular equation
     call seceqnsv(ik,apwalm,evalfv,evecfv,evecsv)
  end if
  ! compute the spin characters
  call spinchar(ik,evecsv)

  deallocate(apwalm)
  return
end subroutine seceqn
=======
! !USES:
use modmain
! !INPUT/OUTPUT PARAMETERS:
!   ik     : k-point number (in,integer)
!   evalfv : first-variational eigenvalues (out,real(nstfv))
!   evecfv : first-variational eigenvectors (out,complex(nmatmax,nstfv))
!   evecsv : second-variational eigenvectors (out,complex(nstsv,nstsv))
! !DESCRIPTION:
!   Solves the first- and second-variational secular equations. See routines
!   {\tt match}, {\tt seceqnfv}, {\tt seceqnss} and {\tt seceqnsv}.
!
! !REVISION HISTORY:
!   Created March 2004 (JKD)
!EOP
!BOC
implicit none
! arguments
integer, intent(in) :: ik
real(8), intent(out) :: evalfv(nstfv,nspnfv)
complex(8), intent(out) :: evecfv(nmatmax,nstfv,nspnfv)
complex(8), intent(out) :: evecsv(nstsv,nstsv)
! local variables
integer ispn
! allocatable arrays
complex(8), allocatable :: apwalm(:,:,:,:,:)
allocate(apwalm(ngkmax,apwordmax,lmmaxapw,natmtot,nspnfv))
! loop over first-variational spins (nspnfv=2 for spin-spirals only)
!$OMP PARALLEL DEFAULT(SHARED)
!$OMP DO
do ispn=1,nspnfv
! find the matching coefficients
  call match(ngk(ispn,ik),gkc(:,ispn,ik),tpgkc(:,:,ispn,ik), &
   sfacgk(:,:,ispn,ik),apwalm(:,:,:,:,ispn))
! solve the first-variational secular equation
  if (tseqit) then
! iteratively
    call seceqnit(nmat(ispn,ik),ngk(ispn,ik),igkig(:,ispn,ik),vkl(:,ik), &
     vgkl(:,:,ispn,ik),vgkc(:,:,ispn,ik),apwalm(:,:,:,:,ispn),evalfv(:,ispn), &
     evecfv(:,:,ispn))
  else
! directly
    call seceqnfv(nmat(ispn,ik),ngk(ispn,ik),igkig(:,ispn,ik), &
     vgkc(:,:,ispn,ik),apwalm(:,:,:,:,ispn),evalfv(:,ispn),evecfv(:,:,ispn))
  end if
end do
!$OMP END DO
!$OMP END PARALLEL
if (spinsprl) then
! solve the spin-spiral second-variational secular equation
  call seceqnss(ik,apwalm,evalfv,evecfv,evecsv)
else
! solve the second-variational secular equation
  call seceqnsv(ik,apwalm,evalfv,evecfv,evecsv)
end if
deallocate(apwalm)
return
end subroutine
>>>>>>> fca546e9
!EOC
<|MERGE_RESOLUTION|>--- conflicted
+++ resolved
@@ -6,7 +6,6 @@
 !BOP
 ! !ROUTINE: seceqn
 subroutine seceqn(ik,evalfv,evecfv,evecsv)
-<<<<<<< HEAD
   ! !USES:
   use modmain
   use modmpi
@@ -20,8 +19,7 @@
   !   evecsv : second-variational eigenvectors (out,complex(nstsv,nstsv))
   ! !DESCRIPTION:
   !   Solves the first- and second-variational secular equations. See routines
-  !   {\tt match}, {\tt seceqnfv}, {\tt seceqnss}, {\tt seceqnsv} and
-  !   {\tt spinchar}.
+  !   {\tt match}, {\tt seceqnfv}, {\tt seceqnss} and {\tt seceqnsv}.
   !
   ! !REVISION HISTORY:
   !   Created March 2004 (JKD)
@@ -45,24 +43,36 @@
   !$OMP PARALLEL DEFAULT(SHARED)
   !$OMP DO
 #endif
+!
+!-IMPORTANT: the first-variational spinor index and the k-point index have been
+! swapped in the following arrays: ngk, igkig, vgkl, vgkc, gkc, tpgkc, sfacgk
+!
   do ispn=1,nspnfv
      ! find the matching coefficients
-     call match(ngk(ik,ispn),gkc(1,ik,ispn),tpgkc(1,1,ik,ispn), &
-          sfacgk(1,1,ik,ispn),apwalm(1,1,1,1,ispn))
+     call match(ngk(ispn,ik),gkc(:,ispn,ik),tpgkc(:,:,ispn,ik), &
+          sfacgk(:,:,ispn,ik),apwalm(:,:,:,:,ispn))
      ! solve the first-variational secular equation
      if(doDIIScycle()) then 
-        call DIISseceqnfv(ik,ispn,apwalm(:,:,:,:,ispn),vgkc(:,:,ik,ispn),evalfv,evecfv)
+        call DIISseceqnfv(ik,ispn,apwalm(:,:,:,:,ispn),vgkc(:,:,ispn,ik),evalfv,evecfv)
     
         if (ik.eq.lastk(rank)) diiscounter=diiscounter+1
      else     if (doLAPACKsolver()) then
-     	call seceqnfv(nmat(ik,ispn),ngk(ik,ispn),igkig(1,ik,ispn),vgkc(1,1,ik,ispn), &
-             apwalm(1,1,1,1,ispn),evalfv(1,ispn),evecfv(1,1,ispn))
+  if (tseqit) then
+! iteratively
+    call seceqnit(nmat(ispn,ik),ngk(ispn,ik),igkig(:,ispn,ik),vkl(:,ik), &
+     vgkl(:,:,ispn,ik),vgkc(:,:,ispn,ik),apwalm(:,:,:,:,ispn),evalfv(:,ispn), &
+     evecfv(:,:,ispn))
+  else
+! directly
+    call seceqnfv(nmat(ispn,ik),ngk(ispn,ik),igkig(:,ispn,ik), &
+     vgkc(:,:,ispn,ik),apwalm(:,:,:,:,ispn),evalfv(:,ispn),evecfv(:,:,ispn))
+  end if
      else  if(dojacobdavidson())then
      		call jdseceqnfv(ik,ispn,apwalm(1,1,1,1,ispn),&
-             vgkc(1,1,ik,ispn),evalfv,evecfv)
+             vgkc(1,1,ispn,ik),evalfv,evecfv)
      else if(doARPACKiteration()) then 
       	call  iterativearpacksecequn(ik,ispn,apwalm(1,1,1,1,ispn),&
-             vgkc(1,1,ik,ispn),evalfv,evecfv)
+             vgkc(1,1,ispn,ik),evalfv,evecfv)
      else if(.true.) then
      write(*,*)"error in solverselect secequn.F90"
 
@@ -79,69 +89,8 @@
      ! solve the second-variational secular equation
      call seceqnsv(ik,apwalm,evalfv,evecfv,evecsv)
   end if
-  ! compute the spin characters
-  call spinchar(ik,evecsv)
 
   deallocate(apwalm)
   return
 end subroutine seceqn
-=======
-! !USES:
-use modmain
-! !INPUT/OUTPUT PARAMETERS:
-!   ik     : k-point number (in,integer)
-!   evalfv : first-variational eigenvalues (out,real(nstfv))
-!   evecfv : first-variational eigenvectors (out,complex(nmatmax,nstfv))
-!   evecsv : second-variational eigenvectors (out,complex(nstsv,nstsv))
-! !DESCRIPTION:
-!   Solves the first- and second-variational secular equations. See routines
-!   {\tt match}, {\tt seceqnfv}, {\tt seceqnss} and {\tt seceqnsv}.
-!
-! !REVISION HISTORY:
-!   Created March 2004 (JKD)
-!EOP
-!BOC
-implicit none
-! arguments
-integer, intent(in) :: ik
-real(8), intent(out) :: evalfv(nstfv,nspnfv)
-complex(8), intent(out) :: evecfv(nmatmax,nstfv,nspnfv)
-complex(8), intent(out) :: evecsv(nstsv,nstsv)
-! local variables
-integer ispn
-! allocatable arrays
-complex(8), allocatable :: apwalm(:,:,:,:,:)
-allocate(apwalm(ngkmax,apwordmax,lmmaxapw,natmtot,nspnfv))
-! loop over first-variational spins (nspnfv=2 for spin-spirals only)
-!$OMP PARALLEL DEFAULT(SHARED)
-!$OMP DO
-do ispn=1,nspnfv
-! find the matching coefficients
-  call match(ngk(ispn,ik),gkc(:,ispn,ik),tpgkc(:,:,ispn,ik), &
-   sfacgk(:,:,ispn,ik),apwalm(:,:,:,:,ispn))
-! solve the first-variational secular equation
-  if (tseqit) then
-! iteratively
-    call seceqnit(nmat(ispn,ik),ngk(ispn,ik),igkig(:,ispn,ik),vkl(:,ik), &
-     vgkl(:,:,ispn,ik),vgkc(:,:,ispn,ik),apwalm(:,:,:,:,ispn),evalfv(:,ispn), &
-     evecfv(:,:,ispn))
-  else
-! directly
-    call seceqnfv(nmat(ispn,ik),ngk(ispn,ik),igkig(:,ispn,ik), &
-     vgkc(:,:,ispn,ik),apwalm(:,:,:,:,ispn),evalfv(:,ispn),evecfv(:,:,ispn))
-  end if
-end do
-!$OMP END DO
-!$OMP END PARALLEL
-if (spinsprl) then
-! solve the spin-spiral second-variational secular equation
-  call seceqnss(ik,apwalm,evalfv,evecfv,evecsv)
-else
-! solve the second-variational secular equation
-  call seceqnsv(ik,apwalm,evalfv,evecfv,evecsv)
-end if
-deallocate(apwalm)
-return
-end subroutine
->>>>>>> fca546e9
 !EOC
