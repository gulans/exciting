
! Copyright (C) 2002-2007 J. K. Dewhurst, S. Sharma and C. Ambrosch-Draxl.
! This file is distributed under the terms of the GNU General Public License.
! See the file COPYING for license details.

!BOP
! !ROUTINE: seceqn
subroutine seceqn(ik,evalfv,evecfv,evecsv)
  ! !USES:
  use modmain
  use modmpi
  use sclcontroll
  use diisinterfaces

  ! !INPUT/OUTPUT PARAMETERS:
  !   ik     : k-point number (in,integer)
  !   evalfv : first-variational eigenvalues (out,real(nstfv))
  !   evecfv : first-variational eigenvectors (out,complex(nmatmax,nstfv))
  !   evecsv : second-variational eigenvectors (out,complex(nstsv,nstsv))
  ! !DESCRIPTION:
  !   Solves the first- and second-variational secular equations. See routines
  !   {\tt match}, {\tt seceqnfv}, {\tt seceqnss} and {\tt seceqnsv}.
  !
  ! !REVISION HISTORY:
  !   Created March 2004 (JKD)
  !EOP
  !BOC
  implicit none
  ! arguments
  integer, intent(in) :: ik
  real(8), intent(out) :: evalfv(nstfv,nspnfv)
  complex(8), intent(out) :: evecfv(nmatmax,nstfv,nspnfv)
  complex(8), intent(out) :: evecsv(nstsv,nstsv)
  ! local variables
  integer ispn


  ! allocatable arrays
  complex(8), allocatable :: apwalm(:,:,:,:,:)
  allocate(apwalm(ngkmax,apwordmax,lmmaxapw,natmtot,nspnfv))
  ! loop over first-variational spins (nspnfv=2 for spin-spirals only)
#ifdef KSMP
  !$OMP PARALLEL DEFAULT(SHARED)
  !$OMP DO
#endif
!
!-IMPORTANT: the first-variational spinor index and the k-point index have been
! swapped in the following arrays: ngk, igkig, vgkl, vgkc, gkc, tpgkc, sfacgk
!
  do ispn=1,nspnfv
     ! find the matching coefficients
     call match(ngk(ispn,ik),gkc(:,ispn,ik),tpgkc(:,:,ispn,ik), &
          sfacgk(:,:,ispn,ik),apwalm(:,:,:,:,ispn))
     ! solve the first-variational secular equation
<<<<<<< HEAD

     if(doDIIScycle()) then
        call DIISseceqnfv(ik,ispn,apwalm(:,:,:,:,ispn),vgkc(:,:,ik,ispn),evalfv,evecfv)
        if (ik.eq.lastk(rank)) diiscounter=diiscounter+1

     else if(doARPACKiteration()) then
      	call  iterativearpacksecequn(ik,ispn,apwalm(1,1,1,1,ispn),&
             vgkc(1,1,ik,ispn),evalfv,evecfv)

     else if(dojacobdavidson())then
     	write(*,*)"jacobdavidson is osolete please use something else"
     	stop

     else if(doLAPACKsolver()) then
     	call seceqnfv(nmat(ik,ispn),ngk(ik,ispn),igkig(1,ik,ispn),vgkc(1,1,ik,ispn), &
             apwalm(1,1,1,1,ispn),evalfv(1,ispn),evecfv(1,1,ispn))

     else   if(.true.) then

=======
     if(doDIIScycle()) then 
        call DIISseceqnfv(ik,ispn,apwalm(:,:,:,:,ispn),vgkc(:,:,ispn,ik),evalfv,evecfv)
    
        if (ik.eq.lastk(rank)) diiscounter=diiscounter+1
     else     if (doLAPACKsolver()) then
  if (tseqit) then
! iteratively
    call seceqnit(nmat(ispn,ik),ngk(ispn,ik),igkig(:,ispn,ik),vkl(:,ik), &
     vgkl(:,:,ispn,ik),vgkc(:,:,ispn,ik),apwalm(:,:,:,:,ispn),evalfv(:,ispn), &
     evecfv(:,:,ispn))
  else
! directly
    call seceqnfv(nmat(ispn,ik),ngk(ispn,ik),igkig(:,ispn,ik), &
     vgkc(:,:,ispn,ik),apwalm(:,:,:,:,ispn),evalfv(:,ispn),evecfv(:,:,ispn))
  end if
     else  if(dojacobdavidson())then
     		call jdseceqnfv(ik,ispn,apwalm(1,1,1,1,ispn),&
             vgkc(1,1,ispn,ik),evalfv,evecfv)
     else if(doARPACKiteration()) then 
      	call  iterativearpacksecequn(ik,ispn,apwalm(1,1,1,1,ispn),&
             vgkc(1,1,ispn,ik),evalfv,evecfv)
     else if(.true.) then
>>>>>>> 105590ff
     write(*,*)"error in solverselect secequn.F90"

     endif
  end do
#ifdef KSMP
  !$OMP END DO
  !$OMP END PARALLEL
#endif
  if (spinsprl) then
     ! solve the spin-spiral second-variational secular equation
     call seceqnss(ik,apwalm,evalfv,evecfv,evecsv)
  else
     ! solve the second-variational secular equation
     call seceqnsv(ik,apwalm,evalfv,evecfv,evecsv)
  end if

  deallocate(apwalm)
  return
end subroutine seceqn
!EOC
<|MERGE_RESOLUTION|>--- conflicted
+++ resolved
@@ -52,30 +52,9 @@
      call match(ngk(ispn,ik),gkc(:,ispn,ik),tpgkc(:,:,ispn,ik), &
           sfacgk(:,:,ispn,ik),apwalm(:,:,:,:,ispn))
      ! solve the first-variational secular equation
-<<<<<<< HEAD
+     if(doDIIScycle()) then
+        call DIISseceqnfv(ik,ispn,apwalm(:,:,:,:,ispn),vgkc(:,:,ispn,ik),evalfv,evecfv)
 
-     if(doDIIScycle()) then
-        call DIISseceqnfv(ik,ispn,apwalm(:,:,:,:,ispn),vgkc(:,:,ik,ispn),evalfv,evecfv)
-        if (ik.eq.lastk(rank)) diiscounter=diiscounter+1
-
-     else if(doARPACKiteration()) then
-      	call  iterativearpacksecequn(ik,ispn,apwalm(1,1,1,1,ispn),&
-             vgkc(1,1,ik,ispn),evalfv,evecfv)
-
-     else if(dojacobdavidson())then
-     	write(*,*)"jacobdavidson is osolete please use something else"
-     	stop
-
-     else if(doLAPACKsolver()) then
-     	call seceqnfv(nmat(ik,ispn),ngk(ik,ispn),igkig(1,ik,ispn),vgkc(1,1,ik,ispn), &
-             apwalm(1,1,1,1,ispn),evalfv(1,ispn),evecfv(1,1,ispn))
-
-     else   if(.true.) then
-
-=======
-     if(doDIIScycle()) then 
-        call DIISseceqnfv(ik,ispn,apwalm(:,:,:,:,ispn),vgkc(:,:,ispn,ik),evalfv,evecfv)
-    
         if (ik.eq.lastk(rank)) diiscounter=diiscounter+1
      else     if (doLAPACKsolver()) then
   if (tseqit) then
@@ -88,14 +67,10 @@
     call seceqnfv(nmat(ispn,ik),ngk(ispn,ik),igkig(:,ispn,ik), &
      vgkc(:,:,ispn,ik),apwalm(:,:,:,:,ispn),evalfv(:,ispn),evecfv(:,:,ispn))
   end if
-     else  if(dojacobdavidson())then
-     		call jdseceqnfv(ik,ispn,apwalm(1,1,1,1,ispn),&
-             vgkc(1,1,ispn,ik),evalfv,evecfv)
-     else if(doARPACKiteration()) then 
+     else if(doARPACKiteration()) then
       	call  iterativearpacksecequn(ik,ispn,apwalm(1,1,1,1,ispn),&
              vgkc(1,1,ispn,ik),evalfv,evecfv)
      else if(.true.) then
->>>>>>> 105590ff
      write(*,*)"error in solverselect secequn.F90"
 
      endif
