--- conflicted
+++ resolved
@@ -46,22 +46,12 @@
 
 	do ispn=1,nspnfv
 ! find the matching coefficients
-  		call match(ngk(ik,ispn),gkc(1,ik,ispn),tpgkc(1,1,ik,ispn), &
-   		sfacgk(1,1,ik,ispn),apwalm(1,1,1,1,ispn))
+  call match(ngk(ik,ispn),gkc(1,ik,ispn),tpgkc(1,1,ik,ispn), &
+   sfacgk(1,1,ik,ispn),apwalm(1,1,1,1,ispn))
 ! solve the first-variational secular equation
-<<<<<<< HEAD
-        if( doititerative) then
-        call iterativeseceqnfv(ik,ispn,apwalm(1,1,1,1,ispn),evalfv(1,ispn),evecfv(1,1,ispn))
-        else
-  		call seceqnfv(ik,ispn,apwalm(1,1,1,1,ispn),evalfv(1,ispn),evecfv(1,1,ispn))
- 		endif
-	end do
-
-=======
   call seceqnfv(nmat(ik,ispn),ngk(ik,ispn),igkig(1,ik,ispn),vgkc(1,1,ik,ispn), &
    apwalm(1,1,1,1,ispn),evalfv(1,ispn),evecfv(1,1,ispn))
 end do
->>>>>>> 36753f85
 !$OMP END DO
 !$OMP END PARALLEL
 if (spinsprl) then
