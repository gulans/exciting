--- conflicted
+++ resolved
@@ -71,37 +71,8 @@
 ! local variables
 integer i1,i2,i3,ip,jp
 integer isym,lspl,iv(3)
-<<<<<<< HEAD
-real(8) v1(3),v2(3)
-real(8) s(3,3),t1,t2
-#ifdef XS
-  integer :: jsym,nsymcrys_,lsplsymc_(maxsymcrys),lsplsymct(maxsymcrys)
-  ! use symmetries of little group of q
-  if ((iqcu.ne.0).and.reducep) then
-     if (nsymcrys.ne.nsymcrysq(iqcu)) then
-        write(*,'(a)') 'Info(genppts): using symmetries of the (little/small) &
-             &group of q only'
-!!$        write(*,'(a,i6,3g18.10,2i6)') ' iq,vql,nsymcrys,nsymcrysq',iqcu,&
-!!$             vql(:,iqcu),nsymcrys,nsymcrysq(iqcu)
-     end if
-     ! save global variables
-     nsymcrys_=nsymcrys; lsplsymc_(:)=lsplsymc(:)
-     ! map to point group elements
-     lsplsymct(:)=0
-     jsym=0
-     do isym=1,nsymcrysq(iqcu)
-        jsym=jsym+1
-        lsplsymct(jsym)=lsplsymc(scqmap(isym,iqcu))
-     end do
-     ! update global variables
-     nsymcrys=nsymcrysq(iqcu); lsplsymc(:)=lsplsymct(:)
-  end if
-  ! now we are working with the point group symmetries of the small group of q
-#endif
-=======
 real(8) v1(3),v2(3),v3(3)
 real(8) b(3,3),s(3,3),t1,t2
->>>>>>> 384db2db
 if ((ngridp(1).le.0).or.(ngridp(2).le.0).or.(ngridp(3).le.0)) then
   write(*,*)
   write(*,'("Error(genppts): invalid ngridp : ",3I8)') ngridp
