module m_makespectrum

  implicit none

  contains

    ! Non-distributed versions

    subroutine makespectrum(iqmt, nexc, nk, bevalre, oscsr, spectrum)
      use modinput
      use mod_constants
      use modxs, only: unitout
      use modmpi
      use m_genwgrid

      implicit none

      ! I/O
      integer(4), intent(in) :: iqmt, nexc, nk
      real(8), intent(in) :: bevalre(:)
      complex(8), intent(in) :: oscsr(:,:)
      complex(8), allocatable, intent(inout) :: spectrum(:,:,:)

      ! Local
      integer(4) :: nfreq
      real(8), allocatable :: freq(:)
      logical :: useoff
      integer(4) :: i, j, o1, o2, nopt
      real(8) :: t1, t0, ts0, ts1
      complex(8) :: zbrd
      complex(8), allocatable :: ns_spectr(:,:)
      complex(8), allocatable :: enw(:,:), tmat(:,:)

      character(*), parameter :: thisname = "makespectrum"

      ! Allocate frequency array used in spectrum construction
      nfreq = input%xs%energywindow%points
      allocate(freq(nfreq))
      if(allocated(spectrum)) deallocate(spectrum)
      allocate(spectrum(3,3,nfreq))
      spectrum = zzero

      ! Generate an evenly spaced frequency grid 
      call genwgrid(nfreq, input%xs%energywindow%intv,&
        & input%xs%tddft%acont, 0.d0, w_real=freq)

      ! Offdiagonals of eps_m
      useoff = input%xs%dfoffdiag
      ! Broadending factor
      zbrd = zi*input%xs%broad

      write(unitout, '("Info(",a,"):&
       & Making spectrum using formula for coupling with time reversed ar basis.")')&
       & trim(thisname)
      if(iqmt == 1) then 
        write(unitout, '("Info(",a,"):&
         & Using formalism for vaninshing momentum transfer.")') trim(thisname)
        if(useoff) then
          write(unitout, '("Info(",a,"): Including off diagonals.")') trim(thisname)
        end if
      else
        write(unitout, '("Info(",a,"):&
         & Using formalism for finite momentum transfer. iqmt=",i4)')&
         & trim(thisname), iqmt
      end if

      ! Total time for spectrum construction
      call timesec(ts0)

      !++++++++++++++++++++++++++++++++++++++++++++!
      ! Make energy denominator for each frequency !
      ! (resonant & anti-resonant)                 !
      !++++++++++++++++++++++++++++++++++++++++++++!
      write(unitout, '("  Making energy denominators ENW.")')
      call timesec(t0)

      ! enw_{w, \lambda} = 1/(w - E_\lambda + i\delta) + 1/(-w - E_\lambda - i\delta)
      allocate(enw(nfreq, nexc))

      !$OMP PARALLEL DO &
      !$OMP& COLLAPSE(2),&
      !$OMP& DEFAULT(SHARED), PRIVATE(i,j)
      do j = 1, nexc
        do i = 1, nfreq
          enw(i,j) = zone/(freq(i) - bevalre(j) + zbrd)&
                  &+ zone/(-freq(i) -bevalre(j) - zbrd)
        end do
      end do
      !$OMP END PARALLEL DO

      call timesec(t1)
      write(unitout, '("    Time needed",f12.3,"s")') t1-t0
      !++++++++++++++++++++++++++++++++++++++++++++!
      
      !++++++++++++++++++++++++++++++++++++++++++++!
      ! Helper matrix build form oscillator        !
      ! strengths                                  !
      !++++++++++++++++++++++++++++++++++++++++++++!
      write(unitout, '("  Making helper matrix tmat.")')
      call timesec(t0)

      if(iqmt == 1) then 

        if(useoff) then
          nopt = 9
        else
          nopt = 3
        end if

        ! tmat_{\lambda, j} = t^*_{\lambda, o1_j} t_{\lambda, o2_j} 
        ! where j combines the Cartesian directions
        allocate(tmat(nexc,nopt))
        do j = 1, nopt
          if(useoff) then
            o2 = (j-1)/3 + 1
            o1 = j-(o2-1)*3
          else
            o2 = j
            o1 = j
          end if
          !$OMP PARALLEL DO &
          !$OMP& DEFAULT(SHARED), PRIVATE(i)
          do i = 1, nexc
            tmat(i,j) = conjg(oscsr(i,o1))*oscsr(i,o2)
          end do
          !$OMP END PARALLEL DO
        end do

      else

        nopt = 1

        ! tmat_{\lambda}(G,qmt) = t^*_{\lambda}(G,qmt) t_{\lambda}(G,qmt) 
        allocate(tmat(nexc,nopt))
        !$OMP PARALLEL DO &
        !$OMP& DEFAULT(SHARED), PRIVATE(i)
        do i = 1, nexc
          tmat(i,1) = conjg(oscsr(i,1))*oscsr(i,1)
        end do
        !$OMP END PARALLEL DO

      end if

      call timesec(t1)
      write(unitout, '("    Time needed",f12.3,"s")') t1-t0
      !++++++++++++++++++++++++++++++++++++++++++++!
           
      !++++++++++++++++++++++++++++++++++++++++++++!
      ! Make non-lattice-symmetrized response functions
      ! Chi_{Gmt,Gmt}(qmt,omega) for qmt/=0,
      ! \bar{P}^{ij}_{00}(0,omega) for qmt=0
      !++++++++++++++++++++++++++++++++++++++++++++!
      write(unitout, '("  Calculating spectrum.")')
      call timesec(t0)

      allocate(ns_spectr(nfreq,nopt))

      ! qmt=0 case:
      ! nsspectr_{w,j} = \Sum_{\lambda} enw_{w,\lambda} tmat_{\lambda, j}
      !   i.e. nsspectr_{w,j} = 
      !     \Sum_{\lambda} (1/(w - E_\lambda + i\delta) + 1/(-w - E_\lambda - i\delta))
      !       t^*_{\lambda, o1_j} t_{\lambda, o2_j} 
      ! qmt/=0 case:
      ! nsspectr_{w,j} = \Sum_{\lambda} enw_{w,\lambda} tmat_{\lambda, j}
      !   i.e. nsspectr_{w,j} = 
      !     \Sum_{\lambda} (1/(w - E_\lambda + i\delta) + 1/(-w - E_\lambda - i\delta))
      !       t^*_{\lambda}(Gmt,qmt) t_{\lambda}(Gmt,qmt) 
      call zgemm('N','N', nfreq, nopt, nexc, zone, enw, nfreq,&
        & tmat, nexc, zzero, ns_spectr, nfreq)
      !++++++++++++++++++++++++++++++++++++++++++++!

      ! Helper no longer needed
      deallocate(tmat, enw)

      ! Post process non-lattice-symmetrized spectrum
      call finalizespectrum(iqmt, nk, ns_spectr, spectrum)
      deallocate(ns_spectr)

      ! Total time for spectrum construction
      call timesec(ts1)
      write(unitout, '("  Spectrum made in", f12.3, "s")') ts1-ts0
    end subroutine makespectrum

    ! Distributed versions

    subroutine makespectrum_dist(iqmt, nexc, nk, bevalre, oscsr, symsp, binfo)
      use mod_constants, only: zone, zi, pi
      use modxs, only: unitout
      use modinput, only: input
      use modmpi
      use modscl
      use m_genwgrid
      use m_dzmatmult

      implicit none

      ! I/O
      integer(4), intent(in) :: iqmt, nexc, nk
      real(8), intent(in) :: bevalre(:)
      complex(8), intent(in) :: oscsr(:,:)
      complex(8), intent(inout) :: symsp(:,:,:)
      type(blacsinfo) :: binfo

      ! Local
      integer(4) :: nfreq
      real(8), allocatable :: freq(:)
      integer(4) :: i, j, o1, o2, ig, jg, nopt
      real(8) :: t1, t0, ts0, ts1
      complex(8) :: zbrd
      complex(8), allocatable :: ns_spectr(:,:)
      logical :: useoff, usechibar
      type(dzmat) :: denw, dtmat, dns_spectr

      character(*), parameter :: thisname = "makespectrum_dist"

      ! Allocate frequency array used in spectrum construction
      nfreq = input%xs%energywindow%points
      allocate(freq(nfreq))

      ! Generate an evenly spaced frequency grid 
      call genwgrid(nfreq, input%xs%energywindow%intv,&
        & input%xs%tddft%acont, 0.d0, w_real=freq)

      ! Offdiagonals of eps_m
      useoff = input%xs%dfoffdiag
      ! Broadending factor
      zbrd = zi*input%xs%broad

      write(unitout, '("Info(",a,"):&
        & Making spectrum using formula for coupling with time reversed ar basis.")')&
        & trim(thisname)
      if(iqmt == 1) then 
        write(unitout, '("Info(",a,"):&
         & Using formalism for vaninshing momentum transfer.")') trim(thisname)
        if(useoff) then
          write(unitout, '("Info(",a,"): Including off diagonals.")') trim(thisname)
        end if
      else
        write(unitout, '("Info(",a,"):&
         & Using formalism for finite momentum transfer. iqmt=",i4)')&
         & trim(thisname), iqmt
      end if
      call timesec(ts0)

      !++++++++++++++++++++++++++++++++++++++++++++!
      ! Make energy denominator for each frequency !
      ! The signs of the complex shifts are such   !
      ! that the response is retarded.             !
      ! (resonant & anti-resonant)                 !
      ! resonant = poles for positive omega        !
      ! anti-resonant = poles for negative omega   !
      !++++++++++++++++++++++++++++++++++++++++++++!
      write(unitout, '("  Making energy denominators ENW.")')
      call timesec(t0)

      ! enw_{w, \lambda} = 1/(w - E_\lambda + i\delta) + 1/(-w - E_\lambda - i\delta)
      call new_dzmat(denw, nfreq, nexc, binfo)

      !$OMP PARALLEL DO &
      !$OMP& COLLAPSE(2),&
#ifdef SCAL
      !$OMP& DEFAULT(SHARED), PRIVATE(i,j,ig,jg)
#else
      !$OMP& DEFAULT(SHARED), PRIVATE(i,j)
#endif
      do j = 1, denw%ncols_loc
        do i = 1, denw%nrows_loc
#ifdef SCAL
          ! Get corresponding global indices
          ig = denw%r2g(i)
          jg = denw%c2g(j)
          denw%za(i,j) = zone/(freq(ig)-bevalre(jg)+zbrd)&
                       &+ zone/(-freq(ig)-bevalre(jg)-zbrd)
#else
          denw%za(i,j) = zone/(freq(i)-bevalre(j)+zbrd)&
                       &+ zone/(-freq(i)-bevalre(j)-zbrd)
#endif
        end do
      end do
      !$OMP END PARALLEL DO

      call timesec(t1)
      write(unitout, '("    Time needed",f12.3,"s")') t1-t0
      !++++++++++++++++++++++++++++++++++++++++++++!
      
      !++++++++++++++++++++++++++++++++++++++++++++!
      ! Helper matrix build form resonant          !
      ! oscillator strenghs                        !
      !++++++++++++++++++++++++++++++++++++++++++++!
      write(unitout, '("  Making helper matrix tmat.")')
      call timesec(t0)

      if(iqmt == 1) then 
        ! tmat_{\lambda, j} = t^*_{\lambda, o1_j} t_{\lambda, o2_j} 
        ! where j combines the Cartesian directions
        if(useoff) then
          nopt = 9
        else
          nopt = 3
        end if
      else
        ! tmat_{\lambda}(G,qmt) = t^*_{\lambda}(G,qmt) t_{\lambda}(G,qmt) 
        nopt = 1 
      end if

      call new_dzmat(dtmat, nexc, nopt, binfo,&
        & rblck=binfo%mblck, cblck=1)

      do j = 1, dtmat%ncols_loc 
#ifdef SCAL
        ! Get corresponding global indices
        jg = dtmat%c2g(j)
#else
        jg = j
#endif
        ! Get individual opical indices
        if(iqmt == 1) then 
          if(useoff) then
            o2 = (jg-1)/3 + 1
            o1 = jg-(o2-1)*3
          else
            o2 = jg
            o1 = jg
          end if
        ! Finite qmt is longitudinal only
        else
          o2=1
          o1=1
        end if

        !$OMP PARALLEL DO &
        !$OMP& DEFAULT(SHARED), PRIVATE(i,ig)
        do i = 1, dtmat%nrows_loc
#ifdef SCAL
          ! Get corresponding global indices
          ig = dtmat%r2g(i)
#else
          ig = i
#endif
          dtmat%za(i,j) = conjg(oscsr(ig,o1))*oscsr(ig,o2)
        end do
        !$OMP END PARALLEL DO
      end do

      call timesec(t1)
      write(unitout, '("    Time needed",f12.3,"s")') t1-t0
      !++++++++++++++++++++++++++++++++++++++++++++!
           
      !++++++++++++++++++++++++++++++++++++++++++++!
      ! Make non-lattice-symmetrized response functions
      ! Chi_{Gmt,Gmt}(qmt,omega) for qmt/=0,
      ! \bar{P}^{ij}_{00}(0,omega) for qmt=0
      !++++++++++++++++++++++++++++++++++++++++++++!
      write(unitout, '("  Calculating spectrum.")')
      call timesec(t0)

      call new_dzmat(dns_spectr, nfreq, nopt, binfo,&
        & rblck=binfo%mblck, cblck=1)

      ! qmt=0 case:
      ! nsspectr_{w,j} = \Sum_{\lambda} enw_{w,\lambda} tmat_{\lambda, j}
      !   i.e. nsspectr_{w,j} = 
      !     \Sum_{\lambda} (1/(w - E_\lambda + i\delta) + 1/(-w - E_\lambda - i\delta))
      !       t^*_{\lambda, o1_j} t_{\lambda, o2_j} 
      ! qmt/=0 case:
      ! nsspectr_{w,j} = \Sum_{\lambda} enw_{w,\lambda} tmat_{\lambda, j}
      !   i.e. nsspectr_{w,j} = 
      !     \Sum_{\lambda} (1/(w - E_\lambda + i\delta) + 1/(-w - E_\lambda - i\delta))
      !       t^*_{\lambda}(Gmt,qmt) t_{\lambda}(Gmt,qmt) 
      call dzmatmult(denw, dtmat, dns_spectr)
      !++++++++++++++++++++++++++++++++++++++++++++!

      ! Helper no longer needed
      call del_dzmat(dtmat)
      call del_dzmat(denw)
      deallocate(freq)

      ! Send spectrum to a global matrix at rank 0 to 
      ! interface with non parallel post-processing routines.
      call dzmat_send2global_root(ns_spectr, dns_spectr, binfo)
      call del_dzmat(dns_spectr)

      ! Postprocess non-lattice-symmetrized spectrum
      if(binfo%isroot) then
        call finalizespectrum(iqmt, nk, ns_spectr, symsp)
        deallocate(ns_spectr)
      end if

      ! Total time for spectrum construction
      call timesec(ts1)
      write(unitout, '("  Spectrum made in", f12.3, "s")') ts1-ts0

    end subroutine makespectrum_dist

    subroutine finalizespectrum(iqmt, nk, nsp, sp)
      use modinput, only: input
      use modmpi
      use modxs, only: sptclg, ivgigq, ivgmt, unitout
      use mod_lattice, only: omega
      use modxs, only: symt2
      use mod_constants
      use modinput, only: input

      integer(4), intent(in) :: iqmt, nk
      complex(8), intent(inout) :: nsp(:,:)
      complex(8), intent(out) :: sp(:,:,:)

      complex(8), allocatable :: buf(:,:,:)
      integer(4) :: nfreq, nopt, i, j, o1, o2, igqmt
      real(8) :: pref, t0, t1
      logical :: foff, usechibar, fcoup
      character(*), parameter :: thisname = "finalizespectrum"

      ! For BSE with coupling at finite Q, always use the full Chi
      ! and not \bar{Chi}. For TDA warn if \bar{Chi} is not used.
      fcoup = input%xs%bse%coupling
      usechibar = input%xs%bse%chibarq
      ! If it is not the default of true
      if(.not. usechibar) then 
        if(.not. fcoup .and. .not. usechibar) then
          write(unitout, '("Waring(",a,"):", a)') trim(thisname),&
            & " TDA and Chi not compatible!"
        end if
      ! Otherwise determin value with fcoup
      else
        if(fcoup) usechibar = .false.
        if(.not. fcoup) usechibar = .true.
      end if

      ! Check input
      nfreq = size(nsp,1) 
      nopt = size(nsp,2)

      ! Zero momentum transfer:
      !
      !   Using \bar{P} formalism:
      !     epsilon^{ij}_M(w) = 
      !       \delta_{ij} - 4*pi 1/(V*nk) 
      !       * \sum_\lambda [1/(w-E_\lambda+i\delta) + 1/(-w-E_\lambda-i\delta)]
      !       * t^*_{\lambda,i} t_{\lambda,j}
      !  
      !   nsp(i,j) = \delta_{ij} + pref * nsp(i,j)
      if(iqmt==1) then 

        if(nopt == 9) then 
          foff = .true.
        else if(nopt == 3) then
          foff = .false.
        else
          write(*,'("Error(",a,"): nopt invalid", i8)') trim(thisname), nopt
          call terminate
        end if

      ! Finite momentum transfer
      !
      !   Using \chi formalism:
      !     epsilon_M(\vec{Q},w) = { 
      !       1 + 4*pi/|Q|^2 * 1/(V*nk) 
      !       * \sum_\lambda [1/(w - E_\lambda + i\delta) + 1/(-w - E_\lambda - i\delta)]
      !       * t^*_{\lambda}(Q) t_{\lambda}(Q)
      !       }^{-1}
      !
      !   OR use also \bar{P} formalism for finite q, needs zeroing of G+q
      !   component of coulomb interaction
      !  
      !   nsp(i,j) = 1 + pref' * nsp(i,j)
      else

        ! For finite qmt, only the component along q is calculated 
        if(nopt /= 1) then 
          write(*,'("Error(",a,"): nopt= ", i8, "while iqmt= ", i8)')&
            & trim(thisname), nopt, iqmt
          call terminate
        end if
        foff=.false.

      end if

      write(unitout, '("Info(",a,"): Finalizing spectrum.")') trim(thisname)
      if(usechibar) then 
        write(unitout, '("Info(",a,"): Using modified Chi to build spectrum.")') trim(thisname)
      end if
      call timesec(t0)

      ! Adjusting prfactor, the factor 2 accounts for spin degeneracy
      if(iqmt==1) then
        if (.not. input%groundstate%tevecsv) then 
          ! -1 * 2 * 4 pi * 1/V * 1/nk
          pref = -2.d0*4.d0*pi/omega/nk
        else
          ! -1 * 4 pi * 1/V * 1/nk
          pref = -4.d0*pi/omega/nk
        end if
      else
<<<<<<< HEAD
        if (.not. input%groundstate%tevecsv) then
          ! 2 * ( (4 pi/|Gmt+qmt|^2)^1/2 )^2 * 1/V * 1/nk
          igqmt = ivgigq(ivgmt(1,iqmt),ivgmt(2,iqmt),ivgmt(3,iqmt),iqmt)
          pref = 2.0d0*sptclg(igqmt,iqmt)**2/omega/nk
        else
          ! ( (4 pi/|Gmt+qmt|^2)^1/2 )^2 * 1/V * 1/nk
          igqmt = ivgigq(ivgmt(1,iqmt),ivgmt(2,iqmt),ivgmt(3,iqmt),iqmt)
          pref = sptclg(igqmt,iqmt)**2/omega/nk
=======
        ! 2 * ( (4 pi/|Gmt+qmt|^2)^1/2 )^2 * 1/V * 1/nk
        igqmt = ivgigq(ivgmt(1,iqmt),ivgmt(2,iqmt),ivgmt(3,iqmt),iqmt)
        pref = 2.0d0*sptclg(igqmt,iqmt)**2/omega/nk
        if(usechibar) then 
          pref = -pref
>>>>>>> 6efc4205
        end if
      end if

      ! Add 1 to diagonal elements
      do j = 1, nopt
        if(foff) then
          !$OMP PARALLEL DO &
          !$OMP& DEFAULT(SHARED), PRIVATE(i)
          do i = 1, nfreq
            if(j == 1 .or. j == 5 .or. j == 9) then 
              nsp(i,j) = zone + nsp(i,j)*pref
            else
              nsp(i,j) = nsp(i,j)*pref
            end if
          end do
          !$OMP END PARALLEL DO
        else
          !$OMP PARALLEL DO &
          !$OMP& DEFAULT(SHARED), PRIVATE(i)
          do i = 1, nfreq
            nsp(i,j) = zone + nsp(i,j)*pref
          end do
          !$OMP END PARALLEL DO
        end if
      end do

      ! Zero momentum transfer --> tensor structure
      !   Symmetrize using the crystal symmetries
      if(iqmt == 1) then 

        ! Write to buffer for symmetry routine
        allocate(buf(3,3,nfreq))
        buf=zzero
        do j = 1, nopt
          if(foff) then
            o2 = (j-1)/3 + 1
            o1 = j-(o2-1)*3
          else
            o2 = j
            o1 = j
          end if
          !$OMP PARALLEL DO &
          !$OMP& DEFAULT(SHARED), PRIVATE(i)
          do i = 1, nfreq
            buf(o1,o2,i) = nsp(i,j)
          end do
          !$OMP END PARALLEL DO
        end do
      
        ! Symmetrize spectrum with respect to the crystal symmetry
        sp = zzero
        do o1=1,3
          do o2=1,3
            ! Symmetrize the macroscopic dielectric tensor
            call symt2app(o1, o2, nfreq, symt2, buf, sp(o1,o2,:))
          end do 
        end do

      ! Finite momentum transfer --> scalar function
      else

        sp = zzero

        if(usechibar) then 
          ! Use chibar also for finte q, needs zeroing of G+q in the coulomb
          ! interaction
          sp(1,1,:) = nsp(:,1)
        else
          ! As noted above nsp contains 1/epsm(Q,w), save epsm
          sp(1,1,:) = 1.0d0/nsp(:,1)
        end if

      end if

      call timesec(t1)
      write(unitout, '("    Time needed",f12.3,"s")') t1-t0
    end subroutine finalizespectrum

end module m_makespectrum<|MERGE_RESOLUTION|>--- conflicted
+++ resolved
@@ -492,7 +492,6 @@
           pref = -4.d0*pi/omega/nk
         end if
       else
-<<<<<<< HEAD
         if (.not. input%groundstate%tevecsv) then
           ! 2 * ( (4 pi/|Gmt+qmt|^2)^1/2 )^2 * 1/V * 1/nk
           igqmt = ivgigq(ivgmt(1,iqmt),ivgmt(2,iqmt),ivgmt(3,iqmt),iqmt)
@@ -501,14 +500,11 @@
           ! ( (4 pi/|Gmt+qmt|^2)^1/2 )^2 * 1/V * 1/nk
           igqmt = ivgigq(ivgmt(1,iqmt),ivgmt(2,iqmt),ivgmt(3,iqmt),iqmt)
           pref = sptclg(igqmt,iqmt)**2/omega/nk
-=======
-        ! 2 * ( (4 pi/|Gmt+qmt|^2)^1/2 )^2 * 1/V * 1/nk
-        igqmt = ivgigq(ivgmt(1,iqmt),ivgmt(2,iqmt),ivgmt(3,iqmt),iqmt)
-        pref = 2.0d0*sptclg(igqmt,iqmt)**2/omega/nk
-        if(usechibar) then 
-          pref = -pref
->>>>>>> 6efc4205
-        end if
+        end if
+	! BENJAMIN: stimmt das noch?
+	if (usechibar) then
+	  pref=-pref
+	end if
       end if
 
       ! Add 1 to diagonal elements
