--- conflicted
+++ resolved
@@ -54,11 +54,7 @@
   complex(8), allocatable :: scclit(:,:),sccli(:,:,:,:),scclih(:,:,:,:)
   complex(8), allocatable :: scrni(:,:,:),tm(:,:),tmi(:,:),den1(:),den2(:)
   complex(8), allocatable :: phf(:,:),emat12(:,:),emat12p(:,:),emat(:,:,:,:)
-<<<<<<< HEAD
-  complex(8), allocatable :: residr(:,:),residq(:,:),osca(:,:),oscb(:,:)
-=======
   complex(8), allocatable :: residr(:,:),residq(:,:),osca(:,:),oscb(:,:),hdg(:,:,:)
->>>>>>> b38bccd9
   logical, allocatable :: done(:)
   ! external functions
   integer, external :: iplocnr,idxkkp
@@ -67,7 +63,6 @@
   real(8) :: cpu0,cpu1,cpu2,cpu3,brd
   real(8) :: cpu_init1xs,cpu_ematrad,cpu_ematqalloc,cpu_ematqk1
   real(8) :: cpu_ematqdealloc,cpu_clph,cpu_suma,cpu_write
-  real(8) :: brd
   complex(8), allocatable :: emat12k(:,:,:),emat12kp(:,:,:)
 
   call genfilname(setfilext=.true.)
@@ -183,12 +178,9 @@
   allocate(deval(nst1,nst3,nkptnr))
   allocate(docc(nst1,nst3,nkptnr))
   allocate(scis(nst1,nst3,nkptnr))
-<<<<<<< HEAD
-=======
 
 allocate(hdg(nst1,nst3,nkptnr))
 hdg=zzero
->>>>>>> b38bccd9
 
   ! generate energy grid
   call genwgrid(nwdf,wdos,acont,0.d0,w_cmplx=w)
@@ -438,7 +430,7 @@
 !        end if
 
         ! rescale
-        sccli = -sccli
+        sccli = - sccli
 
         ! set diagonal of Bethe-Salpeter kernel to zero (cf. A. Marini, PRL 2003)
         if (iknr.eq.jknr) then
@@ -479,8 +471,6 @@
               emat12p(j1,:)=conjg(emat12kp(ist1,ist2,:))
            end do
         end do
-        zmr=zzero
-        zmq=zzero
         ! map 
         j2=0
         do ist3=1,nst3
@@ -564,18 +554,6 @@
 
 !!$! *** this part is working for Si_lapw and Si_APW+lo ***
 !!$           ! set up energy denominators
-<<<<<<< HEAD
-!!$           den1(:)=2.d0/(w(:)+bsediagshift+dek(ist1,ist3)+zi*brd)/nkptnr/&
-!!$                omega          
-!!$           den2(:)=2.d0/(w(:)+bsediagshift+dek(ist1,ist3)+zi*brd)**2/nkptnr/&
-!!$                omega
-
-           ! set up energy denominators
-           den1(:)=2.d0/(w(:)+bsediagshift+dek(ist1,ist3)+zi*brd) + &
-                2.d0/(-w(:)-bsediagshift+dek(ist1,ist3)-zi*brd)
-           den2(:)=2.d0/(w(:)+bsediagshift+dek(ist1,ist3)+zi*brd)**2 + &
-                2.d0/(-w(:)-bsediagshift+dek(ist1,ist3)-zi*brd)**2
-=======
 !!$           den1(:)=2.d0/(w(:)+hdg(ist1,ist3,iknr)+dek(ist1,ist3)+zi*brd)
 !!$           den2(:)=2.d0/(w(:)+hdg(ist1,ist3,iknr)+dek(ist1,ist3)+zi*brd)**2
 !!$           den1=den1/nkpt/omega
@@ -587,10 +565,8 @@
                 2.d0/(-w(:)+hdg(ist1,ist3,iknr)+dek(ist1,ist3)-zi*brd)
            den2(:)=2.d0/(w(:)+hdg(ist1,ist3,iknr)+dek(ist1,ist3)+zi*brd)**2 +&
                 2.d0/(-w(:)+hdg(ist1,ist3,iknr)+dek(ist1,ist3)-zi*brd)**2
->>>>>>> b38bccd9
            den1=den1/nkpt/omega
            den2=den2/nkpt/omega
-
            ! update kernel
            do iw=1,nwdf
               fxc(:,:,iw)=fxc(:,:,iw)+osca(:,:)*den1(iw)+oscb(:,:)*den2(iw)
