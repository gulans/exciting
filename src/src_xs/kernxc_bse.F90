


! Copyright (C) 2008 S. Sagmeister and C. Ambrosch-Draxl.
! This file is distributed under the terms of the GNU General Public License.
! See the file COPYING for license details.

!BOP
! !ROUTINE: kernxc_bse
! !INTERFACE:


subroutine kernxc_bse
! !USES:
use modinput
  use modmain
  use modtetra
  use modxs
  use m_xsgauntgen
  use m_findgntn0
  use m_writegqpts
  use m_genwgrid
  use m_xszoutpr3
  use m_getpemat
  use m_getunit
  use m_genfilname
! !INPUT/OUTPUT PARAMETERS:
!   oct   : optical diagonal tensor component (in,integer)
! !DESCRIPTION:
!   BSE-kernel of A. Marini, Phys. Rev. Lett. 91, 256402 (2003)
!
! !REVISION HISTORY:
!   Created March 2008 (Sagmeister)
!EOP
!BOC
  implicit none
  ! local variables
  character(*), parameter :: thisnam='kernxc_bse'
  integer, parameter :: iqmt=1, noptc=3
  character(256) :: filnam2, filnam3, filnam4
  integer :: iw, wi, wf, nwdfp, n, recl, un, un2, un3, j1, j2, oct
  integer :: ikkp, iknr, jknr, iknrq, jknrq, igq1, igq2
  integer :: ist1, ist2, ist3, ist4, nst12, nst34, nst13, nst24
  real(8) :: t1, brd
  real(8) :: cpu_init1offs, cpu_ematrad, cpu_ematqalloc, cpu_ematqk1
  real(8) :: cpu_ematqdealloc, cpu_clph, cpu_suma, cpu_write
  complex(8) :: zt1
  ! allocatable arrays
  real(8), allocatable :: dek(:, :), dok(:, :), scisk(:, :)
  real(8), allocatable :: dekp(:, :), dokp(:, :), sciskp(:, :)
  real(8), allocatable :: deval(:, :, :), docc(:, :, :), scis(:, :, :)
  real(8), allocatable :: dde(:, :)
  complex(8), allocatable :: zmr(:, :), zmq(:, :), zmra(:, :), zmqa(:, :)
  complex(8), allocatable :: scclit(:, :), sccli(:, :, :, :), scclih(:, :, :, :)
  complex(8), allocatable :: emat(:, :, :, :), emata(:, :, :, :)
  complex(8), allocatable :: den1(:), den2(:), den1a(:), den2a(:)
  complex(8), allocatable :: emat12p(:, :), emat12pa(:, :)
  complex(8), allocatable :: emat12k(:, :, :), emat12kp(:, :, :)
  complex(8), allocatable :: emat12ka(:, :, :), emat12kpa(:, :, :)
  complex(8), allocatable :: residr(:, :), residq(:, :), osca(:, :), oscb(:, :)
  complex(8), allocatable :: residra(:, :), residqa(:, :), oscaa(:, :), oscba(:, :)
  complex(8), allocatable :: fxc(:, :, :), w(:), bsedg(:, :), bufou(:, :, :), bufuo(:, :, :), pufou(:, :, :), pufuo(:,&
   &:, :)
  ! external functions
  integer, external :: idxkkp, l2int
  logical, external :: tqgamma
  brd=input%xs%broad
  input%xs%emattype=2
  call init0
  call init1
  call init2
  ! read Fermi energy from file
  call readfermi
  ! save variables for the Gamma q-point
  call xssave0
  ! generate Gaunt coefficients
  call xsgauntgen(max(input%groundstate%lmaxapw, lolmax), input%xs%lmaxemat, max(input%groundstate%lmaxapw, lolmax))
  ! find indices for non-zero Gaunt coefficients
  call findgntn0(max(input%xs%lmaxapwwf, lolmax), max(input%xs%lmaxapwwf, lolmax), input%xs%lmaxemat, xsgnt)
  write(unitout, '(a, 3i8)') 'Info('//thisnam//'): Gaunt coefficients generated&
       & within lmax values:', input%groundstate%lmaxapw, input%xs%lmaxemat, input%groundstate%lmaxapw
  write(unitout, '(a, i6)') 'Info('//thisnam//'): number of q-input%xs%dosWindow%points: ', nqpt
  call flushifc(unitout)
  call genfilname(dotext='_SCR.OUT', setfilext=.true.)
  call findocclims(0, istocc0, istocc, istunocc0, istunocc, isto0, isto, istu0, istu)
  ! only for systems with a gap in energy
  if (.not.ksgap) then
     write(*, *)
     write(*, '("Error(", a, "): screened Coulomb interaction works only for &
	  &systems with KS-gap.")') trim(thisnam)
     write(*, *)
     call terminate
  end if
  ! check number of empty states
  if (input%xs%screening%nempty.lt.input%groundstate%nempty) then
     write(*, *)
     write( * , '("Error(", a, "): too few empty states in screening eigenvector &
	  &file - the screening should include many empty states &
	  &(BSE/screening)", 2i8)') trim(thisnam), input%groundstate%nempty, input%xs%screening%nempty
     write(*, *)
     call terminate
  end if
  call ematbdcmbs(input%xs%emattype)
  nst12=nst1*nst2
  nst34=nst3*nst4
  nst13=nst1*nst3
  nst24=nst2*nst4

  call genparidxran('w', nwdf)
  ! sampling type for Brillouin zone sampling
  bzsampl=l2int(input%xs%tetra%tetradf)
  ! limits for w-points
  wi=wpari
  wf=wparf
  nwdfp=wparf-wpari+1
  ! matrix size for local field effects (first q-point is Gamma-point)
  n=ngq(iqmt)

  allocate(bufou(nst1, nst3, n))
  allocate(bufuo(nst3, nst1, n))
  allocate(pufou(3, nst1, nst3))
  allocate(pufuo(3, nst3, nst1))
  ! allocate global arrays
  if (allocated(xiou)) deallocate(xiou)
  allocate(xiou(nst1, nst3, n))
  if (allocated(xiuo)) deallocate(xiuo)
  allocate(xiuo(nst3, nst1, n))
  if (allocated(pmou)) deallocate(pmou)
  allocate(pmou(3, nst1, nst3))
  if (allocated(pmuo)) deallocate(pmuo)
  allocate(pmuo(3, nst3, nst1))
  if (allocated(deou)) deallocate(deou)
  allocate(deou(nst1, nst3))
  if (allocated(deuo)) deallocate(deuo)
  allocate(deuo(nst3, nst1))
  if (allocated(docc12)) deallocate(docc12)
  allocate(docc12(nst1, nst3))
  if (allocated(docc21)) deallocate(docc21)
  allocate(docc21(nst3, nst1))
  ! allocate local arrays
  allocate(emat12p(nst13, -3:n), zmr(nst13, nst13), &
       zmq(nst13, nst13))
  allocate(emat12pa(nst13, -3:n), zmra(nst13, nst13), &
       zmqa(nst13, nst13))
  allocate(dek(nst1, nst3), dekp(nst1, nst3), dde(nst1, nst3))
  allocate(dok(nst1, nst3), dokp(nst1, nst3))
  allocate(scisk(nst1, nst3), sciskp(nst1, nst3))
  allocate(fxc(-3:n, -3:n, nwdf))
  allocate(sccli(nst1, nst3, nst2, nst4))
  allocate(scclih(nst1, nst3, nst2, nst4))
  allocate(scclit(nst13, nst13))
  allocate(emat12k(-3:n, nst1, nst3), emat12kp(nst1, nst3, -3:n))
  allocate(residr(nst13, -3:n), residq(nst13, -3:n))
  allocate(emat12ka(-3:n, nst3, nst1), emat12kpa(nst3, nst1, -3:n))
  allocate(residra(nst13, -3:n), residqa(nst13, -3:n))
  allocate(w(nwdf))
  allocate(osca(-3:n, -3:n), oscb(-3:n, -3:n))
  allocate(oscaa(-3:n, -3:n), oscba(-3:n, -3:n))
  allocate(den1(nwdf), den2(nwdf), den1a(nwdf), den2a(nwdf))
  fxc(:, :, :)=zzero
  sccli(:, :, :, :)=zzero
  allocate(emat(nst1, nst3, n, nkptnr))
  allocate(emata(nst3, nst1, n, nkptnr))
  allocate(deval(nst1, nst3, nkptnr))
  allocate(docc(nst1, nst3, nkptnr))
  allocate(scis(nst1, nst3, nkptnr))
  allocate(bsedg(nst1, nst3))


  if ((input%xs%tddft%fxctypenumber.eq.7).or.(input%xs%tddft%fxctypenumber.eq.8)) then
     call getbsediag
     write(unitout, '("Info(", a, "): read diagonal of BSE kernel")') trim(thisnam)
     write(unitout, '(" mean value : ", 2g18.10)') bsed
  end if

  ! generate energy grid
  call genwgrid(nwdf, wdos, input%xs%tddft%acont, 0.d0, w_cmplx=w)

  ! precalculate matrix elements
  input%xs%emattype=1
  call ematbdcmbs(input%xs%emattype)
  call ematrad(iqmt)
  call ematqalloc

  !---------------------------!
  !     loop over k-points    !
  !---------------------------!
  do iknr=1, nkptnr
     call chkpt(3, (/task, 1, iknr/), 'task, sub, k - point; generate matrix elements &
	  &of plane wave')
     iknrq=ikmapikq(iknr, iqmt)
     ! matrix elements for k and q=0
     call ematqk1(iqmt, iknr)
     emat(:, :, :, iknr)=xiou(:, :, :)
     emata(:, :, :, iknr)=xiuo(:, :, :)
     deallocate(xiou, xiuo)
     call getdevaldoccsv(iqmt, iknr, iknrq, istl1, istu1, istl2, istu2, deou, &
	  docc12, scisk)
     call getdevaldoccsv(iqmt, iknr, iknrq, istl2, istu2, istl1, istu1, deuo, &
	  docc21, sciskp)
     deval(:, :, iknr)=deou(:, :)
     docc(:, :, iknr)=docc12(:, :)
     scis(:, :, iknr)=scisk(:, :)
  end do
  input%xs%emattype=2
  call ematbdcmbs(input%xs%emattype)

  !-------------------------------!
  !     loop over (k,kp) pairs    !
  !-------------------------------!
  if (allocated(xiou)) deallocate(xiou)
  if (allocated(xiuo)) deallocate(xiuo)
  ikkp=0
  ! first k-point
  do iknr=1, nkptnr
     call chkpt(3, (/task, 3, iknr/), 'task, sub, k-point; BSE-fxc-kernel')
     iknrq=ikmapikq(iknr, iqmt)
     bsedg(:, :)=bsed
     input%xs%emattype=1
     call ematbdcmbs(input%xs%emattype)
     allocate(xiou(nst1, nst3, n))
     allocate(xiuo(nst3, nst1, n))
     xiou(:, :, :)=emat(:, :, :, iknr)
     xiuo(:, :, :)=emata(:, :, :, iknr)
     deou(:, :)=deval(:, :, iknr)
     docc12(:, :)=docc(:, :, iknr)
     ! apply gauge wrt. symmetrized Coulomb potential
     call getpemat(iqmt, iknr, 'PMAT_SCR.OUT', '', m12 = bufou, p12 = pufou, m34 = bufuo, &
	p34 = pufuo)
     dek(:, :)=deou(:, :)
     dok(:, :)=docc12(:, :)
     ! add BSE diagonal
     scisk(:, :)=scis(:, :, iknr)+bsedg(:, :)

     ! assign optical components
     do oct=1, noptc
       emat12k(-oct, :, :)=pufou(oct, :, :)
       emat12ka(-oct, :, :)=pufuo(oct, :, :)
     end do
     do igq1=1, n
       emat12k(igq1, :, :)=bufou(:, :, igq1)
       emat12ka(igq1, :, :)=bufuo(:, :, igq1)
     end do

     deallocate(xiou, xiuo)
     input%xs%emattype=2
     call ematbdcmbs(input%xs%emattype)

     residr(:, :)=zzero
     residq(:, :)=zzero
     residra(:, :)=zzero
     residqa(:, :)=zzero
     ! second k-point
    do jknr=1, nkptnr
	jknrq=ikmapikq(jknr, iqmt)

	cpu_init1offs=0.d0
	cpu_ematrad=0.d0
	cpu_ematqalloc=0.d0
	cpu_ematqk1=0.d0
	cpu_ematqdealloc=0.d0
	cpu_clph=0.d0
	cpu_suma=0.d0
	cpu_write=0.d0

	if (iknr.le.jknr) then
           ! index for upper triangle
	   ikkp=idxkkp(iknr, jknr, nkptnr)
	else
           ! swapped index for lower triangle
	   ikkp=idxkkp(jknr, iknr, nkptnr)
	end if

	input%xs%emattype=1
	call ematbdcmbs(input%xs%emattype)
	allocate(xiou(nst1, nst3, n))
	allocate(xiuo(nst3, nst1, n))
	xiou(:, :, :)=emat(:, :, :, jknr)
	xiuo(:, :, :)=emata(:, :, :, jknr)
	deou(:, :)=deval(:, :, jknr)
	docc12(:, :)=docc(:, :, jknr)

        ! apply gauge wrt. symmetrized Coulomb potential
	call getpemat(iqmt, jknr, 'PMAT_SCR.OUT', '', m12 = bufou, p12 = pufou, m34 = bufuo, &
	 p34 = pufuo)
	dekp(:, :)=deou(:, :)
	dokp(:, :)=docc12(:, :)
	sciskp(:, :)=scis(:, :, jknr)
        ! assign optical component
	do oct=1, noptc
	  emat12kp(:, :, -oct)=pufou(oct, :, :)
	  emat12kpa(:, :, -oct)=pufuo(oct, :, :)
	end do
	emat12kp(:, :, 1:)=bufou(:, :, :)
	emat12kpa(:, :, 1:)=bufuo(:, :, :)

	deallocate(xiou, xiuo)
	input%xs%emattype=2
	call ematbdcmbs(input%xs%emattype)

        ! get screened Coulomb interaction
	if (iknr.le.jknr) then
	   call getbsemat('SCCLI.OUT', ikkp, nst1, nst3, sccli)
	else
	   call getbsemat('SCCLI.OUT', ikkp, nst1, nst3, scclih)
           ! use Hermitian property for lower triangle
	   do ist1=1, nst1
	      do ist3=1, nst3
		 do ist2=1, nst1
		    do ist4=1, nst3
		       sccli(ist1, ist3, ist2, ist4)= &
			    conjg(scclih(ist2, ist4, ist1, ist3))
		    end do
		 end do
	      end do
	   end do
	end if
        ! proper sign of screened Coulomb interaction
	sccli=-sccli
        ! set diagonal of Bethe-Salpeter kernel to zero
        ! (cf. A. Marini, PRL 2003)
	if (iknr.eq.jknr) then
	   do ist3=1, nst3
	      do ist1=1, nst1
		 sccli(ist1, ist3, ist1, ist3)=zzero
	      end do
	   end do
	end if
	j1=0
	do ist2=1, nst3
	   do ist1=1, nst1
	      j1=j1+1
	      emat12p(j1, :)=conjg(emat12kp(ist1, ist2, :))
	      emat12pa(j1, :)=conjg(emat12kpa(ist2, ist1, :))
	   end do
	end do
        ! map
	j2=0
	do ist3=1, nst3
	   do ist1=1, nst1
	      j2=j2+1
	      j1=0
	      do ist4=1, nst3
		 do ist2=1, nst1
		    j1=j1+1
		    zt1=sccli(ist1, ist3, ist2, ist4)
                    ! four point energy difference
		    t1=dekp(ist2, ist4)-dek(ist1, ist3)
                    ! arrays for R- and Q-residuals
		    if (abs(t1).ge.input%xs%tddft%fxcbsesplit) then
		       zmr(j2, j1)=zt1/t1
		       zmq(j2, j1)=zzero
		       zmra(j2, j1)=conjg(zt1)/t1
		       zmqa(j2, j1)=zzero
		    else
		       zmr(j2, j1)=zzero
		       zmq(j2, j1)=zt1
		       zmra(j2, j1)=zzero
		       zmqa(j2, j1)=conjg(zt1)
		    end if

		 end do
	      end do
	   end do
	end do
        ! calculate residual "R"; partial fraction decomposition without
	! double poles
        ! (cf. A. Marini, Phys. Rev. Lett. 91, 256402 (2003))
	residr=residr+matmul(zmr, emat12p)
	residra=residra+matmul(zmra, emat12pa)
        ! calculate residual "Q"; double poles part
        ! (cf. A. Marini, Phys. Rev. Lett. 91, 256402 (2003))
	residq=residq+matmul(zmq, emat12p)
	residqa=residqa+matmul(zmqa, emat12pa)

        ! end inner loop over k-points
     end do

     !--------------------------!
     !     set up BSE-kernel    !
     !--------------------------!
     t1=1.d0/(nkptnr*omega)
     do ist3=1, nst3
	do ist1=1, nst1
	   osca(:, :)=zzero
	   oscb(:, :)=zzero
	   oscaa(:, :)=zzero
	   oscba(:, :)=zzero
	   j1=ist1+(ist3-1)*nst1
           ! set up inner part of kernel
           ! generate oscillators
	   call xszoutpr3(n + noptc + 1, n + noptc + 1, zone, emat12k(:, ist1, ist3), &
		residr(j1, :), osca)
	  call xszoutpr3(n + noptc + 1, n + noptc + 1, zone, emat12ka(:, ist3, ist1), &
		residra(j1, :), oscaa)

           ! add Hermitian transpose
	   forall(igq1=-3:n, igq2=-3:n)
	      osca(igq1, igq2)=osca(igq1, igq2)+conjg(osca(igq2, igq1))
	      oscaa(igq1, igq2)=oscaa(igq1, igq2)+conjg(oscaa(igq2, igq1))
	   end forall

	   call xszoutpr3(n + noptc + 1, n + noptc + 1, zone, emat12k(:, ist1, ist3), &
		residq(j1, :), oscb)
	   call xszoutpr3(n + noptc + 1, n + noptc + 1, zone, emat12ka(:, ist3, ist1), &
		residqa(j1, :), oscba)
          ! set up energy denominators
	   den1(:)=2.d0*t1/(w(:)+scisk(ist1, ist3)+dek(ist1, ist3)+zi*brd)
	   den2(:)=2.d0*t1/(w(:)+scisk(ist1, ist3)+dek(ist1, ist3)+zi*brd)**2
	   den1a(:)=2.d0*t1/(w(:)+scisk(ist1, ist3)-dek(ist1, ist3)+ &
		torfxc*zi*brd)
	   den2a(:) =- 2.d0 * t1/(w(:) + scisk(ist1, ist3) - dek(ist1, ist3)+ &
		torfxc * zi * brd) ** 2
           ! update kernel
<<<<<<< HEAD
	   do iw=1, nwdf
=======
           do iw=1,nwdf

           		! TODO: speed up this summation, as in "dfq"

>>>>>>> 2e97703e
              ! resonant and antiresonant contributions
	      fxc(:, :, iw)=fxc(:, :, iw)+osca(:, :)*den1(iw)+oscb(:, :)*den2(iw)
	      if (input%xs%tddft%aresfxc) fxc(:, :, iw) = fxc(:, :, iw) + oscaa(:, :) * den1a(iw)+ &
		   oscba(:, :) * den2a(iw)
	   end do
           ! end loop over states #1
	end do
        ! end loop over states #3
     end do
     ! end outer loop over k-points
  end do

  ! filename for xc-kernel (ASCII)
<<<<<<< HEAD
  call genfilname(basename = 'FXC_BSE', asc = .true., bzsampl = bzsampl, &
       acont = input%xs%tddft%acont, nar = .not.input%xs%tddft%aresdf, iqmt = iqmt, filnam = filnam2)
=======
  call genfilname(basename='FXC_BSE',asc=.true.,bzsampl=bzsampl,&
       acont=acont,nar=.not.aresfxc,tord=tordfxc,iqmt=iqmt,filnam=filnam2)
>>>>>>> 2e97703e
  call getunit(un)
  open(un, file=trim(filnam2), form='formatted', action='write', status='replace')

  ! filename for xc-kernel
<<<<<<< HEAD
  call genfilname(basename = 'FXC_BSE', asc = .false., bzsampl = bzsampl, &
       acont = input%xs%tddft%acont, nar = .not.input%xs%tddft%aresdf, iqmt = iqmt, filnam = filnam3)
  inquire(iolength = recl) n, fxc( - 3: - 1, - 3: - 1, 1), fxc( - 3: - 1, 1:, 1), fxc(1:, - 3: - 1, 1), &
	fxc(1:, 1:, 1)
=======
  call genfilname(basename='FXC_BSE',asc=.false.,bzsampl=bzsampl,&
       acont=acont,nar=.not.aresfxc,tord=tordfxc,iqmt=iqmt,filnam=filnam3)
  inquire(iolength=recl) n, fxc(-3:-1,-3:-1,1), fxc(-3:-1,1:,1), fxc(1:,-3:-1,1), &
	fxc(1:,1:,1)
>>>>>>> 2e97703e
  call getunit(un2)
  open(un2, file = trim(filnam3), form = 'unformatted', action = 'write', &
       status = 'replace', access = 'direct', recl = recl)

  ! filename for xc-kernel
<<<<<<< HEAD
  call genfilname(basename = 'FXC_BSE_HEAD', asc = .false., bzsampl = bzsampl, &
       acont = input%xs%tddft%acont, nar = .not.input%xs%tddft%aresdf, iqmt = iqmt, filnam = filnam4)
=======
  call genfilname(basename='FXC_BSE_HEAD',asc=.false.,bzsampl=bzsampl,&
       acont=acont,nar=.not.aresfxc,tord=tordfxc,iqmt=iqmt,filnam=filnam4)
>>>>>>> 2e97703e
  call getunit(un3)
  open(un3, file=trim(filnam4), form='formatted', action='write', status='replace')

  do iw=1, nwdf
     write(un2, rec = iw) n, fxc( - 3: - 1, - 3: - 1, iw), fxc( - 3: - 1, 1:, iw), fxc(1:, - 3: - 1, iw), &
	fxc(1:, 1:, iw)
     write(un3, '(i6, 2x, g18.10, 2x, 6g18.10)') iw, dble(w(iw)), (fxc( - oct, - oct, iw), &
	oct = 1, noptc)
  end do
  do iw=1, nwdf, 10
     do igq1=-noptc, n
	do igq2=-noptc, n
	   write(un, '(3i6, 3g18.10)') iw, igq1, igq2, fxc(igq1, igq2, iw), &
		abs(fxc(igq1, igq2, iw))
	end do
     end do
  end do
  close(un)
  close(un2)
  close(un3)

  ! deallocate
  deallocate(den1, den2, den1a, den2a)
  deallocate(emat12p, zmr, zmq, dek, dekp, dde, dok, dokp, scisk, fxc)
  deallocate(sccli, scclih, scclit, emat12k, emat12kp, residr, residq, w, osca, oscb)
  deallocate(emat, deval, docc, scis)
  ! deallocate antiresonant parts
  deallocate(emata, emat12pa, emat12ka, emat12kpa, residra, residqa, zmra, zmqa)
  deallocate(oscaa, oscba)

  deallocate(bsedg)
  deallocate(bufou, bufuo, pufou, pufuo)

end subroutine kernxc_bse
!EOC<|MERGE_RESOLUTION|>--- conflicted
+++ resolved
@@ -1,3 +1,4 @@
+
 
 
 
@@ -412,14 +413,10 @@
 	   den2a(:) =- 2.d0 * t1/(w(:) + scisk(ist1, ist3) - dek(ist1, ist3)+ &
 		torfxc * zi * brd) ** 2
            ! update kernel
-<<<<<<< HEAD
 	   do iw=1, nwdf
-=======
-           do iw=1,nwdf
 
            		! TODO: speed up this summation, as in "dfq"
 
->>>>>>> 2e97703e
               ! resonant and antiresonant contributions
 	      fxc(:, :, iw)=fxc(:, :, iw)+osca(:, :)*den1(iw)+oscb(:, :)*den2(iw)
 	      if (input%xs%tddft%aresfxc) fxc(:, :, iw) = fxc(:, :, iw) + oscaa(:, :) * den1a(iw)+ &
@@ -433,40 +430,26 @@
   end do
 
   ! filename for xc-kernel (ASCII)
-<<<<<<< HEAD
   call genfilname(basename = 'FXC_BSE', asc = .true., bzsampl = bzsampl, &
-       acont = input%xs%tddft%acont, nar = .not.input%xs%tddft%aresdf, iqmt = iqmt, filnam = filnam2)
-=======
-  call genfilname(basename='FXC_BSE',asc=.true.,bzsampl=bzsampl,&
-       acont=acont,nar=.not.aresfxc,tord=tordfxc,iqmt=iqmt,filnam=filnam2)
->>>>>>> 2e97703e
+       acont = input%xs%tddft%acont, nar = .not.input%xs%tddft%aresfxc, tord=input%xs%tddft%tordfxc, iqmt = iqmt,&
+    &filnam = filnam2)
   call getunit(un)
   open(un, file=trim(filnam2), form='formatted', action='write', status='replace')
 
   ! filename for xc-kernel
-<<<<<<< HEAD
   call genfilname(basename = 'FXC_BSE', asc = .false., bzsampl = bzsampl, &
-       acont = input%xs%tddft%acont, nar = .not.input%xs%tddft%aresdf, iqmt = iqmt, filnam = filnam3)
+       acont = input%xs%tddft%acont, nar = .not.input%xs%tddft%aresfxc, tord=input%xs%tddft%tordfxc, iqmt = iqmt,&
+    &filnam = filnam3)
   inquire(iolength = recl) n, fxc( - 3: - 1, - 3: - 1, 1), fxc( - 3: - 1, 1:, 1), fxc(1:, - 3: - 1, 1), &
 	fxc(1:, 1:, 1)
-=======
-  call genfilname(basename='FXC_BSE',asc=.false.,bzsampl=bzsampl,&
-       acont=acont,nar=.not.aresfxc,tord=tordfxc,iqmt=iqmt,filnam=filnam3)
-  inquire(iolength=recl) n, fxc(-3:-1,-3:-1,1), fxc(-3:-1,1:,1), fxc(1:,-3:-1,1), &
-	fxc(1:,1:,1)
->>>>>>> 2e97703e
   call getunit(un2)
   open(un2, file = trim(filnam3), form = 'unformatted', action = 'write', &
        status = 'replace', access = 'direct', recl = recl)
 
   ! filename for xc-kernel
-<<<<<<< HEAD
   call genfilname(basename = 'FXC_BSE_HEAD', asc = .false., bzsampl = bzsampl, &
-       acont = input%xs%tddft%acont, nar = .not.input%xs%tddft%aresdf, iqmt = iqmt, filnam = filnam4)
-=======
-  call genfilname(basename='FXC_BSE_HEAD',asc=.false.,bzsampl=bzsampl,&
-       acont=acont,nar=.not.aresfxc,tord=tordfxc,iqmt=iqmt,filnam=filnam4)
->>>>>>> 2e97703e
+       acont = input%xs%tddft%acont, nar = .not.input%xs%tddft%aresfxc, tord=input%xs%tddft%tordfxc, iqmt = iqmt,&
+    &filnam = filnam4)
   call getunit(un3)
   open(un3, file=trim(filnam4), form='formatted', action='write', status='replace')
 
