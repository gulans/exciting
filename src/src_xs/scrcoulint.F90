
! Copyright (C) 2008 S. Sagmeister and C. Ambrosch-Draxl.
! This file is distributed under the terms of the GNU General Public License.
! See the file COPYING for license details.

subroutine scrcoulint
  use modmain
  use modmpi
  use modxs
  use ioarray
  use m_tdgauntgen
  use m_findgntn0
  use m_writegqpts
  use m_genfilname
  use m_getunit
  implicit none
  ! local variables
  character(*), parameter :: thisnam='scrcoulint'
  character(256) :: fname
  real(8), parameter :: epsortho=1.d-12
  integer :: iknr,jknr,iqr,iq,iqrnr,isym,jsym,jsymi,igq1,igq2,n,iflg,recl
  integer :: ngridkt(3),iv(3),ivgsym(3),un,j1,j2
  integer :: ist1,ist2,ist3,ist4,nst12,nst34,nst13,nst24,ikkp
  logical :: nosymt,reducekt,tq0,nsc,tphf
  real(8) :: vklofft(3),vqr(3),vq(3),v2(3),s(3,3),si(3,3),t3
  real(8), allocatable :: potcl(:,:)
  integer :: igqmap(maxsymcrys),sc(maxsymcrys),ivgsc(3,maxsymcrys)
  complex(8), allocatable :: scclit(:,:),sccli(:,:,:,:,:)
  complex(8), allocatable :: scrni(:,:,:),tm(:,:),tmi(:,:)
  complex(8), allocatable :: phf(:,:),emat12(:,:),emat34(:,:)
  logical, allocatable :: done(:)
  ! external functions
  integer, external :: iplocnr
  logical, external :: tqgamma

  real(8) :: cpu0,cpu1,cpu2,cpu3
  real(8) :: cpu_init1xs,cpu_ematrad,cpu_ematqalloc,cpu_ematqk1,cpu_ematqdealloc
  real(8) :: cpu_clph,cpu_suma,cpu_write
  complex(8), allocatable :: emat12k(:,:,:),emat12kp(:,:,:)

  !----------------!
  !   initialize   !
  !----------------!
  ! save global variables
  nosymt=nosym
  reducekt=reducek
  ngridkt(:)=ngridk(:)
  vklofft(:)=vkloff(:)
  ! map variables for screened Coulomb interaction
  call initbse
  nosym=nosymscr
  ! no symmetries implemented for screened Coulomb interaction
  reducek=.false.
  ! q-point set of screening corresponds to (k,kp)-pairs
  ngridk(:)=ngridq(:)
  vkloff(:)=vkloffbse(:)
  if (nemptyscr.eq.-1) nemptyscr=nempty

  !---------------!
  !   main part   !
  !---------------!
  emattype=2
  call init0
  call init1
  call init2xs
  ! read Fermi energy from file
  call readfermi
  ! save variables for the Gamma q-point
  call tdsave0
  ! generate Gaunt coefficients
  call tdgauntgen(max(lmaxapw,lolmax),lmaxemat,max(lmaxapw,lolmax))
  ! find indices for non-zero Gaunt coefficients
  call findgntn0(max(lmaxapwtd,lolmax),max(lmaxapwtd,lolmax),lmaxemat,tdgnt)
  write(unitout,'(a,3i8)') 'Info('//thisnam//'): Gaunt coefficients generated &
       &within lmax values:', lmaxapw,lmaxemat,lmaxapw
  write(unitout,'(a,i6)') 'Info('//thisnam//'): number of q-points: ',nqpt
  call flushifc(unitout)
  call genfilname(dotext='_SCR.OUT',setfilext=.true.)
  call findocclims(0,istocc0,istocc,istunocc0,istunocc,isto0,isto,istu0,istu)
  ! only for systems with a gap in energy
  if (.not.ksgap) then
     write(*,*)
     write(*,'("Error(",a,"): screened Coulomb interaction works only for &
          &systems with KS-gap.")') trim(thisnam)
     write(*,*)
     call terminate
  end if
  ! check number of empty states
  if (nemptyscr.lt.nempty) then
     write(*,*)
     write(*,'("Error(",a,"): too few empty states in screening eigenvector &
          &file - the screening should include many empty states &
          &(BSE/screening)",2i8)') trim(thisnam),nempty,nemptyscr
     write(*,*)
     call terminate
  end if
  call ematbdcmbs(emattype)
  nst12=nst1*nst2
  nst34=nst3*nst4
  nst13=nst1*nst3
  nst24=nst2*nst4
  call genfilname(dotext='_SCI.OUT',setfilext=.true.)
  if (rank.eq.0) then
     call writekpts
     call writeqpts
  end if

  ! read dielectric matrix and invert for reduced q-point set
  call genfilname(dotext='_SCR.OUT',setfilext=.true.)
  call getunit(un)
  allocate(scrni(ngqmax,ngqmax,nqptr))
  scrni(:,:,:)=zzero
  !-----------------------------------!
  !     loop over reduced q-points    !
  !-----------------------------------!
  do iqr=1,nqptr
     ! locate reduced q-point in non-reduced set
     iqrnr=iplocnr(ivqr(1,iqr),ngridq)
     n=ngq(iqrnr)
     ! obtain inverse of dielectric matrix
     call geniscreen(iqr,ngqmax,n,scrni(1,1,iqr))
  end do

  !---------------------------------------!
  !     loop over non-reduced q-points    !
  !---------------------------------------!
  do iq=1,nqpt
     write(*,*) 'radial integrals for q-point:',iq
     call putematrad(iq)
  end do

  allocate(done(nqpt))
  allocate(phf(ngqmax,ngqmax),potcl(ngqmax,ngqmax))
  ! allocate array to keep values for all k-points in next loop
  allocate(sccli(nst1,nst3,nst2,nst4,nkptnr))
  allocate(emat12k(nst1,nst3,ngq(1)),emat12kp(nst1,nst3,ngq(1)))
  phf(:,:)=zzero
  potcl(:,:)=0.d0
  sccli(:,:,:,:,:)=zzero
  done(:)=.false.
  ikkp=0

  call genfilname(basename='SCCLI',dotext='.OUT',filnam=fname)
  call getunit(un)
  inquire(iolength=recl) ikkp,iknr,jknr,iq,iqr,nst1,nst2,nst3,nst4, &
       sccli(:,:,:,:,1)
  open(un,file=trim(fname),form='unformatted',action='write', &
       status='replace',access='direct',recl=recl)


write(*,*) 'shape(sccli)',shape(sccli)
write(*,*) 'record length for SCI',recl

  !-------------------------------!
  !     loop over (k,kp) pairs    !
  !-------------------------------!
  ! first k-point
  do iknr=1,nkptnr

     emattype=2
     call ematbdcmbs(emattype)

     ! second k-point
     do jknr=iknr,nkptnr

        call cpu_time(cpu2)
        cpu_init1xs=0.d0
        cpu_ematrad=0.d0
        cpu_ematqalloc=0.d0
        cpu_ematqk1=0.d0
        cpu_ematqdealloc=0.d0
        cpu_clph=0.d0
        cpu_suma=0.d0
        cpu_write=0.d0

        ikkp=ikkp+1
        iv(:)=ivknr(:,jknr)-ivknr(:,iknr)
        iv(:)=modulo(iv(:),ngridk(:))
        ! q-point (reduced)
        iqr=iqmapr(iv(1),iv(2),iv(3))
        vqr(:)=vqlr(:,iqr)
        ! q-point (non-reduced)
        iq=iqmap(iv(1),iv(2),iv(3))
        tq0=tqgamma(iq)
        vq(:)=vql(:,iq)
        ! locate reduced q-point in non-reduced set
        iqrnr=iplocnr(ivqr(1,iqr),ngridq)
        ! local field effects size
        n=ngq(iq)

        call findsymeqiv(vq,vqr,nsc,sc,ivgsc)
        call findgqmap(iq,iqr,nsc,sc,ivgsc,ngqmax,n,jsym,jsymi,ivgsym,igqmap)

        ! store symmetry
        s(:,:)=dble(symlat(:,:,lsplsymc(jsym)))
        ! store inverse of symmetry
        si(:,:)=dble(symlat(:,:,lsplsymc(jsymi)))

        ! cross check symmetry relation (q1 = s^-1 * q + G_s)
        if (sum(abs(vq-(matmul(transpose(s),vqr)+dble(ivgsym)))).gt.epslat) then
           write(*,*) 'deviation:',iknr,jknr,iqr,iq,v2
           write(*,*)
           write(*,'("Error(",a,"): cross checking of symmetry reduction for &
                &q-vector failed:")') trim(thisnam)
           write(*,'(" non-reduced q-point                    :",i8)') iq
           write(*,'(" reduced q-point                        :",i8)') iqr
           write(*,'(" reduced q-point in non-reduced set     :",i8)') &
                iqrnr
           write(*,'(" crystal symmetry operation             :",i8)') isym
           write(*,'(" umklapp G-vector                       :",3i8)') ivgsym
           write(*,*)
           call terminate
        end if

        ! temporary arrays
        allocate(tm(n,n),tmi(n,n),emat12(nst12,n),emat34(nst34,n))
        allocate(scclit(nst34,nst12))

        ! generate phase factor for dielectric matrix due to non-primitive
        ! translations
        call genphasedm(iq,jsym,ngqmax,n,phf,tphf)

        ! rotate inverse of screening
        do igq1=1,n
           j1=igqmap(igq1)
           do igq2=1,n
              j2=igqmap(igq2)
              if (tphf) then
                 tmi(igq1,igq2)=scrni(j2,j1,iqr)
              else
                 tmi(igq1,igq2)=scrni(j1,j2,iqr)
              end if
!!$write(9000+iq,'(4i6,3g18.10)') iqr,igq1,igq2,j2,tmi(igq1,igq2),abs(tmi(igq1,igq2))
           end do
        end do

        call cpu_time(cpu0)

<<<<<<< HEAD
        ! set up Coulomb potential and phase factor
        if (.not.done(iq)) then
           do igq1=1,n
              ivg1(:)=ivg(:,igqig(igq1,iq))

!!$write(*,'(a,5i6)') 'iknr,jknr,iq,igq1,igq1map',iknr,jknr,iq,igq1,&
!!$     igqmap(igq1,iq)

              do igq2=igq1,n
                 ! G-vector difference
                 ivg2(:)=ivg(:,igqig(igq2,iq))-ivg1(:)

!*** try change in sign of G-vector difference
ivg2=-ivg2

                 ! translation vector s^-1*vtl(s^-1)
                 vtl=matmul(transpose(s),vtlsymc(:,isymi))
                 call r3frac(epslat,vtl,iv)
                 t1=twopi*dot_product(dble(ivg2),vtl)
                 t2=cos(t1)
                 t3=sin(t1)
                 if (abs(t2).lt.epsortho) t2=0.d0
                 if (abs(t3).lt.epsortho) t3=0.d0
                 ! phase factor for dielectric matrix (due to translations)
                 phf(igq1,igq2,iq)=cmplx(t2,t3,8)
                 phf(igq2,igq1,iq)=conjg(phf(igq1,igq2,iq))

write(40,'(a,i5,2x,2i5,2x,2i5,2g18.10)') 'q,g,gp,isym,isymi,phf',iq,igq1,igq2,isym,isymi,phf(igq1,igq2,iq)

                 ! calculate weights for Coulomb potential
                 iflg=0
                 ! integrate weights for q=0 for the head and wings
                 ! (and for q/=0 for the head ?? good idea??)
                 if (tq0) then
                    if (.not.((igq1.ne.1).and.(igq2.ne.1))) iflg=flg
                 end if
                 call genwiq2xs(iflg,iq,igq1,igq2,potcl(igq1,igq2,iq))
                 potcl(igq2,igq1,iq)=potcl(igq1,igq2,iq)

if (iflg.ne.0) &
write(*,'(a,6i8,2g18.10)') 'ik,jk,q,flg,g,gp,potcl',iknr,jknr,iq,iflg,igq1,&
igq2,potcl(igq1,igq2,iq),fourpi/(gqc(igq1,iq)*gqc(igq2,iq))
=======
        ! set up Coulomb potential
        do igq1=1,n
           do igq2=igq1,n
              ! calculate weights for Coulomb potential
              iflg=0
              if (tq0.and.((igq1.eq.1).or.(igq2.eq.1))) then
                 ! consider only 1/q and 1/q^2 cases for q goint to zero
                 iflg=bsediagweight
              else if ((igq1.eq.1).and.(igq2.eq.1)) then
                 ! consider only 1/q^2 cases for non-zero q-point
                 iflg=bsediagweight
              end if
              call genwiq2xs(iflg,iq,igq1,igq2,potcl(igq1,igq2))
              potcl(igq2,igq1)=potcl(igq1,igq2)
              
              !if (iflg.ne.0) &
              !write(50,'(a,6i8,2g18.10)') 'ik,jk,q,bsediagweight,g,gp,potcl',iknr,jknr,iq,iflg,igq1,igq2,potcl(igq1,igq2),fourpi/(gqc(igq1,iq)*gqc(igq2,iq))
>>>>>>> ebf23747


              ! end loop over (G,Gp)-vectors
           end do
        end do
	call cpu_time(cpu1)
	cpu_clph=cpu_clph+cpu1-cpu0

        call genfilname(iq=iq,dotext='_SCI.OUT',setfilext=.true.)
        if (.not.done(iq)) call writegqpts(iq)
        call genfilname(dotext='_SCR.OUT',setfilext=.true.)

        emattype=2
        call ematbdcmbs(emattype)

        ! calculate matrix elements of the plane wave
        call cpu_time(cpu0)
        call init1xs(qvkloff(1,iq))
        call cpu_time(cpu1)
        cpu_init1xs=cpu_init1xs+cpu1-cpu0

        write(*,'(a,i6,2x,2i5,2x,2i5,2x,i6)') 'ikkp,iknr,jknr,iq,iqr,ngq(iq)',&
             ikkp,iknr,jknr,iq,iqr,ngq(iq)

        call cpu_time(cpu0)
        call getematrad(iq)
        call cpu_time(cpu1)
        cpu_ematrad=cpu_ematrad+cpu1-cpu0

        call cpu_time(cpu0)
        call ematqalloc
        call cpu_time(cpu1)
        cpu_ematqalloc=cpu_ematqalloc+cpu1-cpu0

        call cpu_time(cpu0)
        emattype=2
        ! calculate matrix elements of the plane wave
        call ematqk1(iq,iknr)
	call ematbdcmbs(emattype) !!! ***
        call cpu_time(cpu1)
        cpu_ematqk1=cpu_ematqk1+cpu1-cpu0

        call cpu_time(cpu0)
        call ematqdealloc
        call cpu_time(cpu1)
        cpu_ematqdealloc=cpu_ematqdealloc+cpu1-cpu0
        call cpu_time(cpu0)

        ! help arrays h1(cc',G) = M_G(kcc'), h2(G',vv') = conjg(M_G'(kvv'))
        j1=0
        do ist2=1,nst2
           do ist1=1,nst1
              j1=j1+1
              emat12(j1,:)=xiou(ist1,ist2,:)
           end do
        end do
        j2=0
        do ist4=1,nst4
           do ist3=1,nst3
              j2=j2+1
              emat34(j2,:)=xiuo(ist3,ist4,:)
           end do
        end do


        select case (trim(screentype))
        case('longrange')
           ! long range screening
	   tm(:,:)=zzero
           ! keep (0,0)-element
	   tm(1,1)=tmi(1,1)*potcl(1,1)
           do igq1=2,n
              tm(igq1,igq1)=fourpi*tmi(1,1)/gqc(igq1,iq)**2
           end do
        case('diag')
           ! only diagonal of screening
           tm(:,:)=potcl(1:n,1:n)*tmi(:,:)
           forall(igq1=1:n,igq2=1:n,igq1.ne.igq2)
              tm(igq1,igq2)=zzero
           end forall
	case('full')
	   ! full screening
	   !!tm(:,:)=phf(:,:)*potcl(:,:)*tmi(:,:)
           tm(:,:)=potcl(1:n,1:n)*tmi(:,:)
        end select
        
!write(1234,*) 'ikkp',ikkp,tm
!write(1234,*)


        ! * version 1
!!	scclit=matmul(conjg(emat34),matmul(tm,transpose(emat12)))/omega/nkptnr

        ! * version 2 : like in calkWD.frc and SELF documentation
scclit=matmul(emat34,matmul(transpose(tm),transpose(conjg(emat12))))/omega/nkptnr

write (*,'(a,3g18.10)') 'upper limits:',maxval(abs(tm)),maxval(abs(emat12)),maxval(abs(emat34))

        ! * version 3 like in pep-thesis
!!!	scclit=matmul(emat34,matmul(tm,transpose(conjg(emat12))))/omega/nkptnr

        sccli(:,:,:,:,jknr)=zzero
!!$        do igq1=1,n
!!$           do igq2=1,n
!!$              do ist1=1,nst1
!!$                 do ist3=1,nst3
!!$                    do ist2=1,nst2
!!$                       do ist4=1,nst4
!!$                          sccli(ist1,ist3,ist2,ist4,jknr)= &
!!$                               sccli(ist1,ist3,ist2,ist4,jknr)+ &
!!$                               tm(igq1,igq2)* &
!!$                               conjg(xiou(ist1,ist2,igq2))* &
!!$                               xiuo(ist3,ist4,igq1) /omega/nkptnr
!!$                       end do
!!$                    end do
!!$                 end do
!!$              end do
!!$              ! end loop over (G,Gp) pairs
!!$           end do
!!$        end do

        ! map back to individual band indices
        j2=0
        do ist4=1,nst4
           do ist3=1,nst3
              j2=j2+1
              j1=0
              do ist2=1,nst2
                 do ist1=1,nst1
                    j1=j1+1
                    sccli(ist1,ist3,ist2,ist4,jknr)=scclit(j2,j1)
                 end do
              end do
           end do
        end do

        call cpu_time(cpu1)
        cpu_suma=cpu_suma+cpu1-cpu0
        call cpu_time(cpu0)

	do ist1=1,nst1
	   do ist3=1,nst3
	      do ist2=1,nst2
		 do ist4=1,nst4
		    write(1100,'(i5,3x,3i4,2x,3i4,2x,4e18.10)') ikkp,iknr,ist1,&
			 ist3,jknr,ist2,ist4,sccli(ist1,ist3,ist2,ist4,jknr),&
			 abs(sccli(ist1,ist3,ist2,ist4,jknr))
		 end do
	      end do
	   end do
	end do

        ! write screened Coulomb interaction to direct-access file
        write(un,rec=ikkp) ikkp,iknr,jknr,iq,iqr,nst1,nst3,nst4,nst2, &
             sccli(:,:,:,:,jknr)

        call cpu_time(cpu1)
        cpu_write=cpu_write+cpu1-cpu0

        call genfilname(dotext='_SCI.OUT',setfilext=.true.)


        done(iq)=.true.
        deallocate(tm,tmi,emat12,emat34,scclit)

        call cpu_time(cpu3)
        t3=cpu_ematqdealloc+cpu_ematqk1+cpu_ematqalloc+cpu_ematrad+cpu_init1xs+cpu_clph+cpu_suma+cpu_write
        write(*,'(a,f12.3)') 'init1xs     :',cpu_init1xs
        write(*,'(a,f12.3)') 'ematrad     :',cpu_ematrad
        write(*,'(a,f12.3)') 'ematqalloc  :',cpu_ematqalloc
        write(*,'(a,f12.3)') 'ematqk1     :',cpu_ematqk1
        write(*,'(a,f12.3)') 'ematqdealloc:',cpu_ematqdealloc
        write(*,'(a,f12.3)') 'ph+cl       :',cpu_clph
        write(*,'(a,f12.3)') 'summation   :',cpu_suma
        write(*,'(a,f12.3)') 'write       :',cpu_write
        write(*,'(a,f12.3)') '*** sum     :',t3
        write(*,'(a,f12.3)') '*** rest    :',cpu3-cpu2-t3
        write(*,'(a,f12.3)') '*** overall :',cpu3-cpu2
        write(*,*)

        ! end loop over (k,kp) pairs
     end do     
  end do
  close(un)


  call findgntn0_clear
  deallocate(emat12k,emat12kp)
  deallocate(done,scrni,phf,potcl,sccli)

  !--------------!
  !   finalize   !
  !--------------!
  ! restore global variables
  nosym=nosymt
  reducek=reducekt
  ngridk(:)=ngridkt(:)
  vkloff(:)=vklofft(:)
  write(unitout,'(a)') "Info("//trim(thisnam)//"): Screened Coulomb interaction&
       & finished"
end subroutine scrcoulint<|MERGE_RESOLUTION|>--- conflicted
+++ resolved
@@ -236,50 +236,6 @@
 
         call cpu_time(cpu0)
 
-<<<<<<< HEAD
-        ! set up Coulomb potential and phase factor
-        if (.not.done(iq)) then
-           do igq1=1,n
-              ivg1(:)=ivg(:,igqig(igq1,iq))
-
-!!$write(*,'(a,5i6)') 'iknr,jknr,iq,igq1,igq1map',iknr,jknr,iq,igq1,&
-!!$     igqmap(igq1,iq)
-
-              do igq2=igq1,n
-                 ! G-vector difference
-                 ivg2(:)=ivg(:,igqig(igq2,iq))-ivg1(:)
-
-!*** try change in sign of G-vector difference
-ivg2=-ivg2
-
-                 ! translation vector s^-1*vtl(s^-1)
-                 vtl=matmul(transpose(s),vtlsymc(:,isymi))
-                 call r3frac(epslat,vtl,iv)
-                 t1=twopi*dot_product(dble(ivg2),vtl)
-                 t2=cos(t1)
-                 t3=sin(t1)
-                 if (abs(t2).lt.epsortho) t2=0.d0
-                 if (abs(t3).lt.epsortho) t3=0.d0
-                 ! phase factor for dielectric matrix (due to translations)
-                 phf(igq1,igq2,iq)=cmplx(t2,t3,8)
-                 phf(igq2,igq1,iq)=conjg(phf(igq1,igq2,iq))
-
-write(40,'(a,i5,2x,2i5,2x,2i5,2g18.10)') 'q,g,gp,isym,isymi,phf',iq,igq1,igq2,isym,isymi,phf(igq1,igq2,iq)
-
-                 ! calculate weights for Coulomb potential
-                 iflg=0
-                 ! integrate weights for q=0 for the head and wings
-                 ! (and for q/=0 for the head ?? good idea??)
-                 if (tq0) then
-                    if (.not.((igq1.ne.1).and.(igq2.ne.1))) iflg=flg
-                 end if
-                 call genwiq2xs(iflg,iq,igq1,igq2,potcl(igq1,igq2,iq))
-                 potcl(igq2,igq1,iq)=potcl(igq1,igq2,iq)
-
-if (iflg.ne.0) &
-write(*,'(a,6i8,2g18.10)') 'ik,jk,q,flg,g,gp,potcl',iknr,jknr,iq,iflg,igq1,&
-igq2,potcl(igq1,igq2,iq),fourpi/(gqc(igq1,iq)*gqc(igq2,iq))
-=======
         ! set up Coulomb potential
         do igq1=1,n
            do igq2=igq1,n
@@ -297,7 +253,6 @@
               
               !if (iflg.ne.0) &
               !write(50,'(a,6i8,2g18.10)') 'ik,jk,q,bsediagweight,g,gp,potcl',iknr,jknr,iq,iflg,igq1,igq2,potcl(igq1,igq2),fourpi/(gqc(igq1,iq)*gqc(igq2,iq))
->>>>>>> ebf23747
 
 
               ! end loop over (G,Gp)-vectors
