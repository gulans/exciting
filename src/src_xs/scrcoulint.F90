



! Copyright (C) 2008 S. Sagmeister and C. Ambrosch-Draxl.
! This file is distributed under the terms of the GNU General Public License.
! See the file COPYING for license details.


subroutine scrcoulint
  use modmain
use modinput
  use modmpi
  use modxs
  use summations
  use m_xsgauntgen
  use m_findgntn0
  use m_writevars
  use m_genfilname
  use m_getunit
  implicit none
  ! local variables
  character(*), parameter :: thisnam='scrcoulint'
  character(256) :: fnsccli, fnscreeninv
  real(8), parameter :: epsortho=1.d-12
<<<<<<< HEAD
  integer :: ikkp, iknr, jknr, iqr, iq, iqrnr, jsym, jsymi, igq1, n, recl
  integer :: nsc, iv(3), ivgsym(3), j1, j2, nkkp
  integer :: ist1, ist2, ist3, ist4, nst12, nst34, nst13, nst24
  logical :: tq0, tphf
  real(8) :: vqr(3), vq(3), t1
  integer :: sc(maxsymcrys), ivgsc(3, maxsymcrys)
=======
  integer :: ikkp,iknr,jknr,iqr,iq,iqrnr,jsym,jsymi,igq1,igq2,n,recl,un
  integer :: nsc,iv(3),ivgsym(3),j1,j2,nkkp
  integer :: ist1,ist2,ist3,ist4,nst12,nst34,nst13,nst24
  logical :: tq0,tphf
  real(8) :: vqr(3),vq(3),t1
  integer :: sc(maxsymcrys),ivgsc(3,maxsymcrys)
>>>>>>> 2e97703e
  integer, allocatable :: igqmap(:)
  complex(8) :: zt1
  complex(8), allocatable :: scclit(:, :), sccli(:, :, :, :), scclid(:, :)
  complex(8), allocatable :: scieffg(:, :, :), tm(:, :), tmi(:, :), bsedt(:, :)
  complex(8), allocatable :: phf(:, :), emat12(:, :), emat34(:, :)
  ! external functions
  integer, external :: idxkkp
  logical, external :: tqgamma

  !---------------!
  !   main part   !
  !---------------!

  input%xs%emattype=2
  call init0
  call init1
  call init2
  ! read Fermi energy from file
  call readfermi
  ! save variables for the Gamma q-point
  call xssave0
  ! generate Gaunt coefficients
  call xsgauntgen(max(input%groundstate%lmaxapw, lolmax), input%xs%lmaxemat, max(input%groundstate%lmaxapw, lolmax))
  ! find indices for non-zero Gaunt coefficients
  call findgntn0(max(input%xs%lmaxapwwf, lolmax), max(input%xs%lmaxapwwf, lolmax), input%xs%lmaxemat, xsgnt)
  write(unitout, '(a, 3i8)') 'Info('//thisnam//'): Gaunt coefficients generated &
       &within lmax values:', input%groundstate%lmaxapw, input%xs%lmaxemat, input%groundstate%lmaxapw
  write(unitout, '(a, i6)') 'Info('//thisnam//'): number of q-input%xs%dosWindow%points: ', nqpt
  call flushifc(unitout)
  call genfilname(dotext='_SCR.OUT', setfilext=.true.)
  call findocclims(0, istocc0, istocc, istunocc0, istunocc, isto0, isto, istu0, istu)
  ! only for systems with a gap in energy
  if (.not.ksgap) then
     write(*, *)
     write(*, '("Error(", a, "): screened Coulomb interaction works only for &
	  &systems with KS-gap.")') trim(thisnam)
     write(*, *)
     call terminate
  end if
  ! check number of empty states
  if (input%xs%screening%nempty.lt.input%groundstate%nempty) then
     write(*, *)
     write( * , '("Error(", a, "): too few empty states in screening eigenvector &
	  &file - the screening should include many empty states &
	  &(BSE/screening)", 2i8)') trim(thisnam), input%groundstate%nempty, input%xs%screening%nempty
     write(*, *)
     call terminate
  end if
  call ematbdcmbs(input%xs%emattype)
  nst12=nst1*nst2
  nst34=nst3*nst4
  nst13=nst1*nst3
  nst24=nst2*nst4
  call genfilname(dotext='_SCI.OUT', setfilext=.true.)
  if (rank.eq.0) then
     call writekpts
     call writeqpts
  end if

  ! local arrays
  allocate(phf(ngqmax, ngqmax))
  allocate(sccli(nst1, nst3, nst2, nst4), scclid(nst1, nst3))
  allocate(scieffg(ngqmax, ngqmax, nqptr))
  sccli(:, :, :, :)=zzero
  scieffg(:, :, :)=zzero

  ! set file extension
  call genfilname(dotext='_SCR.OUT', setfilext=.true.)

  !-----------------------------------!
  !     loop over reduced q-points    !
  !-----------------------------------!
<<<<<<< HEAD
  call genparidxran('q', nqptr)
  do iqr=qpari, qparf
     call chkpt(3, (/task, 1, iqr/), 'task, sub, reduced q - point; generate effective &
	  &screened Coulomb potential')
=======
  call getunit(un)
  call genparidxran('q',nqptr)

  do iqr=qpari,qparf
    call genfilname(basename='W_SCREEN',iq=iqr,filnam=fnscreeninv)
	  open(un,file=trim(fnscreeninv),form='formatted',action='write', &
			status='replace')
    call chkpt(3,(/task,1,iqr/),'task,sub,reduced q-point; generate effective &
          &screened Coulomb potential')
>>>>>>> 2e97703e
     ! locate reduced q-point in non-reduced set
     iqrnr=iqmap(ivqr(1, iqr), ivqr(2, iqr), ivqr(3, iqr))
     n=ngq(iqrnr)

     ! calculate effective screened Coulomb interaction
<<<<<<< HEAD
     call genscclieff(iqr, ngqmax, n, scieffg(1, 1, iqr))
=======
     call genscclieff(iqr,ngqmax,n,scieffg(1,1,iqr))
     do igq1=1,n
       do igq2=1,n
         write(un,'(2i8,3g18.10)') igq1,igq2,scieffg(igq1,igq2,iqr),abs(scieffg(igq1,igq2,iqr))
       end do
     end do
     call writevars(un,iqr,0)
     close(un)
>>>>>>> 2e97703e

     ! generate radial integrals for matrix elements of plane wave
     call putematrad(iqr, iqrnr)
  end do
  ! communicate array-parts wrt. q-points
  call zalltoallv(scieffg, ngqmax**2, nqptr)

  call barrier

  ! information on size of output file
  nkkp=(nkptnr*(nkptnr+1))/2
  inquire(iolength=recl) ikkp, iknr, jknr, iq, iqr, nst1, nst2, nst3, nst4, sccli
  write(unitout, *)
  write(unitout, '(a, f12.3)') 'file size for screened Coulomb &
       &interaction (GB):', recl * nkkp/1024.d0 ** 3
  write(unitout, *)

  !-------------------------------!
  !     loop over (k,kp) pairs    !
  !-------------------------------!
<<<<<<< HEAD
  call genparidxran('p', nkkp)
  allocate(bsedt(3, 0:procs-1))
  bsedt(1, :)=1.d8
  bsedt(2, :)=-1.d8
  bsedt(3, :)=zzero
=======
  call genfilname(basename='SCCLI',asc=.true.,filnam=fnsccli)
  call getunit(un)
	if (rank.eq.0) open(un,file=trim(fnsccli),form='formatted',action='write', &
		status='replace')
  call genparidxran('p',nkkp)
  allocate(bsedt(3,0:procs-1))
  bsedt(1,:)=1.d8
  bsedt(2,:)=-1.d8
  bsedt(3,:)=zzero
>>>>>>> 2e97703e
  ! loop over combinations of k-points
  do ikkp=ppari, pparf
     call chkpt(3, (/task, 2, ikkp/), 'task, sub, (k, kp) - pair; direct term of &
	  &associated(input%xs%BSE) - Hamiltonian')
     call kkpmap(ikkp, nkptnr, iknr, jknr)
     ! k-point difference
     iv(:)=ivknr(:, jknr)-ivknr(:, iknr)
     iv(:)=modulo(iv(:), ngridq(:))
     ! q-point (reduced)
     iqr=iqmapr(iv(1), iv(2), iv(3))
     vqr(:)=vqlr(:, iqr)
     ! q-point (non-reduced)
     iq=iqmap(iv(1), iv(2), iv(3))
     vq(:)=vql(:, iq)
     ! local field effects size
     tq0=tqgamma(iq)
     n=ngq(iq)

     allocate(igqmap(n), emat12(nst12, n), emat34(nst34, n))
     allocate(tm(n, n), tmi(n, n))
     allocate(scclit(nst12, nst34))

     ! find symmetry operations that reduce the q-point to the irreducible
     ! part of the Brillouin zone
     call findsymeqiv(input%xs%BSE%fbzq, vq, vqr, nsc, sc, ivgsc)

     ! find the map that rotates the G-vectors
     call findgqmap(iq, iqr, nsc, sc, ivgsc, n, jsym, jsymi, ivgsym, igqmap)
     ! generate phase factor for dielectric matrix due to non-primitive
     ! translations
     call genphasedm(iq, jsym, ngqmax, n, phf, tphf)

     ! get radial integrals
     call getematrad(iqr, iq)
     ! rotate radial integrals
     call rotematrad(n, igqmap)
     ! rotate inverse of screening, Coulomb potential and radial integrals
     tmi(:, :)=phf(:n, :n)*scieffg(igqmap, igqmap, iqr)

     ! calculate matrix elements of the plane wave
     input%xs%emattype=2
     call ematbdcmbs(input%xs%emattype)
     call ematqalloc
     call ematqk1(iq, iknr)
     input%xs%emattype=2
     call ematbdcmbs(input%xs%emattype)
     call chkpt(3, (/task, 2, ikkp/), 'task, sub, (k, kp) - pair; direct term of &
	  &associated(input%xs%BSE) - Hamiltonian')

     ! select screening level
     tm(:, :)=zzero
     select case (trim(input%xs%screening%screentype))
     case('longrange')
        ! constant screening (q=0 average tensor)
	forall(igq1=1:n)
	   tm(igq1, igq1) = fourpi * dot_product(vgqc(:, igq1, iq), matmul(dielten, &
		vgqc(:, igq1, iq)))
	end forall
     case('diag')
        ! only diagonal of screening
	forall(igq1=1:n)
	   tm(igq1, igq1)=tmi(igq1, igq1)
	end forall
     case('full')
        ! full screening
	tm(:, :)=tmi(:, :)
     end select

     ! combine indices for matrix elements of plane wave
     j1=0
     do ist2=1, nst2
	do ist1=1, nst1
	   j1=j1+1
	   emat12(j1, :)=xiou(ist1, ist2, :)
	end do
     end do
     j2=0
     do ist4=1, nst4
	do ist3=1, nst3
	   j2=j2+1
	   emat34(j2, :)=xiuo(ist3, ist4, :)
	end do
     end do

     ! matrix elements of direct term (as in BSE-code of Peter and
     ! in the SELF-documentation of Andrea Marini)
     scclit=matmul(conjg(emat12), matmul(tm, transpose(emat34)))/omega/nkptnr

     ! map back to individual band indices
     j2=0
     do ist4=1, nst4
	do ist3=1, nst3
	   j2=j2+1
	   j1=0
	   do ist2=1, nst2
	      do ist1=1, nst1
		 j1=j1+1
		 sccli(ist1, ist3, ist2, ist4)=scclit(j1, j2)
	      end do
	   end do
	end do
     end do
     if ((rank.eq.0).and.(ikkp.le.3)) then
        ! write to ASCII file
<<<<<<< HEAD
	do ist1=1, nst1
	   do ist3=1, nst3
	      do ist2=1, nst2
		 do ist4=1, nst4
		    zt1=sccli(ist1, ist3, ist2, ist4)
		    write(1100, '(i5, 3x, 3i4, 2x, 3i4, 2x, 4e18.10)') ikkp, iknr, ist1, &
			 ist3, jknr, ist2, ist4, zt1, abs(zt1) ** 2, &
			 atan2(aimag(zt1), dble(zt1))/pi
		 end do
	      end do
	   end do
	end do
=======
        do ist1=1,nst1
           do ist3=1,nst3
              do ist2=1,nst2
                 do ist4=1,nst4
		    zt1=sccli(ist1,ist3,ist2,ist4)
                    write(un,'(i5,3x,3i4,2x,3i4,2x,4e18.10)') ikkp,iknr,ist1,&
                         ist3,jknr,ist2,ist4,zt1,abs(zt1)**2, &
			 atan2(aimag(zt1),dble(zt1))/pi
                 end do
              end do
           end do
        end do
>>>>>>> 2e97703e
     end if
     ! analyze BSE diagonal
     if (iknr.eq.jknr) then
	do ist1=1, nst1
	   do ist3=1, nst3
	      zt1=sccli(ist1, ist3, ist1, ist3)
	      scclid(ist1, ist3)=zt1
	      t1=dble(zt1)
	      bsedt(1, rank)=min(dble(bsedt(1, rank)), t1)
	      bsedt(2, rank)=max(dble(bsedt(2, rank)), t1)
	      bsedt(3, rank)=bsedt(3, rank)+zt1/(nst1*nst3)
	   end do
	end do
     end if

     ! parallel write
     call putbsemat('SCCLI.OUT', sccli, ikkp, iknr, jknr, iq, iqr, nst1, nst3, nst2, nst4)

     deallocate(igqmap, emat12, emat34)
     deallocate(tm, tmi)
     deallocate(scclit)

     ! end loop over (k,kp)-pairs
  end do
  if (rank.eq.0) write(un,'("# ikkp, iknr,ist1,ist3, jknr,ist2,ist4,    Re(W),            Im(W),             |W|^2,           ang/pi")')
	if (rank.eq.0) close(un)

  call barrier

  ! communicate array-parts wrt. q-points
  call zalltoallv(bsedt, 3, procs)
  ! BSE kernel diagonal parameters
  bsedl=minval(dble(bsedt(1, :)))
  bsedu=maxval(dble(bsedt(2, :)))
  bsedd=bsedu-bsedl
  bsed=sum(bsedt(3, :))/nkptnr
  deallocate(bsedt, scclid)
  ! write BSE kernel diagonal parameters
  if (rank.eq.0) call putbsediag('BSEDIAG.OUT')

  call findgntn0_clear

  write(unitout, '("Info(scrcoulint): Screened Coulomb interaction finished")')

end subroutine scrcoulint<|MERGE_RESOLUTION|>--- conflicted
+++ resolved
@@ -23,26 +23,17 @@
   character(*), parameter :: thisnam='scrcoulint'
   character(256) :: fnsccli, fnscreeninv
   real(8), parameter :: epsortho=1.d-12
-<<<<<<< HEAD
-  integer :: ikkp, iknr, jknr, iqr, iq, iqrnr, jsym, jsymi, igq1, n, recl
-  integer :: nsc, iv(3), ivgsym(3), j1, j2, nkkp
-  integer :: ist1, ist2, ist3, ist4, nst12, nst34, nst13, nst24
-  logical :: tq0, tphf
-  real(8) :: vqr(3), vq(3), t1
-  integer :: sc(maxsymcrys), ivgsc(3, maxsymcrys)
-=======
   integer :: ikkp,iknr,jknr,iqr,iq,iqrnr,jsym,jsymi,igq1,igq2,n,recl,un
   integer :: nsc,iv(3),ivgsym(3),j1,j2,nkkp
   integer :: ist1,ist2,ist3,ist4,nst12,nst34,nst13,nst24
   logical :: tq0,tphf
   real(8) :: vqr(3),vq(3),t1
   integer :: sc(maxsymcrys),ivgsc(3,maxsymcrys)
->>>>>>> 2e97703e
   integer, allocatable :: igqmap(:)
   complex(8) :: zt1
-  complex(8), allocatable :: scclit(:, :), sccli(:, :, :, :), scclid(:, :)
-  complex(8), allocatable :: scieffg(:, :, :), tm(:, :), tmi(:, :), bsedt(:, :)
-  complex(8), allocatable :: phf(:, :), emat12(:, :), emat34(:, :)
+  complex(8), allocatable :: scclit(:,:),sccli(:,:,:,:),scclid(:,:)
+  complex(8), allocatable :: scieffg(:,:,:),tm(:,:),tmi(:,:),bsedt(:,:)
+  complex(8), allocatable :: phf(:,:),emat12(:,:),emat34(:,:)
   ! external functions
   integer, external :: idxkkp
   logical, external :: tqgamma
@@ -63,27 +54,27 @@
   call xsgauntgen(max(input%groundstate%lmaxapw, lolmax), input%xs%lmaxemat, max(input%groundstate%lmaxapw, lolmax))
   ! find indices for non-zero Gaunt coefficients
   call findgntn0(max(input%xs%lmaxapwwf, lolmax), max(input%xs%lmaxapwwf, lolmax), input%xs%lmaxemat, xsgnt)
-  write(unitout, '(a, 3i8)') 'Info('//thisnam//'): Gaunt coefficients generated &
+  write(unitout,'(a,3i8)') 'Info('//thisnam//'): Gaunt coefficients generated &
        &within lmax values:', input%groundstate%lmaxapw, input%xs%lmaxemat, input%groundstate%lmaxapw
   write(unitout, '(a, i6)') 'Info('//thisnam//'): number of q-input%xs%dosWindow%points: ', nqpt
   call flushifc(unitout)
-  call genfilname(dotext='_SCR.OUT', setfilext=.true.)
-  call findocclims(0, istocc0, istocc, istunocc0, istunocc, isto0, isto, istu0, istu)
+  call genfilname(dotext='_SCR.OUT',setfilext=.true.)
+  call findocclims(0,istocc0,istocc,istunocc0,istunocc,isto0,isto,istu0,istu)
   ! only for systems with a gap in energy
   if (.not.ksgap) then
-     write(*, *)
-     write(*, '("Error(", a, "): screened Coulomb interaction works only for &
-	  &systems with KS-gap.")') trim(thisnam)
-     write(*, *)
+     write(*,*)
+     write(*,'("Error(",a,"): screened Coulomb interaction works only for &
+          &systems with KS-gap.")') trim(thisnam)
+     write(*,*)
      call terminate
   end if
   ! check number of empty states
   if (input%xs%screening%nempty.lt.input%groundstate%nempty) then
-     write(*, *)
-     write( * , '("Error(", a, "): too few empty states in screening eigenvector &
-	  &file - the screening should include many empty states &
+     write(*,*)
+     write(*,'("Error(",a,"): too few empty states in screening eigenvector &
+          &file - the screening should include many empty states &
 	  &(BSE/screening)", 2i8)') trim(thisnam), input%groundstate%nempty, input%xs%screening%nempty
-     write(*, *)
+     write(*,*)
      call terminate
   end if
   call ematbdcmbs(input%xs%emattype)
@@ -91,31 +82,25 @@
   nst34=nst3*nst4
   nst13=nst1*nst3
   nst24=nst2*nst4
-  call genfilname(dotext='_SCI.OUT', setfilext=.true.)
+  call genfilname(dotext='_SCI.OUT',setfilext=.true.)
   if (rank.eq.0) then
      call writekpts
      call writeqpts
   end if
 
   ! local arrays
-  allocate(phf(ngqmax, ngqmax))
-  allocate(sccli(nst1, nst3, nst2, nst4), scclid(nst1, nst3))
-  allocate(scieffg(ngqmax, ngqmax, nqptr))
-  sccli(:, :, :, :)=zzero
-  scieffg(:, :, :)=zzero
+  allocate(phf(ngqmax,ngqmax))
+  allocate(sccli(nst1,nst3,nst2,nst4),scclid(nst1,nst3))
+  allocate(scieffg(ngqmax,ngqmax,nqptr))
+  sccli(:,:,:,:)=zzero
+  scieffg(:,:,:)=zzero
 
   ! set file extension
-  call genfilname(dotext='_SCR.OUT', setfilext=.true.)
+  call genfilname(dotext='_SCR.OUT',setfilext=.true.)
 
   !-----------------------------------!
   !     loop over reduced q-points    !
   !-----------------------------------!
-<<<<<<< HEAD
-  call genparidxran('q', nqptr)
-  do iqr=qpari, qparf
-     call chkpt(3, (/task, 1, iqr/), 'task, sub, reduced q - point; generate effective &
-	  &screened Coulomb potential')
-=======
   call getunit(un)
   call genparidxran('q',nqptr)
 
@@ -125,15 +110,11 @@
 			status='replace')
     call chkpt(3,(/task,1,iqr/),'task,sub,reduced q-point; generate effective &
           &screened Coulomb potential')
->>>>>>> 2e97703e
      ! locate reduced q-point in non-reduced set
-     iqrnr=iqmap(ivqr(1, iqr), ivqr(2, iqr), ivqr(3, iqr))
+     iqrnr=iqmap(ivqr(1,iqr),ivqr(2,iqr),ivqr(3,iqr))
      n=ngq(iqrnr)
 
      ! calculate effective screened Coulomb interaction
-<<<<<<< HEAD
-     call genscclieff(iqr, ngqmax, n, scieffg(1, 1, iqr))
-=======
      call genscclieff(iqr,ngqmax,n,scieffg(1,1,iqr))
      do igq1=1,n
        do igq2=1,n
@@ -142,34 +123,26 @@
      end do
      call writevars(un,iqr,0)
      close(un)
->>>>>>> 2e97703e
 
      ! generate radial integrals for matrix elements of plane wave
-     call putematrad(iqr, iqrnr)
+     call putematrad(iqr,iqrnr)
   end do
   ! communicate array-parts wrt. q-points
-  call zalltoallv(scieffg, ngqmax**2, nqptr)
+  call zalltoallv(scieffg,ngqmax**2,nqptr)
 
   call barrier
 
   ! information on size of output file
   nkkp=(nkptnr*(nkptnr+1))/2
-  inquire(iolength=recl) ikkp, iknr, jknr, iq, iqr, nst1, nst2, nst3, nst4, sccli
-  write(unitout, *)
-  write(unitout, '(a, f12.3)') 'file size for screened Coulomb &
-       &interaction (GB):', recl * nkkp/1024.d0 ** 3
-  write(unitout, *)
+  inquire(iolength=recl) ikkp,iknr,jknr,iq,iqr,nst1,nst2,nst3,nst4,sccli
+  write(unitout,*)
+  write(unitout,'(a,f12.3)') 'file size for screened Coulomb &
+       &interaction (GB):',recl*nkkp/1024.d0**3
+  write(unitout,*)
 
   !-------------------------------!
   !     loop over (k,kp) pairs    !
   !-------------------------------!
-<<<<<<< HEAD
-  call genparidxran('p', nkkp)
-  allocate(bsedt(3, 0:procs-1))
-  bsedt(1, :)=1.d8
-  bsedt(2, :)=-1.d8
-  bsedt(3, :)=zzero
-=======
   call genfilname(basename='SCCLI',asc=.true.,filnam=fnsccli)
   call getunit(un)
 	if (rank.eq.0) open(un,file=trim(fnsccli),form='formatted',action='write', &
@@ -179,125 +152,110 @@
   bsedt(1,:)=1.d8
   bsedt(2,:)=-1.d8
   bsedt(3,:)=zzero
->>>>>>> 2e97703e
   ! loop over combinations of k-points
-  do ikkp=ppari, pparf
-     call chkpt(3, (/task, 2, ikkp/), 'task, sub, (k, kp) - pair; direct term of &
+  do ikkp=ppari,pparf
+     call chkpt(3,(/task,2,ikkp/),'task,sub,(k,kp)-pair; direct term of &
 	  &associated(input%xs%BSE) - Hamiltonian')
-     call kkpmap(ikkp, nkptnr, iknr, jknr)
+     call kkpmap(ikkp,nkptnr,iknr,jknr)
      ! k-point difference
-     iv(:)=ivknr(:, jknr)-ivknr(:, iknr)
-     iv(:)=modulo(iv(:), ngridq(:))
+     iv(:)=ivknr(:,jknr)-ivknr(:,iknr)
+     iv(:)=modulo(iv(:),ngridq(:))
      ! q-point (reduced)
-     iqr=iqmapr(iv(1), iv(2), iv(3))
-     vqr(:)=vqlr(:, iqr)
+     iqr=iqmapr(iv(1),iv(2),iv(3))
+     vqr(:)=vqlr(:,iqr)
      ! q-point (non-reduced)
-     iq=iqmap(iv(1), iv(2), iv(3))
-     vq(:)=vql(:, iq)
+     iq=iqmap(iv(1),iv(2),iv(3))
+     vq(:)=vql(:,iq)
      ! local field effects size
      tq0=tqgamma(iq)
      n=ngq(iq)
 
-     allocate(igqmap(n), emat12(nst12, n), emat34(nst34, n))
-     allocate(tm(n, n), tmi(n, n))
-     allocate(scclit(nst12, nst34))
+     allocate(igqmap(n),emat12(nst12,n),emat34(nst34,n))
+     allocate(tm(n,n),tmi(n,n))
+     allocate(scclit(nst12,nst34))
 
      ! find symmetry operations that reduce the q-point to the irreducible
      ! part of the Brillouin zone
      call findsymeqiv(input%xs%BSE%fbzq, vq, vqr, nsc, sc, ivgsc)
 
      ! find the map that rotates the G-vectors
-     call findgqmap(iq, iqr, nsc, sc, ivgsc, n, jsym, jsymi, ivgsym, igqmap)
+     call findgqmap(iq,iqr,nsc,sc,ivgsc,n,jsym,jsymi,ivgsym,igqmap)
      ! generate phase factor for dielectric matrix due to non-primitive
      ! translations
-     call genphasedm(iq, jsym, ngqmax, n, phf, tphf)
+     call genphasedm(iq,jsym,ngqmax,n,phf,tphf)
 
      ! get radial integrals
-     call getematrad(iqr, iq)
+     call getematrad(iqr,iq)
      ! rotate radial integrals
-     call rotematrad(n, igqmap)
+     call rotematrad(n,igqmap)
      ! rotate inverse of screening, Coulomb potential and radial integrals
-     tmi(:, :)=phf(:n, :n)*scieffg(igqmap, igqmap, iqr)
+     tmi(:,:)=phf(:n,:n)*scieffg(igqmap,igqmap,iqr)
 
      ! calculate matrix elements of the plane wave
      input%xs%emattype=2
      call ematbdcmbs(input%xs%emattype)
      call ematqalloc
-     call ematqk1(iq, iknr)
+     call ematqk1(iq,iknr)
      input%xs%emattype=2
      call ematbdcmbs(input%xs%emattype)
-     call chkpt(3, (/task, 2, ikkp/), 'task, sub, (k, kp) - pair; direct term of &
+     call chkpt(3,(/task,2,ikkp/),'task,sub,(k,kp)-pair; direct term of &
 	  &associated(input%xs%BSE) - Hamiltonian')
 
      ! select screening level
-     tm(:, :)=zzero
+     tm(:,:)=zzero
      select case (trim(input%xs%screening%screentype))
      case('longrange')
         ! constant screening (q=0 average tensor)
-	forall(igq1=1:n)
-	   tm(igq1, igq1) = fourpi * dot_product(vgqc(:, igq1, iq), matmul(dielten, &
-		vgqc(:, igq1, iq)))
-	end forall
+        forall(igq1=1:n)
+           tm(igq1,igq1)=fourpi*dot_product(vgqc(:,igq1,iq),matmul(dielten, &
+                vgqc(:,igq1,iq)))
+        end forall
      case('diag')
         ! only diagonal of screening
-	forall(igq1=1:n)
-	   tm(igq1, igq1)=tmi(igq1, igq1)
-	end forall
+        forall(igq1=1:n)
+           tm(igq1,igq1)=tmi(igq1,igq1)
+        end forall
      case('full')
         ! full screening
-	tm(:, :)=tmi(:, :)
+        tm(:,:)=tmi(:,:)
      end select
 
      ! combine indices for matrix elements of plane wave
      j1=0
-     do ist2=1, nst2
-	do ist1=1, nst1
-	   j1=j1+1
-	   emat12(j1, :)=xiou(ist1, ist2, :)
-	end do
+     do ist2=1,nst2
+        do ist1=1,nst1
+           j1=j1+1
+           emat12(j1,:)=xiou(ist1,ist2,:)
+        end do
      end do
      j2=0
-     do ist4=1, nst4
-	do ist3=1, nst3
-	   j2=j2+1
-	   emat34(j2, :)=xiuo(ist3, ist4, :)
-	end do
+     do ist4=1,nst4
+        do ist3=1,nst3
+           j2=j2+1
+           emat34(j2,:)=xiuo(ist3,ist4,:)
+        end do
      end do
 
      ! matrix elements of direct term (as in BSE-code of Peter and
      ! in the SELF-documentation of Andrea Marini)
-     scclit=matmul(conjg(emat12), matmul(tm, transpose(emat34)))/omega/nkptnr
+     scclit=matmul(conjg(emat12),matmul(tm,transpose(emat34)))/omega/nkptnr
 
      ! map back to individual band indices
      j2=0
-     do ist4=1, nst4
-	do ist3=1, nst3
-	   j2=j2+1
-	   j1=0
-	   do ist2=1, nst2
-	      do ist1=1, nst1
-		 j1=j1+1
-		 sccli(ist1, ist3, ist2, ist4)=scclit(j1, j2)
-	      end do
-	   end do
-	end do
+     do ist4=1,nst4
+        do ist3=1,nst3
+           j2=j2+1
+           j1=0
+           do ist2=1,nst2
+              do ist1=1,nst1
+                 j1=j1+1
+                 sccli(ist1,ist3,ist2,ist4)=scclit(j1,j2)
+              end do
+           end do
+        end do
      end do
      if ((rank.eq.0).and.(ikkp.le.3)) then
         ! write to ASCII file
-<<<<<<< HEAD
-	do ist1=1, nst1
-	   do ist3=1, nst3
-	      do ist2=1, nst2
-		 do ist4=1, nst4
-		    zt1=sccli(ist1, ist3, ist2, ist4)
-		    write(1100, '(i5, 3x, 3i4, 2x, 3i4, 2x, 4e18.10)') ikkp, iknr, ist1, &
-			 ist3, jknr, ist2, ist4, zt1, abs(zt1) ** 2, &
-			 atan2(aimag(zt1), dble(zt1))/pi
-		 end do
-	      end do
-	   end do
-	end do
-=======
         do ist1=1,nst1
            do ist3=1,nst3
               do ist2=1,nst2
@@ -310,49 +268,49 @@
               end do
            end do
         end do
->>>>>>> 2e97703e
      end if
      ! analyze BSE diagonal
      if (iknr.eq.jknr) then
-	do ist1=1, nst1
-	   do ist3=1, nst3
-	      zt1=sccli(ist1, ist3, ist1, ist3)
-	      scclid(ist1, ist3)=zt1
-	      t1=dble(zt1)
-	      bsedt(1, rank)=min(dble(bsedt(1, rank)), t1)
-	      bsedt(2, rank)=max(dble(bsedt(2, rank)), t1)
-	      bsedt(3, rank)=bsedt(3, rank)+zt1/(nst1*nst3)
-	   end do
-	end do
+        do ist1=1,nst1
+           do ist3=1,nst3
+              zt1=sccli(ist1,ist3,ist1,ist3)
+	      scclid(ist1,ist3)=zt1
+              t1=dble(zt1)
+              bsedt(1,rank)=min(dble(bsedt(1,rank)),t1)
+              bsedt(2,rank)=max(dble(bsedt(2,rank)),t1)
+              bsedt(3,rank)=bsedt(3,rank)+zt1/(nst1*nst3)
+           end do
+        end do
      end if
 
      ! parallel write
-     call putbsemat('SCCLI.OUT', sccli, ikkp, iknr, jknr, iq, iqr, nst1, nst3, nst2, nst4)
-
-     deallocate(igqmap, emat12, emat34)
-     deallocate(tm, tmi)
+     call putbsemat('SCCLI.OUT',sccli,ikkp,iknr,jknr,iq,iqr,nst1,nst3,nst2,nst4)
+
+     deallocate(igqmap,emat12,emat34)
+     deallocate(tm,tmi)
      deallocate(scclit)
 
      ! end loop over (k,kp)-pairs
   end do
-  if (rank.eq.0) write(un,'("# ikkp, iknr,ist1,ist3, jknr,ist2,ist4,    Re(W),            Im(W),             |W|^2,           ang/pi")')
+  if (rank.eq.0) write(un,'("# ikkp, iknr,ist1,ist3, jknr,ist2,ist4,   &
+  & Re(W),            Im(W),             |W|^2,           ang/pi")')
 	if (rank.eq.0) close(un)
 
   call barrier
 
   ! communicate array-parts wrt. q-points
-  call zalltoallv(bsedt, 3, procs)
+  call zalltoallv(bsedt,3,procs)
   ! BSE kernel diagonal parameters
-  bsedl=minval(dble(bsedt(1, :)))
-  bsedu=maxval(dble(bsedt(2, :)))
+  bsedl=minval(dble(bsedt(1,:)))
+  bsedu=maxval(dble(bsedt(2,:)))
   bsedd=bsedu-bsedl
-  bsed=sum(bsedt(3, :))/nkptnr
-  deallocate(bsedt, scclid)
+  bsed=sum(bsedt(3,:))/nkptnr
+  deallocate(bsedt,scclid)
   ! write BSE kernel diagonal parameters
   if (rank.eq.0) call putbsediag('BSEDIAG.OUT')
 
   call findgntn0_clear
 
-  write(unitout, '("Info(scrcoulint): Screened Coulomb interaction finished")')
+  write(unitout,'("Info(scrcoulint): Screened Coulomb interaction finished")')
 
 end subroutine scrcoulint