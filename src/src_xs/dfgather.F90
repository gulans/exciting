--- conflicted
+++ resolved
@@ -1,3 +1,4 @@
+
 
 
 
@@ -32,21 +33,13 @@
      ! allocate
      allocate(chi0(n, n), chi0wg(n, 2, 3), chi0hd(3, 3))
      ! file extension for q-point
-<<<<<<< HEAD
      do iproc=0, procs-1
 	call genfilname(basename = 'X0', bzsampl = bzsampl, acont = input%xs%tddft%acont, &
-	     nar = .not.input%xs%tddft%aresdf, iqmt = iq, procs = procs, rank = iproc, filnam = fnchi0_t)
+	     nar = .not.input%xs%tddft%aresdf, tord=input%xs%tddft%torddf, markfxcbse = tfxcbse, iqmt = iq, procs =&
+    &procs, rank = iproc, filnam = fnchi0_t)
 	wpari=firstofset(iproc, nwdf)
 	wparf=lastofset(iproc, nwdf)
 	do iw=wpari, wparf
-=======
-     do iproc=0,procs-1
-        call genfilname(basename='X0',bzsampl=bzsampl,acont=acont,&
-             nar=.not.aresdf,tord=torddf,markfxcbse=tfxcbse,iqmt=iq,procs=procs,rank=iproc,filnam=fnchi0_t)
-        wpari=firstofset(iproc,nwdf)
-        wparf=lastofset(iproc,nwdf)
-        do iw=wpari,wparf
->>>>>>> 2e97703e
            ! exponential factor matrix elements
 	   call getx0(tq0, iq, iw - wpari + 1, trim(fnchi0_t), '', chi0, &
 		chi0wg, chi0hd)
