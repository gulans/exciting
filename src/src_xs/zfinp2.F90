



! Copyright (C) 2007-2008 S. Sagmeister and C. Ambrosch-Draxl.

! This file is distributed under the terms of the GNU General Public License.
! See the file COPYING for license details.

!BOP
! !ROUTINE: zfinp2
! !INTERFACE:
complex(8) function zfinp2(ngp1, ngp2, igpig, zfmt1, zfmt2, zfir1, zfir2)
! !USES:
use modinput
  use modmain
! !INPUT/OUTPUT PARAMETERS:
!   zfmt1 : first complex function in spherical harmonics for all muffin-tins
!           (in,complex(lmmaxvr,nrcmtmax,natmtot))
!   zfmt2 : second complex function in spherical harmonics for all muffin-tins
!           (in,complex(lmmaxvr,nrcmtmax,natmtot))
!   zfir1 : first complex interstitial function in real-space
!           (in,complex(ngrtot))
!   zfir2 : second complex interstitial function in real-space
!           (in,complex(ngrtot))
! !DESCRIPTION:
!   Calculates the inner product of two complex fuctions over the entire unit
!   cell. The muffin-tin functions should be stored on the coarse radial grid
!   and have angular momentum cut-off {\tt lmaxvr}. In the intersitial region,
!   the integrand is multiplied with the smooth characteristic function,
!   $\tilde{\Theta}({\bf r})$, to remove the contribution from the muffin-tin.
!   See routines {\tt zfmtinp} and {\tt gencfun}. Based upon the routine
!   {\tt zfinp}.
!
! !REVISION HISTORY:
!   Created January 2007 (Sagmeister)
!EOP
!BOC
  implicit none
  ! arguments
  integer, intent(in) :: ngp1, ngp2, igpig(ngkmax)
  complex(8), intent(in) :: zfmt1(lmmaxvr, nrcmtmax, natmtot)
  complex(8), intent(in) :: zfmt2(lmmaxvr, nrcmtmax, natmtot)
  complex(8), intent(in) :: zfir1(ngp1)
  complex(8), intent(in) :: zfir2(ngp2)
  ! local variables
<<<<<<< HEAD
  integer::is, ia, ias, ig, igp1, igp2, iv(3)!!$, ir
=======
  integer is,ia,ias,ig,igp1,igp2,iv(3)
>>>>>>> 2e97703e
  complex(8) zsum
  ! external functions
  complex(8) zfmtinp
  external zfmtinp
<<<<<<< HEAD
!!$! interstitial contribution
!!$zsum=0.d0
!!$do ir=1,ngrtot
!!$  zsum=zsum+cfunir(ir)*conjg(zfir1(ir))*zfir2(ir)
!!$end do
!!$  zsum=zsum*omega/dble(ngrtot)
  do igp1=1, ngp1
     do igp2=1, ngp2
	iv(:) = ivg(:, igpig(igp1)) - ivg(:, igpig(igp2))
	ig = ivgig(iv(1), iv(2), iv(3))
	zsum=zsum+cfunig(ig)*conjg(zfir1(igp1))*zfir2(igp2)
=======
  ! interstitial contribution
  do igp1=1,ngp1
     do igp2=1,ngp2
        iv(:) = ivg(:,igpig(igp1)) - ivg(:,igpig(igp2))
        ig = ivgig(iv(1),iv(2),iv(3))
        zsum=zsum+cfunig(ig)*conjg(zfir1(igp1))*zfir2(igp2)
>>>>>>> 2e97703e
     end do
  end do
  ! muffin-tin contribution
  do is=1, nspecies
     do ia=1, natoms(is)
	ias=idxas(ia, is)
	zsum = zsum + zfmtinp(input%groundstate%lmaxvr, nrcmt(is), rcmt(1, is), lmmaxvr, zfmt1(1, 1, ias), &
	     zfmt2(1, 1, ias))
     end do
  end do
  zfinp2=zsum
end function zfinp2
!EOC<|MERGE_RESOLUTION|>--- conflicted
+++ resolved
@@ -1,6 +1,3 @@
-
-
-
 
 ! Copyright (C) 2007-2008 S. Sagmeister and C. Ambrosch-Draxl.
 
@@ -10,7 +7,7 @@
 !BOP
 ! !ROUTINE: zfinp2
 ! !INTERFACE:
-complex(8) function zfinp2(ngp1, ngp2, igpig, zfmt1, zfmt2, zfir1, zfir2)
+complex(8) function zfinp2(ngp1,ngp2,igpig,zfmt1,zfmt2,zfir1,zfir2)
 ! !USES:
 use modinput
   use modmain
@@ -38,49 +35,31 @@
 !BOC
   implicit none
   ! arguments
-  integer, intent(in) :: ngp1, ngp2, igpig(ngkmax)
-  complex(8), intent(in) :: zfmt1(lmmaxvr, nrcmtmax, natmtot)
-  complex(8), intent(in) :: zfmt2(lmmaxvr, nrcmtmax, natmtot)
+  integer, intent(in) :: ngp1,ngp2,igpig(ngkmax)
+  complex(8), intent(in) :: zfmt1(lmmaxvr,nrcmtmax,natmtot)
+  complex(8), intent(in) :: zfmt2(lmmaxvr,nrcmtmax,natmtot)
   complex(8), intent(in) :: zfir1(ngp1)
   complex(8), intent(in) :: zfir2(ngp2)
   ! local variables
-<<<<<<< HEAD
-  integer::is, ia, ias, ig, igp1, igp2, iv(3)!!$, ir
-=======
   integer is,ia,ias,ig,igp1,igp2,iv(3)
->>>>>>> 2e97703e
   complex(8) zsum
   ! external functions
   complex(8) zfmtinp
   external zfmtinp
-<<<<<<< HEAD
-!!$! interstitial contribution
-!!$zsum=0.d0
-!!$do ir=1,ngrtot
-!!$  zsum=zsum+cfunir(ir)*conjg(zfir1(ir))*zfir2(ir)
-!!$end do
-!!$  zsum=zsum*omega/dble(ngrtot)
-  do igp1=1, ngp1
-     do igp2=1, ngp2
-	iv(:) = ivg(:, igpig(igp1)) - ivg(:, igpig(igp2))
-	ig = ivgig(iv(1), iv(2), iv(3))
-	zsum=zsum+cfunig(ig)*conjg(zfir1(igp1))*zfir2(igp2)
-=======
   ! interstitial contribution
   do igp1=1,ngp1
      do igp2=1,ngp2
         iv(:) = ivg(:,igpig(igp1)) - ivg(:,igpig(igp2))
         ig = ivgig(iv(1),iv(2),iv(3))
         zsum=zsum+cfunig(ig)*conjg(zfir1(igp1))*zfir2(igp2)
->>>>>>> 2e97703e
      end do
   end do
   ! muffin-tin contribution
-  do is=1, nspecies
-     do ia=1, natoms(is)
-	ias=idxas(ia, is)
+  do is=1,nspecies
+     do ia=1,natoms(is)
+        ias=idxas(ia,is)
 	zsum = zsum + zfmtinp(input%groundstate%lmaxvr, nrcmt(is), rcmt(1, is), lmmaxvr, zfmt1(1, 1, ias), &
-	     zfmt2(1, 1, ias))
+             zfmt2(1,1,ias))
      end do
   end do
   zfinp2=zsum
