! Copyright (C) 2008-2010 S. Sagmeister and C. Ambrosch-Draxl.
! This file is distributed under the terms of the GNU General Public License.
! See the file COPYING for license details.

!BOP
! !ROUTINE: b_scrcoulint
! !INTERFACE:
subroutine b_scrcoulint(iqmt, fra)
! !USES:
  use mod_misc, only: filext
  use modinput, only: input
  use modmpi
  use mod_constants, only: zzero, zone, fourpi
  use mod_APW_LO, only: lolmax
  use mod_qpoint, only: iqmap, vql, vqc, nqpt, ivq, wqpt
  use mod_lattice, only: omega
  use mod_symmetry, only: maxsymcrys
  use modxs, only: xsgnt, unitout,&
                 & ngqmax,&
                 & nqptr, qpari, qparf, ivqr,&
                 & ngq, ppari, pparf, iqmapr,&
                 & vqlr, vqcr, wqptr, ngqr,&
                 & bcbs, ematraddir, eps0dirname,&
                 & filext0, usefilext0, iqmt0, iqmt1,&
                 & iqmtgamma
  use m_xsgauntgen
  use m_findgntn0
  use m_writevars
  use m_genfilname
  use m_getunit
  use m_b_ematqk
  use m_putgetbsemat
  use modbse
  use mod_xsgrids
  use mod_Gkvector, only: gkmax

! !DESCRIPTION:
!   Calculates the direct term of the Bethe-Salpeter Hamiltonian.
!
! !REVISION HISTORY:
!   Created June 2008 (S. Sagmeister)
!   Addition of explicit energy ranges for states below and above the Fermi
!      level for the treatment of core excitations (using local orbitals).
!      October 2010 (Weine Olovsson)
!   Forked from scrcoulint.F90 and adapted for non TDA BSE. (Aurich)
!EOP
!BOC      

  implicit none

  ! I/O
  integer, intent(in) :: iqmt ! Index of momentum transfer Q
  logical, intent(in) :: fra  ! Construct RA coupling block

  ! Local variables
  character(*), parameter :: thisname = 'b_scrcoulint'

  ! ik,jk block of W matrix (final product)
  complex(8), allocatable :: sccli(:,:)

  ! Auxilliary arrays for the construction of sccli
  complex(8), allocatable :: sccli_t1(:, :), sccli_t2(:, :, :, :)
  complex(8), allocatable :: zm(:,:)
  ! Plane wave arrays
  complex(8), allocatable :: muu(:, :, :), cmuu(:, :)
  complex(8), allocatable :: moo(:, :, :), cmoo(:, :)
  complex(8), allocatable :: mou(:, :, :), cmou(:, :)
  complex(8), allocatable :: muo(:, :, :), cmuo(:, :)
  ! The fourier coefficients of the screend coulomb potential
  complex(8), allocatable :: wfc(:, :)
  ! Auxilliary arrays/vars for the construction of wfc
  complex(8), allocatable :: scieffg(:, :, :)
  complex(8), allocatable :: phf(:, :)
  ! Symmerty maps creation 
  integer(4) :: sc(maxsymcrys), ivgsc(3, maxsymcrys)
  integer(4), allocatable :: igqmap(:)
  integer(4) :: jsym, jsymi
  integer(4) :: nsc, ivgsym(3)
  logical :: tphf
  ! Mappings of jk ik combinations to q points
  integer(4) :: ikkp, iknr, jknr, ikpnr, ikmnr, jkpnr, jkmnr, ik, jk
  integer(4) :: iqrnr, iqr, iq
  real(8) :: vqr(3), vq(3)
  integer(4) :: numgq
  logical :: tq0
  ! Number of occupied/unoccupied states at ik and jk
  integer(4) :: ino, inu, jno, jnu
  ! Number of transitions at ik and jk
  integer(4) :: inou, jnou
  ! Number of (o/u)_i (o/u)_j combinations
  integer(4) :: noo, nuu, nou, nuo
  ! State loop indices
  integer(4) :: io, jo, iu, ju
  ! Combinded loop indices 
  integer(4) :: jaoff, iaoff, ia, ja
  ! Maximal l used in the APWs and LOs
  !   Influences quality of plane wave matrix elements
  integer(4) :: maxl_apwlo
  ! Maximal l used in the Reghley expansion of exponential
  !   Influences quality of plane wave matrix elements
  integer(4) :: maxl_e
  ! Maximal l used in the APWs and LOs in the groundstate calculations
  !   Influences quality of eigencoefficients.
  integer(4) :: maxl_mat
  ! Aux.
  integer(4) :: j1, j2
  complex(8) :: pref 
  ! Timing vars
  real(8) :: tscc1, tscc0

  ! Auxilliary strings
  character(256) :: syscommand, fileext_scr_read, fileext_ematrad_write

  ! External functions
  logical, external :: tqgamma

  real(8) :: vqoff(3)
  real(8), parameter :: epslat = 1.0d-8

  logical :: fsameq, fsamekp, fsamekm

  !---------------!
  !   main part   !
  !---------------!

  !write(*,*) "Hello, this is b_scrcoulint at rank:", rank

  ! General setup
  call init0
  ! k-point setup
  call init1
  ! Save variables of the unshifted (apart from xs:vkloff) k grid 
  ! to modxs (vkl0, ngk0, ...)
  call xssave0
  ! q-point and qmt-point setup
  !   Init 2 sets up (task 440):
  !   * A list of momentum transfer vectors form the q-point list (modxs::vqmtl)
  !   * The reduced unshifted q-grid (modxs::vqlr etc)
  !   * The non-reduced unshifted q-grid (mod_qpoint::vql etc)
  !   * Offset of the k+q grid derived from k offset an q point (modxs::qvkloff)
  !     which is just equal to the k-offset, since it is the unshifted q grid
  !   * non-reduced mapping between ik,q and ik' grids (modxs::ikmapikq)
  !   * G+q quantities for the non-reduced unshifted q-grid (modxs)
  !   * The square root of the Coulomb potential for the non-reduced q points
  !   * Reads STATE.OUT
  !   * Generates radial functions (mod_APW_LO)
  call init2

  ! Making folder for the radial integals pertaining to the plane wave matrix elements
  ematraddir = 'EMATRAD'

  syscommand = 'test ! -e '//trim(adjustl(ematraddir))&
    & //' && mkdir '//trim(adjustl(ematraddir))
  call system(trim(adjustl(syscommand)))

  ! Generate gaunt coefficients used in the construction of 
  ! the plane wave matrix elements in ematqk.

  ! gs%lmaxapw defaults to 8, BUT xs%lmaxapw defaults to 10 
  ! in xsinit gs%lmaxapw is overwritten with the xs%lmaxapw value.
  ! --> xs%lmaxapw = 10
  maxl_apwlo = max(input%groundstate%lmaxapw, lolmax)

  ! xs%lmaxapwwf defaults to -1, in which case it is set to gs%lmaxmat by init2
  ! which in trun was previously overwritten by xs%lmaxmat by xsinit. 
  ! xs%lmatmax defaults to 5.
  ! --> xs%lmaxapwwf = xs%lmaxmat = 5
  maxl_mat = max(input%xs%lmaxapwwf, lolmax)

  ! xs%lmaxemat defaults to 3
  maxl_e = input%xs%lmaxemat

  ! Allocates xsgnt array of shape 
  ! ((maxl_apwlo+1)**2, (maxl_e+1)**2, (maxl_apwlo+1)**2)
  ! and fills it with the corresponding gaunt coefficients
  ! Note: In the generation of the gaunt coefficients l1 and l3 correspond
  !       to the APW/LOs while l2 corresponds to the exponetial.
  call xsgauntgen(maxl_apwlo, maxl_e, maxl_apwlo)
  call xasgauntgen (input%xs%lmaxemat, Max(input%groundstate%lmaxapw, lolmax)) 
  ! Find indices for non-zero gaunt coefficients in xsgnt,
  ! and creates index maps, e.g. given l1,m1,l2,m2 -> non zero l3,m3
  ! Up l1 up to maxl_mat, l2 up to maxl_mat, l3 up to maxl_e
  ! Note: In the maps and following plane wave matrix elements l1 and l2 correspond
  !       to the APW/LOs while l3 corresponds to the exponetial.
  call findgntn0(maxl_mat, maxl_mat, maxl_e, xsgnt)

  write(unitout, '(a)') 'Info(' // thisname // '):&
    & Gaunt coefficients generated within lmax values:'
  write(unitout, '(a, i8)') "lmax1 = lmaxapw =", input%groundstate%lmaxapw
  write(unitout, '(a, i8)') "lmax2 = lmaxemat=", input%xs%lmaxemat
  write(unitout, '(a, i8)') "lmax3 = lmaxapw =", input%groundstate%lmaxapw
  call flushifc(unitout)

  ! Read Fermi energy from file EFERMI
  ! Use EFERMI_QMT001.OUT (corresponding to the xs groundstate run for the unshifted k grid)
  call genfilname(iqmt=iqmtgamma, setfilext=.true.)
  call readfermi

  ! Set ist* variables and ksgap in modxs using findocclims
  ! This also reads in 
  ! mod_eigevalue_occupancy:evalsv, mod_eigevalue_occupancy:occsv 
  ! modxs:evalsv0, modxs:occsv0
  write(unitout, '(a)') 'Info(' // thisname // '):&
    & Inspecting occupations...'
  call flushifc(unitout)

  call setranges_modxs(iqmt)

  ! Select relevant transitions for the construction
  ! of the BSE hamiltonian
  ! Also sets nkkp_bse, nk_bse 
  write(unitout, '(a)') 'Info(' // thisname // '):&
    & Selecting transitions...'
  call flushifc(unitout)

  call select_transitions(iqmt, serial=.false.)

  ! Write support information to file
  if(mpiglobal%rank == 0) then
    if(fra) then
      call genfilname(basename=trim(infofbasename)//'_'//trim(scclicfbasename),&
        & iqmt=iqmt, filnam=infofname)
    else
      call genfilname(basename=trim(infofbasename)//'_'//trim(scclifbasename),&
        & iqmt=iqmt, filnam=infofname)
    end if
    call b_putbseinfo(infofname, iqmt)
  end if

  ! Set output file name
  if(fra) then
    call genfilname(basename=scclicfbasename, iqmt=iqmt, filnam=scclifname)
  else
    call genfilname(basename=scclifbasename, iqmt=iqmt, filnam=scclifname)
  end if

  write(unitout, '("Info(",a,"): Size of file ",a," will be about ", f12.6, " GB" )')&
    & trim(thisname), trim(scclifbasename),&
    & int(nou_bse_max,8)**2*int(nkkp_bse,8)*16.0d0/1024.0d0**3
  call flushifc(unitout)

  !------------------------------------!
  ! GENERATE FOURIER COEFFICIENTS OF W !     
  ! (and radial integrals for emat)    !
  !------------------------------------!

  call xsgrids_init(totalqlmt(1:3, iqmt), gkmax)

  !--------------------------------------------------------------------------------!
  ! Setup q points
  !--------------------------------------------------------------------------------!
  ! Get q grid offset
  if(fra) then 
    ! This is -2*vkloff for all qmt
    vqoff = pqmt%pset%vkloff
  else
    ! This is zero
    vqoff = q%qset%vkloff
  end if

  ! Check whether q and p grid are identical
  if(all(abs(vqoff) < epslat)) then 
    write(unitout, '("Info(b_scrcoulint): Using q-grid")')
    fsameq=.true.
  else
    write(unitout, '("Info(b_scrcoulint): Using shifted q-grid (p-grid)")')
    fsameq=.false.
  end if

  ! Make reduced q-grid with possible offset
  ! This sets up also G+q quantities and the square root of the Coulomb potential
  ! but the second call below will override these
  call init1offs(k_kqmtp%kset%vkloff)
  vql = 0.0d0
  call init2offs(vqoff, input%xs%reduceq)
  ! Copy results q-ponit results form mod_qpoint into modxs variables
  nqptr = nqpt
  ivqr = ivq
  iqmapr = iqmap
  vqlr = vql
  vqcr = vqc
  wqptr = wqpt
  ! Make non-reduced q-grid with possible offset
  ! This sets up also G+q quantities and the square root of the Coulomb potential
  call init2offs(vqoff, .false.)
  write(unitout, '(a, i6)') 'Info(' // thisname // '): Number of reduced q-points: ', nqptr
  write(unitout, '(a, i6)') 'Info(' // thisname // '): Number of non-reduced q-points: ', nqpt
  write(unitout,*)
  call flushifc(unitout)
  ! Make also ngqr
  if(allocated(ngqr)) deallocate(ngqr)
  allocate(ngqr(nqptr))
  ngqr=0
  do iq= 1, nqpt
    iqr = iqmapr(ivq(1,iq), ivq(2,iq), ivq(3,iq))
    ngqr(iqr) = ngq(iq)
  end do
  !--------------------------------------------------------------------------------!

  !--------------------------------------------------------------------------------!
  ! Setup k grids
  !--------------------------------------------------------------------------------!
  ! Save the k,G arrays of the k-qmt/2 grid to modxs::vkl0 etc
  call init1offs(k_kqmtm%kqmtset%vkloff)
  call xssave0
  ! Save the k,G arrays of the k+qmt/2 grid to the default locations
  call init1offs(k_kqmtp%kqmtset%vkloff)
  ! Check whether k+-qmt/2 grids are identical to k grid
  if(all(abs(k_kqmtp%kqmtset%vkloff-k_kqmtp%kset%vkloff) < epslat)) then 
    write(unitout, '("Info(b_scrcoulint):&
      & k+qmt/2-grid is identical for to iqmt=1 grid, iqmt=",i3)') iqmt
    fsamekp=.true.
  else
    fsamekp=.false.
  end if
  if(all(abs(k_kqmtm%kqmtset%vkloff-k_kqmtm%kset%vkloff) < epslat)) then 
    write(unitout, '("Info(b_scrcoulint):&
      & k-qmt/2-grid is identical for to iqmt=1 grid, iqmt=",i3)') iqmt
    fsamekm=.true.
  else
    fsamekm=.false.
  end if
  !--------------------------------------------------------------------------------!

  !--------------------------------------------------------------------------------!
  ! Make W(G,G',q) Fourier coefficients and radial integrals for the PW elements
  !--------------------------------------------------------------------------------!
  ! Allocate local arrays for screened coulomb interaction and
  ! W(G,G',qr)
  allocate(scieffg(ngqmax, ngqmax, nqptr))
  scieffg(:, :, :) = zzero
  ! Phases for transformations form reduced q points to non reduced ones.
  allocate(phf(ngqmax, ngqmax))

  ! Parallelize over reduced q-point set
  call genparidxran('q', nqptr)

  ! Set file to read RPA screening from 
  eps0dirname = 'EPS0'
  ! RA
  if(fra) then 
    ! p=-k'-k grid is identical to q=k'-k grid (zero offset)
    if(all(abs(vqoff) < epslat)) then 
      call genfilname(iqmt=iqmtgamma, fileext=fileext_scr_read)
    ! p=-k'-k grid is shifted compared to q=k'-k grid (by -2*vkloff)
    else
      call genfilname(iqmt=iqmtgamma, auxtype='m', fileext=fileext_scr_read)
    end if
    call genfilname(iqmt=iqmt, auxtype='m', fileext=fileext_ematrad_write)
  ! RR
  else
    ! q-grid (zero offset)
    call genfilname(iqmt=iqmtgamma, fileext=fileext_scr_read)
    call genfilname(iqmt=iqmt, fileext=fileext_ematrad_write)
  end if

  write(unitout, '("Info(b_scrcoulint):&
    & Calculating W(G1,G2,qr) fourier coefficients")')
  call timesec(tscc0)

  do iqr = qpari, qparf ! Reduced q

    ! Locate reduced q-point in non-reduced set
    iqrnr = iqmap(ivqr(1,iqr), ivqr(2,iqr), ivqr(3,iqr))

    ! Get number of G+q vectors for current q
    numgq = ngq(iqrnr)

<<<<<<< HEAD
    ! Calculate effective screened Coulomb interaction
    ! by inverting the symmetrized RPA dielectric matrix for a given q and
=======
    ! Calculate effective screened coulomb interaction
    ! by inverting the symmetrized IP dielectric matrix for a given q and
>>>>>>> 27578338
    ! 0 frequency and then multiplying
    ! it with v^{1/2} from both sides.
    filext = fileext_scr_read
    call genscclieff(iqr, iqrnr, ngqmax, numgq, scieffg(:,:,iqr))

    ! Generate radial integrals for matrix elements of plane wave
    ! and save them to disk.
    filext = fileext_ematrad_write
    call putematrad(iqr, iqrnr)

    if(mpiglobal%rank == 0) then
      write(6, '(a,"Scrcoulint progess WGGp(q):", f10.3)', advance="no")&
        & achar( 13), 100.0d0*dble(iqr-qpari+1)/dble(qparf-qpari+1)
      flush(6)
    end if

  end do

  if(mpiglobal%rank == 0) then
    write(6, *)
  end if

  ! Set file extesion for later read EMATRAD in getematrad
  ! (some ranks may not participate in the qr loop above)
  filext = fileext_ematrad_write

  ! Communicate array-parts wrt. q-points
  call mpi_allgatherv_ifc(set=nqptr, rlen=ngqmax*ngqmax,&
    & zbuf=scieffg, inplace=.true., comm=mpiglobal)

  if(mpiglobal%rank == 0) then
    call timesec(tscc1)
    write(unitout, '("  Timing (in seconds):", f12.3)') tscc1 - tscc0
  end if
  !--------------------------------------------------------------------------------!

  !--------------------------------------------------------------------------------!
  ! CONSTRUCT W MATRIX ELEMENTS   
  !--------------------------------------------------------------------------------!

  ! Normalization factor 1/V and per k point
  pref=1.0d0/(omega*dble(nk_bse))

  ! Allocate arrays used in ematqk (do not change in the following loop)
  call ematqalloc

  ! Work arrays (allocate for maximal size over all participating k points)
  allocate(sccli(nou_bse_max, nou_bse_max))
  allocate(sccli_t2(nu_bse_max, no_bse_max, nu_bse_max, no_bse_max))
  if(fra) then 
    allocate(sccli_t1(nu_bse_max*no_bse_max, no_bse_max*nu_bse_max))
    allocate(mou(no_bse_max, nu_bse_max, ngqmax))
    allocate(muo(nu_bse_max, no_bse_max, ngqmax))
  else
    allocate(sccli_t1(nu_bse_max**2,no_bse_max**2))
    allocate(muu(nu_bse_max, nu_bse_max, ngqmax))
    allocate(moo(no_bse_max, no_bse_max, ngqmax))
  end if

  if(mpiglobal%rank == 0) then
    write(unitout, '("Info(b_scrcoulint): W matrix elements")')
    call timesec(tscc0)
  end if

  ! Distributed loop over combinations of non-reduced k-point
  ! that contribute to the desired energy range (or bands).
  call genparidxran('p', nkkp_bse)

  kkploop: do ikkp = ppari, pparf

    ! Get individual k-point indices from combined ik jk index.
    !   ik runs from 1 to nk_bse, jk from ik to nk_bse
    call kkpmap(ikkp, nk_bse, ik, jk)
    !! Note: If the screened coulomb interaction matrix 
    !! has the elements W_{i,j} and the indices enumerate the
    !! states according to
    !! i = {u1o1k1, u2o1k1, ..., uMo1k1,
    !!      u1o2k1, ..., uMoNk1, u1o1k2, ..., uMoNkO} -> {1,...,M*N*O}
    !! then because of W_{j,i} = W^*_{i,j} only kj = ki,..,kN is 
    !! needed (the diagonal blocks where k'=k will be fully computed 
    !! but only the upper triangle will be needed in the end).
    !! (The RA part in the standard basis is symmetric instead of 
    !!  hermitian, but one still just needs the upper triangle)

    ! Get k point indices  
    iknr = kmap_bse_rg(ik)
    jknr = kmap_bse_rg(jk) 

    ! Get index of ik+qmt/2 and ik-qmt/2
    ikpnr = k_kqmtp%ik2ikqmt(iknr)
    ikmnr = k_kqmtm%ik2ikqmt(iknr)

    ! Get index of jk+qmt/2 and jk-qmt/2
    jkpnr = k_kqmtp%ik2ikqmt(jknr)
    jkmnr = k_kqmtm%ik2ikqmt(jknr)

    ! Get corresponding q-point
    ! (RR case: q = jk-ik,
    !  RA case: q = -jk-ik)
    if(fra) then 
      iq = pqmt%ikikp2ip_nr(iknr, jkpnr)
      iqr = pqmt%pset%ik2ikp(iq)
      ! Get corresponding vector in lattice coordinated
      vq(:) = pqmt%pset%vklnr(:, iq)
      vqr(:) = pqmt%pset%vkl(:, iqr)
    else
      iq = q%ikikp2iq_nr(iknr, jknr)
      iqr = q%qset%ik2ikp(iq)
      vq(:) = q%qset%vklnr(:, iq)
      vqr(:) = q%qset%vkl(:, iqr)
    end if

    ! Check if iq is Gamma point (mod_qpoint::vqc(:,iq) has length < 1d-12)
    tq0 = tqgamma(iq)

    ! Local field effects size (Number of G+q vectors)
    numgq = ngq(iq)

    if(allocated(igqmap)) deallocate(igqmap)
    allocate(igqmap(numgq))
    if(allocated(wfc)) deallocate(wfc)
    allocate(wfc(numgq, numgq))

    ! Get radial integrals for q_r (previously calculated for reduced q set)
    call getematrad(iqr, iq)

    if(input%xs%reduceq) then 
      !! Find results  
      !! for a non reduced q-point with the help of the results
      !! for the corresponding reduced q-point using symmetry operations.
      !! (Radial emat integrals and screened coulomb potential Fourier coefficients)
      !!<--
      !! RR & RA
      ! Find symmetry operations that map the reduced q-point to the non reduced one
      call findsymeqiv(input%xs%bse%fbzq, vq, vqr, nsc, sc, ivgsc)
      ! Find a crystal symmetry operation that rotates the G+q-vectors onto G'+q_r-vectors
      ! and generate a Map G' --> G
      call findgqmap(iq, iqr, nsc, sc, ivgsc, numgq, jsym, jsymi, ivgsym, igqmap)
      ! Rotate radial integrals calculated for the reduced q to get those for non-reduced q
      call rotematrad(numgq, igqmap)
      ! Generate phase factor for dielectric matrix due to non-primitive
      ! translations
      call genphasedm(iq, jsym, ngqmax, numgq, phf, tphf)
      ! W(G,G',q) <-- W(\tilde{G},\tilde{G}',qr)
      wfc(:,:) = phf(:numgq, :numgq) * scieffg(igqmap, igqmap, iqr)
    else
      wfc(:,:) = scieffg(1:numgq, 1:numgq, iqr)
    end if

    ! Get ik & jk dependent band ranges for 
    ! plane wave matrix calculation (if nstlbse was used in the input all k points
    ! contribute the same number of transitions)
    inu = koulims(2,iknr) - koulims(1,iknr) + 1
    ino = koulims(4,iknr) - koulims(3,iknr) + 1
    jnu = koulims(2,jknr) - koulims(1,jknr) + 1
    jno = koulims(4,jknr) - koulims(3,jknr) + 1
    noo = ino*jno
    nuu = inu*jnu
    nou = ino*jnu
    nuo = inu*jno
    ! Number of transitions at ik & jk
    inou = kousize(iknr)
    jnou = kousize(jknr)

    ! W^RR
    if(.not. fra) then 
      !-------------------------------!
      ! Resonant-Resonant Part        !
      !-------------------------------!

      allocate(cmoo(noo, numgq), cmuu(nuu, numgq))

      ! Calculate M_{io jo ikp}(G, q) = <io ikp|e^{-i(q+G)r}|jo jkp>
      ! and       M_{iu ju ikm}(G, q) = <iu ikm|e^{-i(q+G)r}|ju jkm>
      ! where it is as above:
      ! q=jk-ik
      ! ikp=ik+qmt/2, ikm=ik-qmt/2
      ! jkp=jk+qmt/2, jkm=jk-qmt/2
      call getpwesrr(moo(1:ino,1:jno,1:numgq), muu(1:inu,1:jnu,1:numgq))

      ! Combine indices for matrix elements of plane wave.

      !$OMP PARALLEL DEFAULT(SHARED) PRIVATE(io,jo,j1,iu,ju,j2)
      !$OMP DO COLLAPSE(2)
      do ju = 1, jnu   ! ju
        do iu = 1, inu ! iu
          j1 = iu + (ju-1)*inu ! iuju
          ! cmuu_j = M_u1u1, M_u2u1, ..., M_uNu1, M_u1u2, ..., M_uNuM
          cmuu(j1, :) = muu(iu, ju, 1:numgq)
        end do
      end do
      !$OMP END DO NOWAIT
      !$OMP DO COLLAPSE(2)
      do jo = 1, jno   ! jo
        do io = 1, ino ! io
          j2 = io + (jo-1)*ino ! iojo
          ! cmoo_j = M_o1o1, M_o2o1, ..., M_oNo1, M_o1o2, ..., M_oNoM
          cmoo(j2, :) = moo(io, jo, 1:numgq)
        end do
      end do
      !$OMP END DO
      !$OMP END PARALLEL

      ! M_{iuju} -> M^*_{iuju}
      cmuu = conjg(cmuu)

      ! Allocate helper array
      allocate(zm(nuu,numgq))

      ! Calculate matrix elements of screened coulomb interaction scclit_{j1, j2}(q)
      ! zm = cmuu * wfc
      !   i.e. zm_{j1,G'} = \Sum_{G} cmuu_{j1,G} wfc_{G,G'}
      !   i.e. zm_{iu_j1,ju_j1}(G',q) = \Sum_{G} M^*_{iu_j1,ju_j1}(G,q) W(G,G', q)
      call zgemm('n', 'n', nuu, numgq, numgq, zone, cmuu, nuu,&
        & wfc, numgq, zzero, zm, nuu)
      ! scclit = pref * zm * cmoo^T
      !   i.e. scclit_{j1, j2} = \Sum_{G'} zm_{j1, G'} (cmuu^T)_{G',j2}
      !   i.e. scclit_{iu_j1 ju_j1, io_j2 jo_j2} = 
      !          \Sum{G,G'} M^*_{iu_j1,ju_j1}(G,q) W(G,G',q) M_{io_j2 jo_j2}(G',q)
      call zgemm('n', 't', nuu, noo, numgq, pref, zm, nuu,&
        & cmoo, noo, zzero, sccli_t1(1:nuu,1:noo), nuu)

      deallocate(zm)        
      deallocate(cmoo, cmuu)

      ! Save only the selected transitions
      jaoff = sum(kousize(1:jknr-1))
      iaoff = sum(kousize(1:iknr-1))

      ! Map back to individual band indices
      !$OMP PARALLEL DEFAULT(SHARED) PRIVATE(iu,ju,io,jo,j1,j2,ia,ja)
      !$OMP DO COLLAPSE(4)
      do ju = 1, jnu    ! ju
        do iu = 1, inu  ! iu
          do jo = 1, jno   ! jo
            do io = 1, ino ! io
              j1 = iu + (ju-1)*inu
              j2 = io + (jo-1)*ino
              ! scclit_{iu_j1 ju_j1, io_j2 jo_j2} -> sccli_{iu_j1 io_j2, ju_j1 jo_j2}
              sccli_t2(iu, io, ju, jo) = sccli_t1(j1, j2)
            end do
          end do
        end do
      end do
      !$OMP END DO

      ! W^RR matrix element arrays for one jk-ik=q

      !$OMP DO COLLAPSE(2)
      do ja = 1, jnou
        do ia = 1, inou
          ju = smap_rel(1,ja+jaoff)
          jo = smap_rel(2,ja+jaoff)
          iu = smap_rel(1,ia+iaoff)
          io = smap_rel(2,ia+iaoff)
          ! scclit_{iu_j1 io_j2, ju_j1 jo_j2} -> sccliab_{iu_a io_a, ju_b jo_b}
          sccli(ia, ja) = sccli_t2(iu, io, ju, jo)
        end do
      end do
      !$OMP END DO
      !$OMP END PARALLEL

      ! Parallel write
      call b_putbsemat(scclifname, 77, ikkp, iqmt, sccli)

    ! W^{RA}
    else
      !-------------------------------!
      ! Resonant-Anti-Resonant Part   !
      !-------------------------------!

      allocate(cmou(nou, numgq), cmuo(nuo, numgq))

      ! Using time-reversal symmetry:
      ! Calculate: N_{io ju ikp}(G, q) = <io ikp|e^{-i(G+q)r}|(ju jkm)^*>
      ! and        N_{iu jo ikm}(G, q) = <iu ikm|e^{-i(G+q)r}|(jo jkp)^*>
      ! where 
      ! q=-jk-ik
      ! ikp=ik+qmt/2, jkp=jk+qmt/2
      ! ikm=ik-qmt/2, jkm=jk-qmt/2
      call getpwesra(mou(1:ino,1:jnu,1:numgq), muo(1:inu,1:jno,1:numgq))

      ! Combine indices for matrix elements of plane wave.
      !$OMP PARALLEL DEFAULT(SHARED), PRIVATE(iu,io,ju,jo,j1,j2)
      !$OMP DO COLLAPSE(2)
      do jo = 1, jno   ! jo
        do iu = 1, inu ! iu
          j1 = iu+(jo-1)*inu
          ! cmuo_j = M_u1o1, M_u2o1, ..., M_uMo1, M_u1o2, ..., M_uMoN
          cmuo(j1, :) = muo(iu, jo, 1:numgq)
        end do
      end do
      !$OMP END DO NOWAIT
      !$OMP DO COLLAPSE(2)
      do ju = 1, jnu   ! ju
        do io = 1, ino ! io
          j2 = io+(ju-1)*ino
          ! cmou_j = M_o1u1, M_o2u1, ..., M_oNu1, M_o1u2, ..., M_oNuM
          cmou(j2, :) = mou(io, ju, 1:numgq)
        end do
      end do
      !$OMP END DO
      !$OMP END PARALLEL

      ! N_{iujo} -> N^*_{iujo}
      cmuo = conjg(cmuo)

      allocate(zm(nuo,numgq))

      ! Calculate matrix elements of screened coulomb interaction scclict_{j1, j2}(q)
      ! zm = cmuo * wfc
      !   i.e. zm_{j1,G'} = \Sum_{G} cmuo_{j1,G} wfc_{G,G'}
      !   i.e. zm_{iu_j1,jo_j1}(G',q) =
      !          \Sum_{G} N^*_{iu_j1,jo_j1,ikm}(G,q) W(G,G',q)
      call zgemm('n', 'n', nuo, numgq, numgq, zone, cmuo, nuo,&
        & wfc, numgq, zzero, zm, nuo)
      ! scclit = pref * zm * cmou^T
      !   i.e. scclict(j1, j2) = \Sum_{G'} zm_{j1,G'} (cmou^T)_{G',j2}
      !   i.e. scclict_{ju_j1 io_j1, jo_j2 iu_j2} =
      !   \Sum{G,G'} 
      !   N^*_{iu_j1,jo_j1,ikm}(G,q) W(G, G',q) N_{io_j2,ju_j2,ikp}(G',q)
      call zgemm('n', 't', nuo, nou, numgq, pref, zm,&
        & nuo, cmou, nou, zzero, sccli_t1(1:nuo,1:nou), nuo)

      deallocate(zm)        

      deallocate(cmou, cmuo)

      ! Save only the selected transitions
      jaoff = sum(kousize(1:jknr-1))
      iaoff = sum(kousize(1:iknr-1))

      ! Map back to individual band indices
      !$OMP PARALLEL DEFAULT(SHARED), PRIVATE(iu,ju,io,jo,j1,j2,ia,ja)
      !$OMP DO COLLAPSE(4)
      do ju = 1, jnu   ! ju
        do io = 1, ino ! io
          do jo = 1, jno   ! jo
            do iu = 1, inu ! iu
              j2 = io+(ju-1)*ino ! ioju
              j1 = iu+(jo-1)*inu ! iujo
              ! scclict_{iu_j1 jo_j1 ,io_j2 ju_j2}(ik,jk)(qmt)
              ! -> scclic(iu_j1, io_j2, ju_j2, jo_j1)(ik,jk)(qmt)
              sccli_t2(iu, io, ju, jo) = sccli_t1(j1, j2)
            end do
          end do
        end do
      end do 
      !$OMP END DO

      ! W^RA matrix elements

      !$OMP DO COLLAPSE(2)
      do ja = 1, jnou
        do ia = 1, inou
          ju = smap_rel(1,ja+jaoff)
          jo = smap_rel(2,ja+jaoff)
          iu = smap_rel(1,ia+iaoff)
          io = smap_rel(2,ia+iaoff)
          ! scclit_{iu_j1 io_j2, ju_j2 jo_j1} -> sccliab_{iu_a io_a, ju_b jo_b}
          sccli(ia, ja) = sccli_t2(iu, io, ju, jo)
        end do
      end do
      !$OMP END DO
      !$OMP END PARALLEL

      ! Parallel write
      call b_putbsemat(scclifname, 78, ikkp, iqmt, sccli)

    end if

    ! Deallocate G+q dependent work arrays

    deallocate(igqmap)
    deallocate(wfc)

    if(mpiglobal%rank == 0) then
      write(6, '(a,"Scrcoulint progess W:", f10.3)', advance="no")&
        & achar( 13), 100.0d0*dble(ikkp-ppari+1)/dble(pparf-ppari+1)
      flush(6)
    end if

  ! End loop over(k,kp)-pairs
  end do kkploop
  
  if(mpiglobal%rank == 0) then
    write(6, *)
  end if
  if(allocated(igqmap)) deallocate(igqmap)
  if(allocated(wfc)) deallocate(wfc)

  if(mpiglobal%rank == 0) then
    call timesec(tscc1)
    write(unitout, '("  Timing (in seconds):", f12.3)') tscc1 - tscc0
  end if

  ! Deallocate helper array 
  deallocate(sccli)
  deallocate(sccli_t1)
  deallocate(sccli_t2)
  if(.not. fra) then 
    deallocate(muu)
    deallocate(moo)
  else
    deallocate(mou)
    deallocate(muo)
  end if

  call xsgrids_finalize()
  call ematqdealloc
  call findgntn0_clear

  call barrier(callername=trim(thisname))

  contains

    subroutine getpwesrr(moo, muu)
      complex(8), intent(out) :: moo(:,:,:), muu(:,:,:)

      type(bcbs) :: ematbc
      character(256) :: fileext0_save, fileext_save

      fileext0_save = filext0
      fileext_save = filext

      !--------------------------------------------------------------!
      ! Calculate M_{io jo ikp}(G, q) = <io ikp|e^{-i(q+G)r}|jo jkp> !
      !--------------------------------------------------------------!
      ! Bands
      !  Note: Assuming same limits for ikp and ik, jkp and jk
      !        This is ok for systems with a gap, but needs future investigation.
      ematbc%n1=ino
      ematbc%il1=koulims(3,iknr)
      ematbc%iu1=koulims(4,iknr)
      ematbc%n2=jno
      ematbc%il2=koulims(3,jknr)
      ematbc%iu2=koulims(4,jknr)

      ! Set EVECFV_QMTXYZ.OUT as bra state file (k+qmt/2 grid)
      usefilext0 = .true.
      iqmt0 = iqmt
      ! Set to EVECFV_QMT001.OUT if it is the same grid
      if(fsamekp) iqmt0 = iqmtgamma
      call genfilname(iqmt=iqmt0, setfilext=.true.)
      filext0 = filext

      ! Set EVECFV_QMTXYZ.OUT as ket state file (k+qmt/2 grid)
      iqmt1 = iqmt
      ! Set to EVECFV_QMT001.OUT if it is the same grid
      if(fsamekp) iqmt1 = iqmtgamma
      call genfilname(iqmt=iqmt1, setfilext=.true.)
      ! Use normal computation of the plane wave matrix elements M
      emat_ccket=.false.
      ! Set up ikmapikq to link (ikp,iq) to jkp
      ikmapikq_ptr => q%ikiq2ikp_nr
      ! Set vkl0_ptr, vkl1_ptr, ...  to k+qmt/2-grid stored in default locations 
      call setptr11()
      ! Calculate M_{o1o2,G} at fixed (k, q)
      if (input%xs%bse%xas) then
        call b_ematqk_core(iq, ikpnr, moo, ematbc, 'oo')
      else
        call b_ematqk(iq, ikpnr, moo, ematbc)
      end if
      !-----------------------------------------------------------!

      !--------------------------------------------------------------!
      ! Calculate M_{iu ju ikm}(G, q) = <iu ikm|e^{-i(q+G)r}|ju jkm> !
      !--------------------------------------------------------------!
      ! Bands
      !  Note: Assuming same limits for ikm and ik, jkm and jk
      !        This is ok for systems with a gap, but needs future investigation.
      ematbc%n1=inu
      ematbc%il1=koulims(1,iknr)
      ematbc%iu1=koulims(2,iknr)
      ematbc%n2=jnu
      ematbc%il2=koulims(1,jknr)
      ematbc%iu2=koulims(2,jknr)

      usefilext0 = .true.
      if(fsamekm) then
        ! Set EVECFV_QMT001.OUT as bra state file
        iqmt0 = iqmtgamma
        call genfilname(iqmt=iqmt0, setfilext=.true.)
      else
        ! Set EVECFV_QMTXYZ_mqmt.OUT as bra state file
        iqmt0 = iqmt
        call genfilname(iqmt=iqmt0, auxtype="mqmt", setfilext=.true.)
      end if
      filext0 = filext

      if(fsamekm) then 
        ! Set EVECFV_QMT001.OUT as ket state file
        iqmt1 = iqmtgamma
        call genfilname(iqmt=iqmt1, setfilext=.true.)
      else
        ! Set EVECFV_QMTXYZ_mqmt.OUT as ket state file
        iqmt1 = iqmt
        call genfilname(iqmt=iqmt1, auxtype="mqmt", setfilext=.true.)
      end if

      ! Use normal M matrix elements
      emat_ccket=.false.

      ! Set up ikmapikq to link (ikm,iq) to (jkm)
      ikmapikq_ptr => q%ikiq2ikp_nr
      ! Set vkl0_ptr, vkl1_ptr, ... to k-qmt-grid
      call setptr00()
      ! Calculate M_{u1u2,G} at fixed (k, q)
      call b_ematqk(iq, ikmnr, muu, ematbc)
      !------------------------------------------------------------------!

      filext0 = fileext0_save
      filext = fileext_save

    end subroutine getpwesrr

    subroutine getpwesra(mou, muo)
      complex(8), intent(out) :: mou(:,:,:), muo(:,:,:)

      character(256) :: fileext0_save, fileext_save
      type(bcbs) :: ematbc

      fileext0_save = filext0
      fileext_save = filext

      !------------------------------------------------------------------------!
      ! Calculate N_{io ju ikp}(G, q) = <io ikp|e^{-i(q+G)r}|(ju jkm)^*>       !
      ! where q=-jk-ik                                                         !
      !------------------------------------------------------------------------!
      
      ! Bands
      !  Note: Assuming same limits for ikp and ik, jkm and jk
      !        This is ok for systems with a gap, but needs future investigation.
      ematbc%n1=ino
      ematbc%il1=koulims(3,iknr)
      ematbc%iu1=koulims(4,iknr)
      ematbc%n2=jnu
      ematbc%il2=koulims(1,jknr)
      ematbc%iu2=koulims(2,jknr)

      ! Set EVECFV_QMTXYZ.OUT as bra state file (k+qmt/2 grid)
      usefilext0 = .true.
      iqmt0 = iqmt
      ! Set to EVECFV_QMT001.OUT if it is the same grid
      if(fsamekp) iqmt0 = iqmtgamma
      call genfilname(iqmt=iqmt0, setfilext=.true.)
      filext0 = filext

      if(fsamekm) then 
        ! Set EVECFV_QMT001.OUT as ket state file
        iqmt1 = iqmtgamma
        call genfilname(iqmt=iqmt1, setfilext=.true.)
      else
        ! Set EVECFV_QMTXYZ_mqmt.OUT as ket state file
        iqmt1 = iqmt
        call genfilname(iqmt=iqmt1, auxtype="mqmt", setfilext=.true.)
      end if

      ! Use variant of the plane wave routine that calculates N 
      emat_ccket=.true.

      ! Set up non reduced ikmapikq to link (ikp,iq) to jkm
      ikmapikq_ptr => pqmt%ikip2ikp_nr

      ! Set vkl0_ptr,... to k+qmt/2-grid and vkl1_ptr,... to k-qmt/2-grid
      call setptr10()

      ! Calculate N_{ou,G} at fixed (k, q)
      call b_ematqk(iq, ikpnr, mou, ematbc)
      !------------------------------------------------------------!

      !------------------------------------------------------------------!
      ! Calculate N_{iu jo ikm}(G, q) = <iu ikm|e^{-i(G+q)r}|(jo jkp)^*> !
      ! where q=-jk-ik                                                   !
      !------------------------------------------------------------------!

      ! Bands
      !  Note: Assuming same limits for ikm and ik, jkp and jk
      !        This is ok for systems with a gap, but needs future investigation.
      ematbc%n1=inu
      ematbc%il1=koulims(1,iknr)
      ematbc%iu1=koulims(2,iknr)
      ematbc%n2=jno
      ematbc%il2=koulims(3,jknr)
      ematbc%iu2=koulims(4,jknr)

      usefilext0 = .true.
      if(fsamekm) then 
        ! Set EVECFV_QMT001.OUT as bra state file
        iqmt0 = iqmtgamma
        call genfilname(iqmt=iqmt0, setfilext=.true.)
      else
        ! Set EVECFV_QMTXYZ_mqmt.OUT as bra state file (k-qmt/2 grid)
        iqmt0 = iqmt
        call genfilname(iqmt=iqmt0, auxtype="mqmt", setfilext=.true.)
      end if
      filext0 = filext

      ! Set EVECFV_QMTXYZ.OUT as ket state file (k+qmt/2 grid)
      iqmt1 = iqmt
      ! Set to EVECFV_QMT001.OUT if it is the same grid
      if(fsamekp) iqmt1 = iqmtgamma
      call genfilname(iqmt=iqmt1, setfilext=.true.)

      ! Use variant of the plane wave routine that calculates N 
      emat_ccket=.true.

      ! Set up ikmapikq to link (ikm,ip) to jkp
      ikmapikq_ptr => pqmt%ikip2ikp_nr

      ! Set vkl0_ptr,... to k-qmt/2-grid and vkl1_ptr,... to k+qmt/2-grid
      call setptr01()

      ! Calculate N_{uo,G} at fixed (k, q)
      call b_ematqk(iq, ikmnr, muo, ematbc)
      !-------------------------------------------------------------!

      filext0 = fileext0_save
      filext = fileext_save
    end subroutine getpwesra

end subroutine b_scrcoulint
!EOC
<|MERGE_RESOLUTION|>--- conflicted
+++ resolved
@@ -366,13 +366,8 @@
     ! Get number of G+q vectors for current q
     numgq = ngq(iqrnr)
 
-<<<<<<< HEAD
-    ! Calculate effective screened Coulomb interaction
-    ! by inverting the symmetrized RPA dielectric matrix for a given q and
-=======
     ! Calculate effective screened coulomb interaction
     ! by inverting the symmetrized IP dielectric matrix for a given q and
->>>>>>> 27578338
     ! 0 frequency and then multiplying
     ! it with v^{1/2} from both sides.
     filext = fileext_scr_read
