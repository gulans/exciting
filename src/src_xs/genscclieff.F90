


! Copyright (C) 2008 S. Sagmeister and C. Ambrosch-Draxl.
! This file is distributed under the terms of the GNU General Public License.
! See the file COPYING for license details.


subroutine genscclieff(iqr, nmax, n, scieff)
  use modmain
  use modxs
  implicit none
  ! arguments
  integer, intent(in) :: iqr, n, nmax
  complex(8), intent(out) :: scieff(nmax, nmax)
  ! local variables
  logical :: tq0
  complex(8), allocatable :: scrn(:, :), scrnw(:, :, :), scrnh(:, :)
  logical, external :: tqgamma
  allocate(scrn(n, n), scrnw(n, 2, 3), scrnh(3, 3))
  ! read screening from file
  call getscreen(iqr, n, scrnh, scrnw, scrn)
  tq0=tqgamma(iqr)
  if (tq0) then
     ! averaging using Lebedev-Laikov spherical grids
     call angavsc0(n, nmax, scrnh, scrnw, scrn, scieff)
  else
     ! averaging using numerical method and extrapolation
     call avscq(iqr, n, nmax, scrn, scieff)
  end if
end subroutine genscclieff


!//////////////////////////////////////////////////////////////////////////////


subroutine angavsc0(n, nmax, scrnh, scrnw, scrn, scieff)
  use modmain
use modinput
  use modxs
  use invert
  implicit none
  ! arguments
  integer, intent(in) :: n, nmax
  complex(8), intent(in) :: scrn(n, n), scrnw(n, 2, 3), scrnh(3, 3)
  complex(8), intent(out) :: scieff(nmax, nmax)
  ! local variables
<<<<<<< HEAD
  integer, parameter :: nsphcov=5810, iq0=1
  integer :: j1, j2, itp, lm, ntpsph
  real(8) :: t00, r
  real(8), allocatable :: plat(:, :), p(:), tp(:, :), spc(:, :), w(:)
  complex(8), allocatable :: m00lm(:), mx0lm(:), mxxlm(:)
  complex(8), allocatable :: ei00(:), eix0(:), eixx(:)
  complex(8), allocatable :: ei00lm(:), eix0lm(:), eixxlm(:)
  complex(8), allocatable :: ylm(:), zylm(:, :)
  complex(8), allocatable :: b(:, :), bi(:, :), u(:, :), s(:, :)
  ! scaling factor
  t00=(omega/(twopi)**3)*product(ngridq)
=======
  integer, parameter :: nsphcov=5810,iq0=1
  integer :: iop,jop,j1,j2,ji,itp,lm,ntpsph
  real(8) :: vomega,t00,r,qsz
  complex(8) :: dtns(3,3),w1,w2
  real(8), allocatable :: plat(:,:),p(:),tp(:,:),spc(:,:),w(:)
  complex(8), allocatable :: m00lm(:),mx0lm(:),mxxlm(:)
  complex(8), allocatable :: ei00(:),eix0(:),ei0x(:),eixx(:)
  complex(8), allocatable :: ei00lm(:),eix0lm(:),ei0xlm(:),eixxlm(:)
  complex(8), allocatable :: ylm(:),zylm(:,:)
  complex(8), allocatable :: b(:,:),bi(:,:),u(:,:),v(:,:),s(:,:),t(:,:),e3(:,:),ie3(:,:)
>>>>>>> 2e97703e


  integer :: i1,i2
!!$  ! *** values for PA ***
!!$  call preset_dielten

<<<<<<< HEAD
  ! invert dielectric tensor
  dielten0(:, :)=scrnh(:, :)
  if (n.gt.1) then
     allocate(b(n-1, n-1), bi(n-1, n-1), u(n-1, 3), s(n-1, 3))
     ! body of dielectric matrix
     b(:, :)=scrn(2:, 2:)
     ! wings of dielectric matrix
     u(:, :)=conjg(scrnw(2:, 1, :))
     ! invert body (optionally including Hermitian average)
     call zinvert_hermitian(input%xs%BSE%scrherm, b, bi)
     s=matmul(bi, u)
     dielten=dielten0-matmul(conjg(transpose(u)), s)
  else
     dielten=dielten0
  end if
  ! number of points on sphere
  if (tleblaik) then
     ntpsph=input%xs%BSE%nleblaik
  else
     ntpsph=nsphcov
  end if
  if (lmmaxdielt.gt.ntpsph) then
     write(*, *)
     write(*, '("Error(angavdm0): lmmaxdielt.gt.ntpsph: ", 2i6)') lmmaxdielt, &
	  ntpsph
     write(*, *)
     stop
  end if
  allocate(plat(3, ntpsph), p(ntpsph))
  allocate(m00lm(lmmaxdielt), mx0lm(lmmaxdielt), mxxlm(lmmaxdielt))
  allocate(ei00(ntpsph), eix0(ntpsph), eixx(ntpsph))
  allocate(ei00lm(lmmaxdielt), eix0lm(lmmaxdielt), eixxlm(lmmaxdielt))
  allocate(ylm(lmmaxdielt), zylm(ntpsph, lmmaxdielt))
  allocate(tp(2, ntpsph), spc(3, ntpsph))
  allocate(w(ntpsph))
  if (tleblaik) then
     ! generate Lebedev Laikov grid
     call leblaik(ntpsph, spc, w)
     ! generate tetha and phi angles
     do itp=1, ntpsph
	call sphcrd(spc(:, itp), r, tp(:, itp))
     end do
  else
     ! distribution is assumed to be uniform
     w(:)=1.d0/ntpsph
     ! generate spherical covering set (angles and coordinates)
     call sphcover(ntpsph, tp)
     spc(1, :)=sin(tp(1, :))*cos(tp(2, :))
     spc(2, :)=sin(tp(1, :))*sin(tp(2, :))
     spc(3, :)=cos(tp(1, :))
  end if
  ! generate spherical harmonics on covering set
  do itp=1, ntpsph
     call genylm(input%xs%BSE%lmaxdielt, tp(:, itp), ylm)
     zylm(itp, :)=ylm(:)
  end do
  ! unit vectors of spherical covering set in lattice coordinates
  plat=matmul(binv, spc)
  ! distances to subcell cell boundaries in reciprocal space
  do itp=1, ntpsph
     p(itp:)=1.d0/(2.d0*maxval(abs(ngridq(:)*plat(:, itp)), 1))
  end do
  ! calculate function on covering set
  do itp=1, ntpsph
     ! head, 1/(p*L*p)
     ei00(itp)=1.d0/dot_product(spc(:, itp), matmul(dielten, spc(:, itp)))
  end do
  ! calculate lm-expansion coefficients
  do lm=1, lmmaxdielt
     ei00lm(lm)=fourpi*dot_product(zylm(:, lm), ei00*w)
     m00lm(lm)=fourpi*dot_product(zylm(:, lm), p*w)
     mx0lm(lm)=fourpi*dot_product(zylm(:, lm), p**2/2.d0*w)
     mxxlm(lm)=fourpi*dot_product(zylm(:, lm), p**3/3.d0*w)
  end do
  ! subcell average (head)
  scieff(1, 1)=fourpi*t00*dot_product(m00lm, ei00lm)
  ! loop over (G,Gp) indices
  do j1=2, n
     do itp=1, ntpsph
        ! wing, -p*S/(p*L*p)
	eix0(itp)=-dot_product(spc(:, itp), s(j1-1, :))*ei00(itp)
     end do
     do lm=1, lmmaxdielt
	eix0lm(lm)=fourpi*dot_product(zylm(:, lm), eix0*w)
     end do
     ! subcell average (wings)
     scieff(j1, 1)=sqrt(fourpi)*sptclg(j1, iq0)*t00*dot_product(mx0lm, eix0lm)
     scieff(1, j1)=conjg(scieff(j1, 1))
     if (input%xs%BSE%sciavbd) then
	do j2=j1, n
	   do itp=1, ntpsph
              ! body, B^-1 + p*S p*conjg(S)/(p*L*p)
	      eixx(itp) = bi(j1 - 1, j2 - 1) * dot_product(spc(:, itp), s(j1 - 1, :))* &
		   dot_product(s(j2 - 1, :), spc(:, itp)) * ei00(itp)
	   end do
	   do lm=1, lmmaxdielt
	      eixxlm(lm)=fourpi*dot_product(zylm(:, lm), eixx*w)
	   end do
           ! subcell average (body)
	   scieff(j1, j2) = sptclg(j1, iq0) * sptclg(j2, iq0) * t00* &
		dot_product(mxxlm, eixxlm)
	   scieff(j2, j1)=conjg(scieff(j1, j2))
	end do
     else
        ! no subcell average (body)
	scieff(j1, 2:n)=bi(j1-1, :)
     end if
  end do
  deallocate(ei00, ei00lm, m00lm, mx0lm, mxxlm, ylm, zylm, tp, spc, w, plat, p)
end subroutine angavsc0
=======
  ! crystal volume
  vomega=omega*product(ngridq)
  ! Wigner-Seitz radius and spherical approximation to 1/q^2 average
  qsz=(6*pi**2/vomega)**(1.d0/3.d0)
  ! weight for sqrt(4pi)/q based on Wigner-Seitz radius
  w1=qsz**2*vomega/(4.d0*pi**2)*sqrt(fourpi)
  ! weight for 4pi/q^2 based on Wigner-Seitz radius
  w2=2*qsz*vomega/pi

  ! calculate RPA dielectric tensor including local field effects
  dielten0(:,:)=scrnh(:,:)
  if (n.gt.1) then
     allocate(b(n-1,n-1),bi(n-1,n-1),u(n-1,3),v(3,n-1),s(n-1,3),t(3,n-1))
     ! body of dielectric matrix
     b(:,:)=scrn(2:,2:)
     ! column wing
     u(:,:)=scrnw(2:,2,:)
     ! row wing
     v(:,:)=transpose(scrnw(2:,1,:))
     select case(scrherm)
     case(0)
        ! use full matrix (both wings and full body)        
     case(1)
        ! Hermitian average matrix (average both wings and body)
	b=0.5d0*(b+conjg(transpose(b)))
	u=0.5d0*(u+conjg(transpose(v)))
	v=conjg(transpose(u))		  
     case(2)
        ! use upper triangle (take row wing, assign column wing)
        u=conjg(transpose(v))
     case(3)
        ! use lower triangle (take column wing, assign row wing)
        v=conjg(transpose(u))
     case default
        write(*,*)
        write(*,'("Error(angavsc0): not a valid flag:",i6)') scrherm
        write(*,*)
        call terminate
     end select
     ! invert body (optionally including Hermitian average)
     call zinvert_hermitian(scrherm,b,bi)
     s=matmul(bi,u)
     t=matmul(v,bi)
     dielten=dielten0-matmul(v,s)
  else
     dielten=dielten0
  end if
  ! symmetrize the dielectric tensor
  dtns(:,:)=dielten(:,:)
  do iop=1,3
     do jop=1,3
        call symt2app(iop,jop,1,symt2,dtns, dielten(iop,jop))
     end do
  end do

  ! calculate averaged screened Coulomb interaction in Fourier space at Gamma point
  select case(trim(sciavtype))
  case('spherical')
     ! scaling factor
     t00=(omega/(twopi)**3)*product(ngridq)
     ! number of points on sphere
     if (tleblaik) then
        ntpsph=nleblaik
     else
        ntpsph=nsphcov
     end if
     if (lmmaxdielt.gt.ntpsph) then
        write(*,*)
        write(*,'("Error(angavdm0): lmmaxdielt.gt.ntpsph: ",2i6)') lmmaxdielt, &
             ntpsph
        write(*,*)
        stop
     end if
     allocate(plat(3,ntpsph),p(ntpsph))
     allocate(m00lm(lmmaxdielt),mx0lm(lmmaxdielt),mxxlm(lmmaxdielt))
     allocate(ei00(ntpsph),eix0(ntpsph),ei0x(ntpsph),eixx(ntpsph))
     allocate(ei00lm(lmmaxdielt),eix0lm(lmmaxdielt),ei0xlm(lmmaxdielt),eixxlm(lmmaxdielt))
     allocate(ylm(lmmaxdielt),zylm(ntpsph,lmmaxdielt))
     allocate(tp(2,ntpsph),spc(3,ntpsph))
     allocate(w(ntpsph))
     if (tleblaik) then
        ! generate Lebedev Laikov grid
        call leblaik(ntpsph,spc,w)
        ! generate tetha and phi angles
        do itp=1,ntpsph
           call sphcrd(spc(:,itp),r,tp(:,itp))
        end do
     else
        ! distribution is assumed to be uniform
        w(:)=1.d0/ntpsph
        ! generate spherical covering set (angles and coordinates)
        call sphcover(ntpsph,tp)
        spc(1,:)=sin(tp(1,:))*cos(tp(2,:))
        spc(2,:)=sin(tp(1,:))*sin(tp(2,:))
        spc(3,:)=cos(tp(1,:))
     end if
     ! generate spherical harmonics on covering set
     do itp=1,ntpsph
        call genylm(lmaxdielt,tp(:,itp),ylm)
        zylm(itp,:)=ylm(:)
     end do
     ! unit vectors of spherical covering set in lattice coordinates
     plat=matmul(binv,spc)
     ! distances to subcell cell boundaries in reciprocal space
     do itp=1,ntpsph
        p(itp:)=1.d0/(2.d0*maxval(abs(ngridq(:)*plat(:,itp)),1))
     end do
     ! calculate function on covering set
     do itp=1,ntpsph
        ! head, 1/(p*L*p)
        ei00(itp)=1.d0/dot_product(spc(:,itp),matmul(dielten,spc(:,itp)))
     end do
     ! calculate lm-expansion coefficients
     do lm=1,lmmaxdielt
        ei00lm(lm)=fourpi*dot_product(zylm(:,lm),ei00*w)
        m00lm(lm)=fourpi*dot_product(zylm(:,lm),p*w)
        mx0lm(lm)=fourpi*dot_product(zylm(:,lm),p**2/2.d0*w)
        mxxlm(lm)=fourpi*dot_product(zylm(:,lm),p**3/3.d0*w)
     end do
     ! subcell average (head)
     scieff(1,1)=fourpi*t00*dot_product(m00lm,ei00lm)
     ! loop over (G,Gp) indices
     do j1=2,n
        do itp=1,ntpsph
           ! wing, -p*S/(p*L*p)
           eix0(itp)=-dot_product(spc(:,itp),s(j1-1,:))*ei00(itp)
           ! wing, -p*T/(p*L*p)
           if (scrherm.eq.0) ei0x(itp)=-dot_product(spc(:,itp),t(:,j1-1))*ei00(itp)
        end do
        do lm=1,lmmaxdielt
           eix0lm(lm)=fourpi*dot_product(zylm(:,lm),eix0*w)
           if (scrherm.eq.0) ei0xlm(lm)=fourpi*dot_product(zylm(:,lm),ei0x*w)
        end do
        ! subcell average (wings)
        scieff(j1,1)=sqrt(fourpi)*sptclg(j1,iq0)*t00*dot_product(mx0lm,eix0lm)
        if (scrherm.eq.0) then
	  scieff(1,j1)=sqrt(fourpi)*sptclg(j1,iq0)*t00*dot_product(mx0lm,ei0xlm)
	else
          scieff(1,j1)=conjg(scieff(j1,1))
	end if
        if (sciavbd) then
	   ji=j1
	   if (scrherm.eq.0) ji=2
           do j2=ji,n
              do itp=1,ntpsph
                 ! body, B^-1 + p*S p*T/(p*L*p)
                 eixx(itp)=bi(j1-1,j2-1) + dot_product(spc(:,itp),s(j1-1,:))* &
                      dot_product(spc(:,itp),t(:,j2-1))*ei00(itp)
              end do
              do lm=1,lmmaxdielt
                 eixxlm(lm)=fourpi*dot_product(zylm(:,lm),eixx*w)
              end do
              ! subcell average (body)
              scieff(j1,j2)=sptclg(j1,iq0)*sptclg(j2,iq0)*t00* &
                   dot_product(mxxlm,eixxlm)
              if (scrherm.ne.0) scieff(j2,j1)=conjg(scieff(j1,j2))
           end do
        else
           ! no subcell average (body)
           scieff(j1,2:n)=bi(j1-1,:)
        end if
     end do
     deallocate(ei00,eix0,ei0x,eixx,ei00lm,eix0lm,ei0xlm,m00lm,mx0lm,mxxlm)
     deallocate(ylm,zylm,tp,spc,w,plat,p)
  case('screendiag','invscreendiag')
     if (sciavbd) then
        write(*,*)
        write(*,'("Error(angavsc0): (inv)screendiag-method does not allow for averaging the body of W")')
        write(*,*)
        stop
     end if
     allocate(e3(n+2,n+2),ie3(n+2,n+2))
     ! invert dielectric matrix including 3 times G=0 according to the limits
     ! q->0_x, q->0_y, q->0_z
     ! G=0, G'=0 elements
     e3(1:3,1:3)=dielten0(:,:)
     ! G!=0, G'=0 components and vice versa
     if (n.gt.1) then
        do i1=1,3
           do j2=2,n
              e3(i1,j2+2)=scrnw(j2,1,i1)
           end do
        end do
        do j1=2,n
           do i2=1,3
              e3(j1+2,i2)=scrnw(j1,2,i2)
           end do
        end do
        do j1=2,n
           do j2=2,n
              e3(j1+2,j2+2)=scrn(j1,j2)
           end do
        end do
     end if
     call zinvert_hermitian(scrherm,e3,ie3)
     ! select again
     select case(trim(sciavtype))
     case('screendiag')
        ! head
        scieff(1,1)=w2*1.d0/((e3(1,1)+ie3(2,2)+ie3(3,3))/3.d0)
        if (n.gt.1) then
           ! wings, set to zero in this approximation
           scieff(1,2:n)=zzero
           scieff(2:n,1)=zzero
           ! body, only diagonal is assigned
           scieff(2:n,2:n)=zzero
           forall (j1=2:n)
              scieff(j1,j1)=sptclg(j1,iq0)**2/e3(j1+2,j1+2)
           end forall
        end if
     case('invscreendiag')
        ! head
        scieff(1,1)=w2*(ie3(1,1)+ie3(2,2)+ie3(3,3))/3.d0
        ! wings
        if (n.gt.1) then
           forall (j1=2:n)
              scieff(j1,1)=w1*sptclg(j1,iq0)*(ie3(j1+2,1)+ie3(j1+2,2)+ie3(j1+3,3))/3.d0
              scieff(1,j1)=conjg(scieff(j1,1))
           end forall
           ! body
           forall (j1=2:n,j2=2:n)
              scieff(j1,j2)=sptclg(j1,iq0)*sptclg(j2,iq0)*ie3(j1+2,j2+2)
           end forall
        end if
     end select
     deallocate(e3,ie3)
  case('none')
     iop=1 !!!only x-component here!!!
     ! longitudinal treatment, three components of vanishing q (direction)
     allocate(e3(n,n),ie3(n,n))
     e3(1,1)=scrnh(iop,iop)
     e3(1,2:n)=scrnw(2:,1,iop)
     e3(2:n,1)=scrnw(2:,2,iop)
     e3(2:n,2:n)=scrn(2:,2:)
     call zinvert_hermitian(scrherm,e3,ie3)
     write(*,*) 'eps^{-1}_{00}=',ie3(1,1)
     ! head
     scieff(1,1)=w2*ie3(1,1)
     ! wings
     if (n.gt.1) then
     	forall (j1=2:n)
     	   scieff(j1,1)=w1*sptclg(j1,iq0)*ie3(j1,1)
     	   scieff(1,j1)=conjg(scieff(j1,1))
     	end forall
     	! body
     	forall (j1=2:n,j2=2:n)
     	   scieff(j1,j2)=sptclg(j1,iq0)*sptclg(j2,iq0)*ie3(j1+2,j2+2)
     	end forall
     end if
     deallocate(e3,ie3)
  case default
     write(*,*)
     write(*,'("Error(angavsc0): invalid averaging method")')
     write(*,*)
     stop
  end select

  if (n.gt.1) deallocate(b,bi,u,v,s,t)
>>>>>>> 2e97703e

  call writedielt('DIELTENS',1,0.d0,dielten,1)
  call writedielt('DIELTENS_NOSYM',1,0.d0,dtns,1)

end subroutine angavsc0

!//////////////////////////////////////////////////////////////////////////////


subroutine avscq(iqr, n, nmax, scrn, scieff)
  use modmain
use modinput
  use modxs
  use invert
  implicit none
  ! arguments
  integer, intent(in) :: iqr, n, nmax
  complex(8), intent(in) :: scrn(n, n)
  complex(8), intent(out) :: scieff(nmax, nmax)
  ! local variables
  integer :: iqrnr, j1, j2, flg
  real(8) :: clwt
  ! find reduced q-point in non-reduced set
  iqrnr=iqmap(ivqr(1, iqr), ivqr(2, iqr), ivqr(3, iqr))
  ! invert dielectric matrix
<<<<<<< HEAD
  call zinvert_hermitian(input%xs%BSE%scrherm, scrn, scieff(:n, :n))
  do j1=1, n
     do j2=1, j1
	if ((input%xs%BSE%sciavqhd.and.(j1.eq.1).and.(j2.eq.1)).or. &
	     (input%xs%BSE%sciavqwg.and.(j1.ne.1).and.(j2.eq.1)).or. &
	     (input%xs%BSE%sciavqwg.and.(j1.eq.1).and.(j2.ne.1)).or. &
	     (input%xs%BSE%sciavqbd.and.(j1.ne.1).and.(j2.ne.1))) then
=======
  call zinvert_hermitian(scrherm,scrn,scieff(:n,:n))

  do j1=1,n
     do j2=1,j1
        if ((sciavqhd.and.(j1.eq.1).and.(j2.eq.1)).or. &
             (sciavqwg.and.(j1.ne.1).and.(j2.eq.1)).or. &
             (sciavqwg.and.(j1.eq.1).and.(j2.ne.1)).or. &
             (sciavqbd.and.(j1.ne.1).and.(j2.ne.1))) then
>>>>>>> 2e97703e
           ! numerical averaging on grids with extrapolation to continuum
	   flg=2
	else
           ! analytic expression, no averaging
	   flg=0
	end if
        ! generate the (averaged) symmetrized Coulomb potential
	call genwiqggp(flg, iqrnr, j1, j2, clwt)
        ! multiply with averaged Coulomb potential
	scieff(j1, j2)=scieff(j1, j2)*clwt
        ! set upper triangle
<<<<<<< HEAD
	scieff(j2, j1)=conjg(scieff(j1, j2))

	if (abs(scieff(j1, j2)).gt.1.d5) then
	  write( * , '(a, 3i5, 2g18.10)') &
	   'scieff, iqr, j1, j2', iqr, j1, j2, abs(scieff(j1, j2))
	end if

=======
        scieff(j2,j1)=conjg(scieff(j1,j2))
>>>>>>> 2e97703e
     end do
  end do

end subroutine avscq


!//////////////////////////////////////////////////////////////////////////////


subroutine preset_dielten
  use modmain
  use modxs
  implicit none
  ! TODO: testing
!!$  real(8) :: r(3,3)
  ! preset dielectric tensor for testing
  dielten(:, :)=zzero
!!$!  (values are for trans-polyacetylene) from 2x2x16 k-point grid
!!$  dielten(1,:)=(/ 2.91911039, 0.00000000, 3.49765354 /)
!!$  dielten(2,:)=(/ 0.00000000, 2.79383654, 0.00000000 /)
!!$  dielten(3,:)=(/ 3.49765354, 0.00000000, 102.25001110 /)
!!$  dielten(1,:)=dielten(1,:)+zi*(/ 0.00000000, 0.00000000, 0.00000579 /)
!!$  dielten(2,:)=dielten(2,:)+zi*(/ 0.00000000, 0.00000000, 0.00000000 /)
!!$  dielten(3,:)=dielten(3,:)+zi*(/ -0.00000579,0.00000000, 0.00000000 /)
!  (values are for trans-polyacetylene), 4x4x32 k-point grid
  dielten(1, :)=(/ 2.91911039, 0.00000000, 0.49765354 /)
  dielten(2, :)=(/ 0.00000000, 2.79383654, 0.00000000 /)
  dielten(3, :)=(/ 0.49765354, 0.00000000, 52.725001110 /)
  dielten(1, :)=dielten(1, :)+zi*(/ 0.00000000, 0.00000000, 0.00000579 /)
  dielten(2, :)=dielten(2, :)+zi*(/ 0.00000000, 0.00000000, 0.00000000 /)
  dielten(3, :)=dielten(3, :)+zi*(/ -0.00000579, 0.00000000, 0.00000000 /)
!!$! testing only
!!$  dielten(1,:)=(/ 3.0, 0.0, 0.0 /)
!!$  dielten(2,:)=(/ 0.0, 3.0, 0.0 /)
!!$  dielten(3,:)=(/ 0.0, 0.0, 3.0 /)
!!$  dielten(1,:)=dielten(1,:)+zi*(/ 0.0, 0.0, 0.0 /)
!!$  dielten(2,:)=dielten(2,:)+zi*(/ 0.0, 0.0, 0.0 /)
!!$  dielten(3,:)=dielten(3,:)+zi*(/ 0.0, 0.0, 0.0 /)
!!$  call random_number(r)
!!$  dielten(:,:)=dielten(:,:)+r(:,:)*1.d0
!!$  call random_number(r)
!!$  dielten(:,:)=dielten(:,:)+zi*r(:,:)*1.d0
end subroutine preset_dielten<|MERGE_RESOLUTION|>--- conflicted
+++ resolved
@@ -1,3 +1,4 @@
+
 
 
 
@@ -45,148 +46,22 @@
   complex(8), intent(in) :: scrn(n, n), scrnw(n, 2, 3), scrnh(3, 3)
   complex(8), intent(out) :: scieff(nmax, nmax)
   ! local variables
-<<<<<<< HEAD
   integer, parameter :: nsphcov=5810, iq0=1
-  integer :: j1, j2, itp, lm, ntpsph
-  real(8) :: t00, r
+  integer :: iop, jop, j1, j2, ji, itp, lm, ntpsph
+  real(8) :: vomega, t00, r, qsz
+  complex(8) :: dtns(3, 3), w1, w2
   real(8), allocatable :: plat(:, :), p(:), tp(:, :), spc(:, :), w(:)
   complex(8), allocatable :: m00lm(:), mx0lm(:), mxxlm(:)
-  complex(8), allocatable :: ei00(:), eix0(:), eixx(:)
-  complex(8), allocatable :: ei00lm(:), eix0lm(:), eixxlm(:)
+  complex(8), allocatable :: ei00(:), eix0(:), ei0x(:), eixx(:)
+  complex(8), allocatable :: ei00lm(:), eix0lm(:), ei0xlm(:), eixxlm(:)
   complex(8), allocatable :: ylm(:), zylm(:, :)
-  complex(8), allocatable :: b(:, :), bi(:, :), u(:, :), s(:, :)
-  ! scaling factor
-  t00=(omega/(twopi)**3)*product(ngridq)
-=======
-  integer, parameter :: nsphcov=5810,iq0=1
-  integer :: iop,jop,j1,j2,ji,itp,lm,ntpsph
-  real(8) :: vomega,t00,r,qsz
-  complex(8) :: dtns(3,3),w1,w2
-  real(8), allocatable :: plat(:,:),p(:),tp(:,:),spc(:,:),w(:)
-  complex(8), allocatable :: m00lm(:),mx0lm(:),mxxlm(:)
-  complex(8), allocatable :: ei00(:),eix0(:),ei0x(:),eixx(:)
-  complex(8), allocatable :: ei00lm(:),eix0lm(:),ei0xlm(:),eixxlm(:)
-  complex(8), allocatable :: ylm(:),zylm(:,:)
-  complex(8), allocatable :: b(:,:),bi(:,:),u(:,:),v(:,:),s(:,:),t(:,:),e3(:,:),ie3(:,:)
->>>>>>> 2e97703e
-
-
-  integer :: i1,i2
+  complex(8), allocatable :: b(:, :), bi(:, :), u(:, :), v(:, :), s(:, :), t(:, :), e3(:, :), ie3(:, :)
+
+
+  integer :: i1, i2
 !!$  ! *** values for PA ***
 !!$  call preset_dielten
 
-<<<<<<< HEAD
-  ! invert dielectric tensor
-  dielten0(:, :)=scrnh(:, :)
-  if (n.gt.1) then
-     allocate(b(n-1, n-1), bi(n-1, n-1), u(n-1, 3), s(n-1, 3))
-     ! body of dielectric matrix
-     b(:, :)=scrn(2:, 2:)
-     ! wings of dielectric matrix
-     u(:, :)=conjg(scrnw(2:, 1, :))
-     ! invert body (optionally including Hermitian average)
-     call zinvert_hermitian(input%xs%BSE%scrherm, b, bi)
-     s=matmul(bi, u)
-     dielten=dielten0-matmul(conjg(transpose(u)), s)
-  else
-     dielten=dielten0
-  end if
-  ! number of points on sphere
-  if (tleblaik) then
-     ntpsph=input%xs%BSE%nleblaik
-  else
-     ntpsph=nsphcov
-  end if
-  if (lmmaxdielt.gt.ntpsph) then
-     write(*, *)
-     write(*, '("Error(angavdm0): lmmaxdielt.gt.ntpsph: ", 2i6)') lmmaxdielt, &
-	  ntpsph
-     write(*, *)
-     stop
-  end if
-  allocate(plat(3, ntpsph), p(ntpsph))
-  allocate(m00lm(lmmaxdielt), mx0lm(lmmaxdielt), mxxlm(lmmaxdielt))
-  allocate(ei00(ntpsph), eix0(ntpsph), eixx(ntpsph))
-  allocate(ei00lm(lmmaxdielt), eix0lm(lmmaxdielt), eixxlm(lmmaxdielt))
-  allocate(ylm(lmmaxdielt), zylm(ntpsph, lmmaxdielt))
-  allocate(tp(2, ntpsph), spc(3, ntpsph))
-  allocate(w(ntpsph))
-  if (tleblaik) then
-     ! generate Lebedev Laikov grid
-     call leblaik(ntpsph, spc, w)
-     ! generate tetha and phi angles
-     do itp=1, ntpsph
-	call sphcrd(spc(:, itp), r, tp(:, itp))
-     end do
-  else
-     ! distribution is assumed to be uniform
-     w(:)=1.d0/ntpsph
-     ! generate spherical covering set (angles and coordinates)
-     call sphcover(ntpsph, tp)
-     spc(1, :)=sin(tp(1, :))*cos(tp(2, :))
-     spc(2, :)=sin(tp(1, :))*sin(tp(2, :))
-     spc(3, :)=cos(tp(1, :))
-  end if
-  ! generate spherical harmonics on covering set
-  do itp=1, ntpsph
-     call genylm(input%xs%BSE%lmaxdielt, tp(:, itp), ylm)
-     zylm(itp, :)=ylm(:)
-  end do
-  ! unit vectors of spherical covering set in lattice coordinates
-  plat=matmul(binv, spc)
-  ! distances to subcell cell boundaries in reciprocal space
-  do itp=1, ntpsph
-     p(itp:)=1.d0/(2.d0*maxval(abs(ngridq(:)*plat(:, itp)), 1))
-  end do
-  ! calculate function on covering set
-  do itp=1, ntpsph
-     ! head, 1/(p*L*p)
-     ei00(itp)=1.d0/dot_product(spc(:, itp), matmul(dielten, spc(:, itp)))
-  end do
-  ! calculate lm-expansion coefficients
-  do lm=1, lmmaxdielt
-     ei00lm(lm)=fourpi*dot_product(zylm(:, lm), ei00*w)
-     m00lm(lm)=fourpi*dot_product(zylm(:, lm), p*w)
-     mx0lm(lm)=fourpi*dot_product(zylm(:, lm), p**2/2.d0*w)
-     mxxlm(lm)=fourpi*dot_product(zylm(:, lm), p**3/3.d0*w)
-  end do
-  ! subcell average (head)
-  scieff(1, 1)=fourpi*t00*dot_product(m00lm, ei00lm)
-  ! loop over (G,Gp) indices
-  do j1=2, n
-     do itp=1, ntpsph
-        ! wing, -p*S/(p*L*p)
-	eix0(itp)=-dot_product(spc(:, itp), s(j1-1, :))*ei00(itp)
-     end do
-     do lm=1, lmmaxdielt
-	eix0lm(lm)=fourpi*dot_product(zylm(:, lm), eix0*w)
-     end do
-     ! subcell average (wings)
-     scieff(j1, 1)=sqrt(fourpi)*sptclg(j1, iq0)*t00*dot_product(mx0lm, eix0lm)
-     scieff(1, j1)=conjg(scieff(j1, 1))
-     if (input%xs%BSE%sciavbd) then
-	do j2=j1, n
-	   do itp=1, ntpsph
-              ! body, B^-1 + p*S p*conjg(S)/(p*L*p)
-	      eixx(itp) = bi(j1 - 1, j2 - 1) * dot_product(spc(:, itp), s(j1 - 1, :))* &
-		   dot_product(s(j2 - 1, :), spc(:, itp)) * ei00(itp)
-	   end do
-	   do lm=1, lmmaxdielt
-	      eixxlm(lm)=fourpi*dot_product(zylm(:, lm), eixx*w)
-	   end do
-           ! subcell average (body)
-	   scieff(j1, j2) = sptclg(j1, iq0) * sptclg(j2, iq0) * t00* &
-		dot_product(mxxlm, eixxlm)
-	   scieff(j2, j1)=conjg(scieff(j1, j2))
-	end do
-     else
-        ! no subcell average (body)
-	scieff(j1, 2:n)=bi(j1-1, :)
-     end if
-  end do
-  deallocate(ei00, ei00lm, m00lm, mx0lm, mxxlm, ylm, zylm, tp, spc, w, plat, p)
-end subroutine angavsc0
-=======
   ! crystal volume
   vomega=omega*product(ngridq)
   ! Wigner-Seitz radius and spherical approximation to 1/q^2 average
@@ -197,258 +72,257 @@
   w2=2*qsz*vomega/pi
 
   ! calculate RPA dielectric tensor including local field effects
-  dielten0(:,:)=scrnh(:,:)
+  dielten0(:, :)=scrnh(:, :)
   if (n.gt.1) then
-     allocate(b(n-1,n-1),bi(n-1,n-1),u(n-1,3),v(3,n-1),s(n-1,3),t(3,n-1))
+     allocate(b(n-1, n-1), bi(n-1, n-1), u(n-1, 3), v(3, n-1), s(n-1, 3), t(3, n-1))
      ! body of dielectric matrix
-     b(:,:)=scrn(2:,2:)
+     b(:, :)=scrn(2:, 2:)
      ! column wing
-     u(:,:)=scrnw(2:,2,:)
+     u(:, :)=scrnw(2:, 2, :)
      ! row wing
-     v(:,:)=transpose(scrnw(2:,1,:))
-     select case(scrherm)
+     v(:, :)=transpose(scrnw(2:, 1, :))
+     select case(input%xs%BSE%scrherm)
      case(0)
-        ! use full matrix (both wings and full body)        
+        ! use full matrix (both wings and full body)
      case(1)
         ! Hermitian average matrix (average both wings and body)
 	b=0.5d0*(b+conjg(transpose(b)))
 	u=0.5d0*(u+conjg(transpose(v)))
-	v=conjg(transpose(u))		  
+	v=conjg(transpose(u))
      case(2)
         ! use upper triangle (take row wing, assign column wing)
-        u=conjg(transpose(v))
+	u=conjg(transpose(v))
      case(3)
         ! use lower triangle (take column wing, assign row wing)
-        v=conjg(transpose(u))
+	v=conjg(transpose(u))
      case default
-        write(*,*)
-        write(*,'("Error(angavsc0): not a valid flag:",i6)') scrherm
-        write(*,*)
-        call terminate
+	write(*, *)
+	write(*, '("Error(angavsc0): not a valid flag:", i6)') input%xs%BSE%scrherm
+	write(*, *)
+	call terminate
      end select
      ! invert body (optionally including Hermitian average)
-     call zinvert_hermitian(scrherm,b,bi)
-     s=matmul(bi,u)
-     t=matmul(v,bi)
-     dielten=dielten0-matmul(v,s)
+     call zinvert_hermitian(input%xs%BSE%scrherm, b, bi)
+     s=matmul(bi, u)
+     t=matmul(v, bi)
+     dielten=dielten0-matmul(v, s)
   else
      dielten=dielten0
   end if
   ! symmetrize the dielectric tensor
-  dtns(:,:)=dielten(:,:)
-  do iop=1,3
-     do jop=1,3
-        call symt2app(iop,jop,1,symt2,dtns, dielten(iop,jop))
+  dtns(:, :)=dielten(:, :)
+  do iop=1, 3
+     do jop=1, 3
+	call symt2app(iop, jop, 1, symt2, dtns, dielten(iop, jop))
      end do
   end do
 
   ! calculate averaged screened Coulomb interaction in Fourier space at Gamma point
-  select case(trim(sciavtype))
+  select case(trim(input%xs%BSE%sciavtype))
   case('spherical')
      ! scaling factor
      t00=(omega/(twopi)**3)*product(ngridq)
      ! number of points on sphere
      if (tleblaik) then
-        ntpsph=nleblaik
+     ntpsph=input%xs%BSE%nleblaik
      else
-        ntpsph=nsphcov
+	ntpsph=nsphcov
      end if
      if (lmmaxdielt.gt.ntpsph) then
-        write(*,*)
-        write(*,'("Error(angavdm0): lmmaxdielt.gt.ntpsph: ",2i6)') lmmaxdielt, &
-             ntpsph
-        write(*,*)
-        stop
-     end if
-     allocate(plat(3,ntpsph),p(ntpsph))
-     allocate(m00lm(lmmaxdielt),mx0lm(lmmaxdielt),mxxlm(lmmaxdielt))
-     allocate(ei00(ntpsph),eix0(ntpsph),ei0x(ntpsph),eixx(ntpsph))
-     allocate(ei00lm(lmmaxdielt),eix0lm(lmmaxdielt),ei0xlm(lmmaxdielt),eixxlm(lmmaxdielt))
-     allocate(ylm(lmmaxdielt),zylm(ntpsph,lmmaxdielt))
-     allocate(tp(2,ntpsph),spc(3,ntpsph))
+	write(*, *)
+	write(*, '("Error(angavdm0): lmmaxdielt.gt.ntpsph: ", 2i6)') lmmaxdielt, &
+	     ntpsph
+	write(*, *)
+	stop
+     end if
+     allocate(plat(3, ntpsph), p(ntpsph))
+     allocate(m00lm(lmmaxdielt), mx0lm(lmmaxdielt), mxxlm(lmmaxdielt))
+     allocate(ei00(ntpsph), eix0(ntpsph), ei0x(ntpsph), eixx(ntpsph))
+     allocate(ei00lm(lmmaxdielt), eix0lm(lmmaxdielt), ei0xlm(lmmaxdielt), eixxlm(lmmaxdielt))
+     allocate(ylm(lmmaxdielt), zylm(ntpsph, lmmaxdielt))
+     allocate(tp(2, ntpsph), spc(3, ntpsph))
      allocate(w(ntpsph))
      if (tleblaik) then
         ! generate Lebedev Laikov grid
-        call leblaik(ntpsph,spc,w)
+	call leblaik(ntpsph, spc, w)
         ! generate tetha and phi angles
-        do itp=1,ntpsph
-           call sphcrd(spc(:,itp),r,tp(:,itp))
-        end do
+	do itp=1, ntpsph
+	   call sphcrd(spc(:, itp), r, tp(:, itp))
+	end do
      else
         ! distribution is assumed to be uniform
-        w(:)=1.d0/ntpsph
+	w(:)=1.d0/ntpsph
         ! generate spherical covering set (angles and coordinates)
-        call sphcover(ntpsph,tp)
-        spc(1,:)=sin(tp(1,:))*cos(tp(2,:))
-        spc(2,:)=sin(tp(1,:))*sin(tp(2,:))
-        spc(3,:)=cos(tp(1,:))
+	call sphcover(ntpsph, tp)
+	spc(1, :)=sin(tp(1, :))*cos(tp(2, :))
+	spc(2, :)=sin(tp(1, :))*sin(tp(2, :))
+	spc(3, :)=cos(tp(1, :))
      end if
      ! generate spherical harmonics on covering set
-     do itp=1,ntpsph
-        call genylm(lmaxdielt,tp(:,itp),ylm)
-        zylm(itp,:)=ylm(:)
+     do itp=1, ntpsph
+     call genylm(input%xs%BSE%lmaxdielt, tp(:, itp), ylm)
+	zylm(itp, :)=ylm(:)
      end do
      ! unit vectors of spherical covering set in lattice coordinates
-     plat=matmul(binv,spc)
+     plat=matmul(binv, spc)
      ! distances to subcell cell boundaries in reciprocal space
-     do itp=1,ntpsph
-        p(itp:)=1.d0/(2.d0*maxval(abs(ngridq(:)*plat(:,itp)),1))
+     do itp=1, ntpsph
+	p(itp:)=1.d0/(2.d0*maxval(abs(ngridq(:)*plat(:, itp)), 1))
      end do
      ! calculate function on covering set
-     do itp=1,ntpsph
+     do itp=1, ntpsph
         ! head, 1/(p*L*p)
-        ei00(itp)=1.d0/dot_product(spc(:,itp),matmul(dielten,spc(:,itp)))
+	ei00(itp)=1.d0/dot_product(spc(:, itp), matmul(dielten, spc(:, itp)))
      end do
      ! calculate lm-expansion coefficients
-     do lm=1,lmmaxdielt
-        ei00lm(lm)=fourpi*dot_product(zylm(:,lm),ei00*w)
-        m00lm(lm)=fourpi*dot_product(zylm(:,lm),p*w)
-        mx0lm(lm)=fourpi*dot_product(zylm(:,lm),p**2/2.d0*w)
-        mxxlm(lm)=fourpi*dot_product(zylm(:,lm),p**3/3.d0*w)
+     do lm=1, lmmaxdielt
+	ei00lm(lm)=fourpi*dot_product(zylm(:, lm), ei00*w)
+	m00lm(lm)=fourpi*dot_product(zylm(:, lm), p*w)
+	mx0lm(lm)=fourpi*dot_product(zylm(:, lm), p**2/2.d0*w)
+	mxxlm(lm)=fourpi*dot_product(zylm(:, lm), p**3/3.d0*w)
      end do
      ! subcell average (head)
-     scieff(1,1)=fourpi*t00*dot_product(m00lm,ei00lm)
+     scieff(1, 1)=fourpi*t00*dot_product(m00lm, ei00lm)
      ! loop over (G,Gp) indices
-     do j1=2,n
-        do itp=1,ntpsph
+     do j1=2, n
+	do itp=1, ntpsph
            ! wing, -p*S/(p*L*p)
-           eix0(itp)=-dot_product(spc(:,itp),s(j1-1,:))*ei00(itp)
+	   eix0(itp)=-dot_product(spc(:, itp), s(j1-1, :))*ei00(itp)
            ! wing, -p*T/(p*L*p)
-           if (scrherm.eq.0) ei0x(itp)=-dot_product(spc(:,itp),t(:,j1-1))*ei00(itp)
-        end do
-        do lm=1,lmmaxdielt
-           eix0lm(lm)=fourpi*dot_product(zylm(:,lm),eix0*w)
-           if (scrherm.eq.0) ei0xlm(lm)=fourpi*dot_product(zylm(:,lm),ei0x*w)
-        end do
+	   if (input%xs%BSE%scrherm.eq.0) ei0x(itp)=-dot_product(spc(:, itp), t(:, j1-1))*ei00(itp)
+	end do
+	do lm=1, lmmaxdielt
+	   eix0lm(lm)=fourpi*dot_product(zylm(:, lm), eix0*w)
+	   if (input%xs%BSE%scrherm.eq.0) ei0xlm(lm)=fourpi*dot_product(zylm(:, lm), ei0x*w)
+	end do
         ! subcell average (wings)
-        scieff(j1,1)=sqrt(fourpi)*sptclg(j1,iq0)*t00*dot_product(mx0lm,eix0lm)
-        if (scrherm.eq.0) then
-	  scieff(1,j1)=sqrt(fourpi)*sptclg(j1,iq0)*t00*dot_product(mx0lm,ei0xlm)
+	scieff(j1, 1)=sqrt(fourpi)*sptclg(j1, iq0)*t00*dot_product(mx0lm, eix0lm)
+	if (input%xs%BSE%scrherm.eq.0) then
+	  scieff(1, j1)=sqrt(fourpi)*sptclg(j1, iq0)*t00*dot_product(mx0lm, ei0xlm)
 	else
-          scieff(1,j1)=conjg(scieff(j1,1))
+	  scieff(1, j1)=conjg(scieff(j1, 1))
 	end if
-        if (sciavbd) then
+	if (input%xs%BSE%sciavbd) then
 	   ji=j1
-	   if (scrherm.eq.0) ji=2
-           do j2=ji,n
-              do itp=1,ntpsph
+	   if (input%xs%BSE%scrherm.eq.0) ji=2
+	   do j2=ji, n
+	      do itp=1, ntpsph
                  ! body, B^-1 + p*S p*T/(p*L*p)
-                 eixx(itp)=bi(j1-1,j2-1) + dot_product(spc(:,itp),s(j1-1,:))* &
-                      dot_product(spc(:,itp),t(:,j2-1))*ei00(itp)
-              end do
-              do lm=1,lmmaxdielt
-                 eixxlm(lm)=fourpi*dot_product(zylm(:,lm),eixx*w)
-              end do
+		 eixx(itp) = bi(j1 - 1, j2 - 1) + dot_product(spc(:, itp), s(j1 - 1, :))* &
+		      dot_product(spc(:, itp), t(:, j2 - 1)) * ei00(itp)
+	      end do
+	      do lm=1, lmmaxdielt
+		 eixxlm(lm)=fourpi*dot_product(zylm(:, lm), eixx*w)
+	      end do
               ! subcell average (body)
-              scieff(j1,j2)=sptclg(j1,iq0)*sptclg(j2,iq0)*t00* &
-                   dot_product(mxxlm,eixxlm)
-              if (scrherm.ne.0) scieff(j2,j1)=conjg(scieff(j1,j2))
-           end do
-        else
+	      scieff(j1, j2) = sptclg(j1, iq0) * sptclg(j2, iq0) * t00* &
+		   dot_product(mxxlm, eixxlm)
+	      if (input%xs%BSE%scrherm.ne.0) scieff(j2, j1)=conjg(scieff(j1, j2))
+	   end do
+	else
            ! no subcell average (body)
-           scieff(j1,2:n)=bi(j1-1,:)
-        end if
-     end do
-     deallocate(ei00,eix0,ei0x,eixx,ei00lm,eix0lm,ei0xlm,m00lm,mx0lm,mxxlm)
-     deallocate(ylm,zylm,tp,spc,w,plat,p)
-  case('screendiag','invscreendiag')
-     if (sciavbd) then
-        write(*,*)
-        write(*,'("Error(angavsc0): (inv)screendiag-method does not allow for averaging the body of W")')
-        write(*,*)
-        stop
-     end if
-     allocate(e3(n+2,n+2),ie3(n+2,n+2))
+	   scieff(j1, 2:n)=bi(j1-1, :)
+	end if
+     end do
+     deallocate(ei00, eix0, ei0x, eixx, ei00lm, eix0lm, ei0xlm, m00lm, mx0lm, mxxlm)
+     deallocate(ylm, zylm, tp, spc, w, plat, p)
+  case('screendiag', 'invscreendiag')
+     if (input%xs%BSE%sciavbd) then
+	write(*, *)
+	write(*, '("Error(angavsc0): (inv)screendiag-method does not allow for averaging the body of W")')
+	write(*, *)
+	stop
+     end if
+     allocate(e3(n+2, n+2), ie3(n+2, n+2))
      ! invert dielectric matrix including 3 times G=0 according to the limits
      ! q->0_x, q->0_y, q->0_z
      ! G=0, G'=0 elements
-     e3(1:3,1:3)=dielten0(:,:)
+     e3(1:3, 1:3)=dielten0(:, :)
      ! G!=0, G'=0 components and vice versa
      if (n.gt.1) then
-        do i1=1,3
-           do j2=2,n
-              e3(i1,j2+2)=scrnw(j2,1,i1)
-           end do
-        end do
-        do j1=2,n
-           do i2=1,3
-              e3(j1+2,i2)=scrnw(j1,2,i2)
-           end do
-        end do
-        do j1=2,n
-           do j2=2,n
-              e3(j1+2,j2+2)=scrn(j1,j2)
-           end do
-        end do
-     end if
-     call zinvert_hermitian(scrherm,e3,ie3)
+	do i1=1, 3
+	   do j2=2, n
+	      e3(i1, j2+2)=scrnw(j2, 1, i1)
+	   end do
+	end do
+	do j1=2, n
+	   do i2=1, 3
+	      e3(j1+2, i2)=scrnw(j1, 2, i2)
+	   end do
+	end do
+	do j1=2, n
+	   do j2=2, n
+	      e3(j1+2, j2+2)=scrn(j1, j2)
+	   end do
+	end do
+     end if
+     call zinvert_hermitian(input%xs%BSE%scrherm, e3, ie3)
      ! select again
-     select case(trim(sciavtype))
+     select case(trim(input%xs%BSE%sciavtype))
      case('screendiag')
         ! head
-        scieff(1,1)=w2*1.d0/((e3(1,1)+ie3(2,2)+ie3(3,3))/3.d0)
-        if (n.gt.1) then
+	scieff(1, 1)=w2*1.d0/((e3(1, 1)+ie3(2, 2)+ie3(3, 3))/3.d0)
+	if (n.gt.1) then
            ! wings, set to zero in this approximation
-           scieff(1,2:n)=zzero
-           scieff(2:n,1)=zzero
+	   scieff(1, 2:n)=zzero
+	   scieff(2:n, 1)=zzero
            ! body, only diagonal is assigned
-           scieff(2:n,2:n)=zzero
-           forall (j1=2:n)
-              scieff(j1,j1)=sptclg(j1,iq0)**2/e3(j1+2,j1+2)
-           end forall
-        end if
+	   scieff(2:n, 2:n)=zzero
+	   forall (j1=2:n)
+	      scieff(j1, j1)=sptclg(j1, iq0)**2/e3(j1+2, j1+2)
+	   end forall
+	end if
      case('invscreendiag')
         ! head
-        scieff(1,1)=w2*(ie3(1,1)+ie3(2,2)+ie3(3,3))/3.d0
+	scieff(1, 1)=w2*(ie3(1, 1)+ie3(2, 2)+ie3(3, 3))/3.d0
         ! wings
-        if (n.gt.1) then
-           forall (j1=2:n)
-              scieff(j1,1)=w1*sptclg(j1,iq0)*(ie3(j1+2,1)+ie3(j1+2,2)+ie3(j1+3,3))/3.d0
-              scieff(1,j1)=conjg(scieff(j1,1))
-           end forall
+	if (n.gt.1) then
+	   forall (j1=2:n)
+	      scieff(j1, 1)=w1*sptclg(j1, iq0)*(ie3(j1+2, 1)+ie3(j1+2, 2)+ie3(j1+3, 3))/3.d0
+	      scieff(1, j1)=conjg(scieff(j1, 1))
+	   end forall
            ! body
-           forall (j1=2:n,j2=2:n)
-              scieff(j1,j2)=sptclg(j1,iq0)*sptclg(j2,iq0)*ie3(j1+2,j2+2)
-           end forall
-        end if
+	   forall (j1=2:n, j2=2:n)
+	      scieff(j1, j2)=sptclg(j1, iq0)*sptclg(j2, iq0)*ie3(j1+2, j2+2)
+	   end forall
+	end if
      end select
-     deallocate(e3,ie3)
+     deallocate(e3, ie3)
   case('none')
      iop=1 !!!only x-component here!!!
      ! longitudinal treatment, three components of vanishing q (direction)
-     allocate(e3(n,n),ie3(n,n))
-     e3(1,1)=scrnh(iop,iop)
-     e3(1,2:n)=scrnw(2:,1,iop)
-     e3(2:n,1)=scrnw(2:,2,iop)
-     e3(2:n,2:n)=scrn(2:,2:)
-     call zinvert_hermitian(scrherm,e3,ie3)
-     write(*,*) 'eps^{-1}_{00}=',ie3(1,1)
+     allocate(e3(n, n), ie3(n, n))
+     e3(1, 1)=scrnh(iop, iop)
+     e3(1, 2:n)=scrnw(2:, 1, iop)
+     e3(2:n, 1)=scrnw(2:, 2, iop)
+     e3(2:n, 2:n)=scrn(2:, 2:)
+     call zinvert_hermitian(input%xs%BSE%scrherm, e3, ie3)
+     write(*, *) 'eps^{-1}_{00}=', ie3(1, 1)
      ! head
-     scieff(1,1)=w2*ie3(1,1)
+     scieff(1, 1)=w2*ie3(1, 1)
      ! wings
      if (n.gt.1) then
-     	forall (j1=2:n)
-     	   scieff(j1,1)=w1*sptclg(j1,iq0)*ie3(j1,1)
-     	   scieff(1,j1)=conjg(scieff(j1,1))
-     	end forall
+	forall (j1=2:n)
+	   scieff(j1, 1)=w1*sptclg(j1, iq0)*ie3(j1, 1)
+	   scieff(1, j1)=conjg(scieff(j1, 1))
+	end forall
      	! body
-     	forall (j1=2:n,j2=2:n)
-     	   scieff(j1,j2)=sptclg(j1,iq0)*sptclg(j2,iq0)*ie3(j1+2,j2+2)
-     	end forall
-     end if
-     deallocate(e3,ie3)
+	forall (j1=2:n, j2=2:n)
+	   scieff(j1, j2)=sptclg(j1, iq0)*sptclg(j2, iq0)*ie3(j1+2, j2+2)
+	end forall
+     end if
+     deallocate(e3, ie3)
   case default
-     write(*,*)
-     write(*,'("Error(angavsc0): invalid averaging method")')
-     write(*,*)
+     write(*, *)
+     write(*, '("Error(angavsc0): invalid averaging method")')
+     write(*, *)
      stop
   end select
 
-  if (n.gt.1) deallocate(b,bi,u,v,s,t)
->>>>>>> 2e97703e
-
-  call writedielt('DIELTENS',1,0.d0,dielten,1)
-  call writedielt('DIELTENS_NOSYM',1,0.d0,dtns,1)
+  if (n.gt.1) deallocate(b, bi, u, v, s, t)
+
+  call writedielt('DIELTENS', 1, 0.d0, dielten, 1)
+  call writedielt('DIELTENS_NOSYM', 1, 0.d0, dtns, 1)
 
 end subroutine angavsc0
 
@@ -471,7 +345,6 @@
   ! find reduced q-point in non-reduced set
   iqrnr=iqmap(ivqr(1, iqr), ivqr(2, iqr), ivqr(3, iqr))
   ! invert dielectric matrix
-<<<<<<< HEAD
   call zinvert_hermitian(input%xs%BSE%scrherm, scrn, scieff(:n, :n))
   do j1=1, n
      do j2=1, j1
@@ -479,16 +352,6 @@
 	     (input%xs%BSE%sciavqwg.and.(j1.ne.1).and.(j2.eq.1)).or. &
 	     (input%xs%BSE%sciavqwg.and.(j1.eq.1).and.(j2.ne.1)).or. &
 	     (input%xs%BSE%sciavqbd.and.(j1.ne.1).and.(j2.ne.1))) then
-=======
-  call zinvert_hermitian(scrherm,scrn,scieff(:n,:n))
-
-  do j1=1,n
-     do j2=1,j1
-        if ((sciavqhd.and.(j1.eq.1).and.(j2.eq.1)).or. &
-             (sciavqwg.and.(j1.ne.1).and.(j2.eq.1)).or. &
-             (sciavqwg.and.(j1.eq.1).and.(j2.ne.1)).or. &
-             (sciavqbd.and.(j1.ne.1).and.(j2.ne.1))) then
->>>>>>> 2e97703e
            ! numerical averaging on grids with extrapolation to continuum
 	   flg=2
 	else
@@ -500,17 +363,7 @@
         ! multiply with averaged Coulomb potential
 	scieff(j1, j2)=scieff(j1, j2)*clwt
         ! set upper triangle
-<<<<<<< HEAD
 	scieff(j2, j1)=conjg(scieff(j1, j2))
-
-	if (abs(scieff(j1, j2)).gt.1.d5) then
-	  write( * , '(a, 3i5, 2g18.10)') &
-	   'scieff, iqr, j1, j2', iqr, j1, j2, abs(scieff(j1, j2))
-	end if
-
-=======
-        scieff(j2,j1)=conjg(scieff(j1,j2))
->>>>>>> 2e97703e
      end do
   end do
 
