--- conflicted
+++ resolved
@@ -59,11 +59,7 @@
   write(unitout,'("+----------------------------------------------------------&
        &+")')
   write(unitout,'("| EXCITING version ",I1.1,".",I1.1,".",I3.3,&
-<<<<<<< HEAD
-  "(eXcited &             &States "I1.1,".",I3.3," ) stopped |")') version,versionxs
-=======
   " (eXcited &             &States "I1.1,".",I3.3," ) stopped |")') version,versionxs
->>>>>>> ed8af427
   write(unitout,'("+----------------------------------------------------------&
        &+")')
   write(unitout,*)
