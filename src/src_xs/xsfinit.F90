
! Copyright (C) 2004-2008 S. Sagmeister and C. Ambrosch-Draxl.
! This file is distributed under the terms of the GNU General Public License.
! See the file COPYING for license details.

subroutine xsfinit
  use modmain
  use modxs
  use modmpi
  use m_filedel
  implicit none
  ! local variables
  character(*), parameter :: thisnam='xsfinit'
  character(10) dat, tim
  real(8) :: cput,wallt,cputcum,walltcum
  real(8) :: hrs
  integer :: days,hours,minutes,seconds
  character(256) :: str,str2
  character(256), external :: stringtim,r2str
  ! finalize global counters
  call date_and_time(date=dat,time=tim)
  call cpu_time(cputim0f)
  call system_clock(COUNT=systim0f)
  cput=cputim0f-cputim0i
  wallt=dble(systim0f-systim0i)/dble(cntrate)
  cputcum=cputim0f-cputimcum
  walltcum=dble(systim0f-systimcum)/dble(cntrate)
  ! write out information
  write(unitout,'(a,i8,a)') 'Info('//thisnam//'): task Nr.', task, &
       ' stopped gracefully'
  !call showunits(unitout)
  write(unitout,'(a)') 'Timings: '
  write(unitout,'(a)') '  Date (YYYY-MM-DD) : '//dat(1:4)//'-'//dat(5:6)//'-' &
       //dat(7:8)
  write(unitout,'(a)') '  Time (hh:mm:ss)   : '//tim(1:2)//':'//tim(3:4)//':' &
       //tim(5:6)
  call gentim(cput,hrs,days,hours,minutes,seconds)
  str=stringtim(cput,hrs,days,hours,minutes,seconds)
  write(unitout,'(a,4g18.6)') '  CPU time               : '//trim(str)
  if (procs.eq.1) then
     call gentim(dble(wallt),hrs,days,hours,minutes,seconds)
     str=stringtim(dble(wallt),hrs,days,hours,minutes,seconds)
     str2=r2str(cput/wallt*100,'(f12.2)')
     write(unitout,'(a,4g18.6)') '  wall time              : '//trim(str)
     write(unitout,'(a,g18.6 )') '  CPU load               : '//trim(str2)//' %'
  end if
  call gentim(cputcum,hrs,days,hours,minutes,seconds)
  str=stringtim(cputcum,hrs,days,hours,minutes,seconds)
  write(unitout,'(a,4g18.6)') '  CPU time  (cumulative) : '//trim(str)
  if (procs.eq.1) then
     call gentim(dble(walltcum),hrs,days,hours,minutes,seconds)
     str=stringtim(dble(walltcum),hrs,days,hours,minutes,seconds)
     str2=r2str(cput/wallt*100,'(f12.2)')
     write(unitout,'(a,4g18.6)') '  wall time (cumulative) : '//trim(str)
     write(unitout,'(a,g18.6)')  '  CPU load  (cumulative) : '//trim(str2)//' %'
  end if
  write(unitout,*)
  write(unitout,'("+----------------------------------------------------------&
       &+")')
<<<<<<< HEAD
  write(unitout,'("| EXCITING version ",I1.1,".",I1.1,".",I3.3,&
  " (eXcited &             &States "I1.1,".",I3.3," ) stopped |")') version,versionxs
=======
  write(unitout,'("| EXCITING version ",I1.1,".",I1.1,".",I3.3," (eXcited &
       &States ",I1.1,".",I3.3," ) stopped |")') version,versionxs
>>>>>>> a53edad7
  write(unitout,'("+----------------------------------------------------------&
       &+")')
  write(unitout,*)
  close(unitout)
!!$  ! remove tag
!!$  if (.not.tresume) call filedel(trim(fnresume))
!!$  call filedel(trim(fnresume))
end subroutine xsfinit<|MERGE_RESOLUTION|>--- conflicted
+++ resolved
@@ -57,13 +57,8 @@
   write(unitout,*)
   write(unitout,'("+----------------------------------------------------------&
        &+")')
-<<<<<<< HEAD
-  write(unitout,'("| EXCITING version ",I1.1,".",I1.1,".",I3.3,&
-  " (eXcited &             &States "I1.1,".",I3.3," ) stopped |")') version,versionxs
-=======
   write(unitout,'("| EXCITING version ",I1.1,".",I1.1,".",I3.3," (eXcited &
        &States ",I1.1,".",I3.3," ) stopped |")') version,versionxs
->>>>>>> a53edad7
   write(unitout,'("+----------------------------------------------------------&
        &+")')
   write(unitout,*)
