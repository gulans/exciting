


! Copyright (C) 2008 S. Sagmeister and C. Ambrosch-Draxl.
! This file is distributed under the terms of the GNU General Public License.
! See the file COPYING for license details.

module m_fxc_bse_ma03
  implicit none

contains

!BOP
! !ROUTINE: fxc_bse_ma03
! !INTERFACE:


subroutine fxc_bse_ma03(msiz, oct, sw, iw, fxc)
! !USES:
use modinput
    use mod_constants,only:zzero
    use modmpi,only:
    use modxs,only:unitout,bzsampl
    use invert
    use m_xsgauntgen
    use m_findgntn0
    use m_writegqpts
    use m_genfilname
    use m_getunit
! !INPUT/OUTPUT PARAMETERS:
!   msiz  : matrix size of local field effects (in,integer)
!   sw    : true for inclusion of local field effects (in,logical)
!   alpha : real constant (in,real)
!   fxc   : xc-kernel Fourier coefficients (out,complex(:,:))
! !DESCRIPTION:
!   BSE-kernel of A. Marini, Phys. Rev. Lett. 91, 256402 (2003).
!   Interface function.
!
! !REVISION HISTORY:
!   Created March 2008 (Sagmeister)
!EOP
!BOC
    implicit none
    ! arguments
    integer, intent(in) :: msiz, oct
    ! true if all G-components of fxc are to be considered
    logical, intent(in) :: sw
    integer, intent(in) :: iw
    complex(8), intent(out) :: fxc(:, :)
    ! local variables
    character(*), parameter :: thisnam = 'fxc_bse_ma03'
    character(256) :: filnam
    complex(8), allocatable :: fxch(:, :), fxcw1(:, :), fxcw2(:, :)
    complex(8) :: zt1
    integer :: n, n2, un, recl, n_
    n=size(fxc, 1)
    n2=size(fxc, 2)
    if ((n.lt.msiz).or.(n.ne.n2)) then
       write(unitout, '(a, 2i9, a, i9, a)') 'Error('//trim(thisnam)//'): size of &
	    &fxc is inconsistent (required)', n, n2, '(', msiz, ')'
       call terminate
    end if
    allocate(fxch(-3:-1, -3:-1), fxcw1(-3:-1, n), fxcw2(n, -3:-1))
    ! filename for BSE-xc-kernel
    call getunit(un)
    ! filename for xc-kernel
<<<<<<< HEAD
    call genfilname(basename = 'FXC_BSE', asc = .false., bzsampl = bzsampl, &
	 acont = input%xs%tddft%acont, nar = .not.input%xs%tddft%aresdf, iqmt = 1, filnam = filnam)
=======
    call genfilname(basename='FXC_BSE',asc=.false.,bzsampl=bzsampl,&
         acont=acont,nar=.not.aresfxc,tord=tordfxc,iqmt=1,filnam=filnam)
>>>>>>> 2e97703e
	  ! get LFE size
    inquire(iolength=recl) n_
    open(un, file = trim(filnam), form = 'unformatted', action = 'read', &
	 status = 'old', access = 'direct', recl = recl)
    read(un, rec=1) n_
    close(un)
    ! check if data from file can be stored in local array
    if (n.lt.n_) then
       write(unitout, *)
       write(unitout, '("Error(", a, "): LFE size of file too large")') trim(thisnam)
       write(unitout, '(" LFE size (file)    : ", i8)') n_
       write(unitout, '(" LFE size (current) : ", i8)') n
       write(unitout, *)
       call terminate
    end if
	  ! get data
	  fxc(:, :)=zzero
    inquire(iolength=recl) n_, fxch, fxcw1(:, :n_), fxcw2(:n_, :), fxc(:n_, :n_)
    open(un, file = trim(filnam), form = 'unformatted', action = 'read', &
	 status = 'old', access = 'direct', recl = recl)
    read(un, rec=iw) n_, fxch, fxcw1(:, :n_), fxcw2(:n_, :), fxc(:n_, :n_)
    ! assign head
    fxc(1, 1)=fxch(-oct, -oct)
    ! assign wings
    if (msiz.gt.1) then
       fxc(1, 2:n_)=fxcw1(-oct, 2:n_)
       fxc(2:n_, 1)=fxcw2(2:n_, -oct)
    end if
    ! no LFE at all
    if (.not.sw) then
       zt1=fxc(1, 1)
       fxc(:, :)=zzero
       fxc(1, 1)=zt1
    end if
    close(un)
    deallocate(fxch, fxcw1, fxcw2)
  end subroutine fxc_bse_ma03
!EOC

end module m_fxc_bse_ma03<|MERGE_RESOLUTION|>--- conflicted
+++ resolved
@@ -1,3 +1,4 @@
+
 
 
 
@@ -18,9 +19,9 @@
 subroutine fxc_bse_ma03(msiz, oct, sw, iw, fxc)
 ! !USES:
 use modinput
-    use mod_constants,only:zzero
-    use modmpi,only:
-    use modxs,only:unitout,bzsampl
+    use mod_constants, only:zzero
+    use modmpi, only:
+    use modxs, only:unitout, bzsampl
     use invert
     use m_xsgauntgen
     use m_findgntn0
@@ -64,13 +65,9 @@
     ! filename for BSE-xc-kernel
     call getunit(un)
     ! filename for xc-kernel
-<<<<<<< HEAD
     call genfilname(basename = 'FXC_BSE', asc = .false., bzsampl = bzsampl, &
-	 acont = input%xs%tddft%acont, nar = .not.input%xs%tddft%aresdf, iqmt = 1, filnam = filnam)
-=======
-    call genfilname(basename='FXC_BSE',asc=.false.,bzsampl=bzsampl,&
-         acont=acont,nar=.not.aresfxc,tord=tordfxc,iqmt=1,filnam=filnam)
->>>>>>> 2e97703e
+	 acont = input%xs%tddft%acont, nar = .not.input%xs%tddft%aresfxc, tord=input%xs%tddft%tordfxc, iqmt = 1, filnam&
+    &= filnam)
 	  ! get LFE size
     inquire(iolength=recl) n_
     open(un, file = trim(filnam), form = 'unformatted', action = 'read', &
