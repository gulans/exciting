--- conflicted
+++ resolved
@@ -1,3 +1,4 @@
+
 
 
 
@@ -25,7 +26,6 @@
     iqmtt=iqmt
     if (iqmtt.eq.0) iqmtt=1
     ! write prologue to file
-<<<<<<< HEAD
     call date_and_time(date=dat, time=tim)
     write(un, *)
     write(un, '("## Date (YYYY-MM-DD): ", a4, "-", a2, "-", a2)') &
@@ -45,12 +45,12 @@
     write(un, '(a, l8)') '# input%xs%tddft%intraband	     :', input%xs%tddft%intraband
     write(un, '(a, l8)') '# input%xs%tddft%aresdf	     :', input%xs%tddft%aresdf
     write(un, '(a, l8)') '# input%xs%tddft%aresfxc	     :', input%xs%tddft%aresfxc
-    write(un, '(a, a)') '# input%xs%tddft%torddf	    :', trim(input%xs%tddft%torddf)
-    write(un, '(a, a)') '# input%xs%tddft%tordfxc	    :', trim(input%xs%tddft%tordfxc)
+    write(un, '(a, l8)') '# input%xs%tddft%torddf	     :', input%xs%tddft%torddf
+    write(un, '(a, l8)') '# input%xs%tddft%tordfxc	     :', input%xs%tddft%tordfxc
     write(un, '(a, l8)') '# input%xs%tddft%acont	     :', input%xs%tddft%acont
     write(un, '(a, i8)') '# input%xs%tddft%nwacont	     :', input%xs%tddft%nwacont
     write(un, '(a, 2f12.6)') '# input%xs%broad (H, eV)	    :', input%xs%broad, h2ev*input%xs%broad
-    write(un, '(a, 2f12.6)') '# input%properties%bandstructure%scissor (H, eV)	  :', &
+    write(un, '(a, 2f12.6)') '# input%properties%bandstructure%scissor (H, eV)	  :',&
     &input%properties%bandstructure%scissor, h2ev * input%properties%bandstructure%scissor
     write(un, '(a, i8)') '# input%properties%dos%nwdos		   :', input%properties%dos%nwdos
     write(un, '(a, i8)') '# ngq 	      :', ngq(iqmtt)
@@ -92,73 +92,6 @@
     write(un, '(a, l8)') '# input%groundstate%nosym		:', input%groundstate%nosym
     write(un, '(a, l8)') '# input%xs%dfoffdiag	       :', input%xs%dfoffdiag
     write(un, *)
-=======
-    call date_and_time(date=dat,time=tim)
-    write(un,*)
-    write(un,'("## Date (YYYY-MM-DD): ",a4,"-",a2,"-",a2)') &
-         dat(1:4),dat(5:6),dat(7:8)
-    write(un,'("## Time (hh:mm:ss)  : ",a2,":",a2,":",a2)') &
-         tim(1:2),tim(3:4),tim(5:6)
-    write(un,'("# version           : ",i1.1,".",i1.1,".",i3.3)') version
-    write(un,'("# version (xs)      : ",i1.1,".",i3.3)') versionxs
-    write(un,'(a,2f12.6)') '# efermi (H,eV)     :',efermi,h2ev*efermi
-    write(un,'(a,3f12.6)') '# vgqlmt            :',vgqlmt(:,iqmtt)
-    write(un,'(a,3i8)') '# ivgmt             :',ivgmt(:,iqmtt)
-    write(un,'(a,3f12.6)') '# vql               :',vql(:,iqmtt)
-    write(un,'(a,i8)') '# fxctype           :',fxctype
-    write(un,'(a,f12.6)') '# alphalrc          :',alphalrc
-    write(un,'(a,f12.6)') '# alphalrcdyn       :',alphalrcdyn
-    write(un,'(a,f12.6)') '# betalrcdyn        :',betalrcdyn
-    write(un,'(a,l8)') '# intraband         :',intraband
-    write(un,'(a,l8)') '# aresdf            :',aresdf
-    write(un,'(a,l8)') '# aresfxc           :',aresfxc
-    write(un,'(a,l8)') '# torddf            :',torddf
-    write(un,'(a,l8)') '# tordfxc           :',tordfxc
-    write(un,'(a,l8)') '# acont             :',acont
-    write(un,'(a,i8)') '# nwacont           :',nwacont
-    write(un,'(a,2f12.6)') '# broad (H,eV)      :',broad,h2ev*broad
-    write(un,'(a,2f12.6)') '# scissor (H,eV)    :',scissor,h2ev*scissor
-    write(un,'(a,i8)') '# nwdos             :',nwdos
-    write(un,'(a,i8)') '# ngq               :',ngq(iqmtt)
-    write(un,'(a,f12.6)') '# gqmax             :',gqmax
-    write(un,'(a,f12.6)') '# gmaxvr            :',gmaxvr
-    write(un,'(a,f12.6)') '# rgkmax            :',rgkmax
-    write(un,'(a,f12.6)') '# gkmax             :',gkmax
-    write(un,'(a,3i8)') '# ngridk            :',ngridk
-    write(un,'(a,3f12.6)') '# vkloff            :',vkloff
-    write(un,'(a,l8)') '# reducek           :',reducek
-    write(un,'(a,i8)') '# nmatmax           :',nmatmax
-    write(un,'(a,i8)') '# ngkmax            :',ngkmax
-    write(un,'(a,i8)') '# nlotot            :',nlotot
-    write(un,'(a,i8)') '# nlomax            :',nlomax
-    write(un,'(a,i8)') '# nst1              :',nst1
-    write(un,'(a,i8)') '# nst2              :',nst2
-    write(un,'(a,2i8)') '# nstlbse           :',nbfbse,nafbse
-    write(un,'(a,i8)') '# nstsv             :',nstsv
-    write(un,'(a,2f12.6)') '# evlmincut (H,eV)  :',evlmincut,h2ev*evlmincut
-    write(un,'(a,2f12.6)') '# evlmaxcut (H,eV)  :',evlmaxcut,h2ev*evlmaxcut
-    write(un,'(a,2f12.6)') '# evlmin (H,eV)     :',evlmin,h2ev*evlmin
-    write(un,'(a,2f12.6)') '# evlmax (H,eV)     :',evlmax,h2ev*evlmax
-    write(un,'(a,i5,2f12.6)') '# evlhpo (H,eV)     :',istocc0,evlhpo,h2ev*evlhpo
-    write(un,'(a,i5,2f12.6)') '# evllpu (H,eV)     :',istunocc0,evllpu, &
-         h2ev*evllpu
-    write(un,'(a,l8)') '# ksgap             :',ksgap
-    write(un,'(a,i8)') '# lmaxapw           :',lmaxapw
-    write(un,'(a,i8)') '# lmaxapwwf         :',lmaxapwwf
-    write(un,'(a,i8)') '# lmaxmat           :',lmaxmat
-    write(un,'(a,i8)') '# lmaxvr            :',lmaxvr
-    write(un,'(a,i8)') '# lmaxinr           :',lmaxinr
-    write(un,'(a,i8)') '# lolmax            :',lolmax
-    write(un,'(a,i8)') '# lmaxemat          :',lmaxemat
-    write(un,'(a,i8)') '# lmaxalda          :',lmaxalda
-    write(un,'(a,i8)') '# lradstp           :',lradstp
-    write(un,'(a,l8)') '# tevout            :',tevout
-    write(un,'(a,l8)') '# fastpmat          :',fastemat
-    write(un,'(a,l8)') '# fastemat          :',fastemat
-    write(un,'(a,l8)') '# nosym             :',nosym
-    write(un,'(a,l8)') '# dfoffdiag         :',dfoffdiag
-    write(un,*)
->>>>>>> 2e97703e
   end subroutine writevars
 
 end module m_writevars