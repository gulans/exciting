


! Copyright (C) 2008 S. Sagmeister and C. Ambrosch-Draxl.
! This file is distributed under the terms of the GNU General Public License.
! See the file COPYING for license details.


subroutine getscreen(iqr, ngq, scrh, scrw, scrb)
  use modxs, only: 
use modinput
  use m_genfilname
  use m_getunit
  implicit none
  ! arguments
  integer, intent(in) :: iqr, ngq
  complex(8), intent(out) :: scrb(ngq, ngq), scrw(ngq, 2, 3), scrh(3, 3)
  ! local variables
  character(256) :: fname
<<<<<<< HEAD
  real(8) :: rm(2, 3, 3)
  integer :: igq1, igq2, i, j, it1, it2, un, bzsampl
=======
  real(8) :: rm(3,3,3)
  integer :: igq1,igq2,i,j,it1,it2,un,bzsampl
>>>>>>> 2e97703e
  ! sampling of Brillouin zone
  bzsampl=0
  if (input%xs%tetra%tetradf) bzsampl=1
  ! read in screening
  call genfilname(basename='SCREEN', iq=iqr, bzsampl=bzsampl, filnam=fname)
  call getunit(un)
<<<<<<< HEAD
  open(un, file=trim(fname), form='formatted', action='read', status='old')
  do igq1=1, ngq
     do igq2=1, ngq
	if (iqr.eq.1) then
	   if ((igq1.eq.1).and.(igq2.eq.1)) then
	      read(un, *) ((it1, it2, rm(1, i, j), rm(2, i, j), j=1, 3), i=1, 3)
	      scrh(:, :)=cmplx(rm(1, :, :), rm(2, :, :), 8)
	   end if
	   if ((igq1.eq.1).and.(igq2.ne.1)) then
	      read(un, *) (it1, it2, rm(1, 1, j), rm(2, 1, j), j=1, 3)
	      scrw(igq2, 1, :)=cmplx(rm(1, 1, :), rm(2, 1, :), 8)
	   end if
	   if ((igq1.ne.1).and.(igq2.eq.1)) then
	      read(un, *) (it1, it2, rm(1, 1, j), rm(2, 1, j), j=1, 3)
	      scrw(igq1, 2, :)=cmplx(rm(1, 1, :), rm(2, 1, :), 8)
	   end if
	   if ((igq1.ne.1).and.(igq2.ne.1)) read(un, * ) it1, it2, &
		rm(1, 1, 1), rm(2, 1, 1)
	   scrb(igq1, igq2)=cmplx(rm(1, 1, 1), rm(2, 1, 1), 8)
	else
	   read(un, *) it1, it2, rm(1, 1, 1), rm(2, 1, 1)
	   scrb(igq1, igq2)=cmplx(rm(1, 1, 1), rm(2, 1, 1), 8)
	end if
=======
  open(un,file=trim(fname),form='formatted',action='read',status='old')
  do igq1=1,ngq
     do igq2=1,ngq
        if (iqr.eq.1) then
           if ((igq1.eq.1).and.(igq2.eq.1)) then
              read(un,*) ((it1,it2,rm(1,i,j),rm(2,i,j),rm(3,i,j),j=1,3),i=1,3)
              scrh(:,:)=cmplx(rm(1,:,:),rm(2,:,:),8)
           end if
           if ((igq1.eq.1).and.(igq2.ne.1)) then
              read(un,*) (it1,it2,rm(1,1,j),rm(2,1,j),rm(3,1,j),j=1,3)
              scrw(igq2,1,:)=cmplx(rm(1,1,:),rm(2,1,:),8)
           end if
           if ((igq1.ne.1).and.(igq2.eq.1)) then
              read(un,*) (it1,it2,rm(1,1,j),rm(2,1,j),rm(3,1,j),j=1,3)
              scrw(igq1,2,:)=cmplx(rm(1,1,:),rm(2,1,:),8)
           end if
           if ((igq1.ne.1).and.(igq2.ne.1)) read(un,*) it1,it2,&
                rm(1,1,1),rm(2,1,1),rm(3,1,1)
           scrb(igq1,igq2)=cmplx(rm(1,1,1),rm(2,1,1),8)
        else
           read(un,*) it1,it2,rm(1,1,1),rm(2,1,1),rm(3,1,1)
           scrb(igq1,igq2)=cmplx(rm(1,1,1),rm(2,1,1),8)
        end if
>>>>>>> 2e97703e
     end do
  end do
  close(un)
end subroutine getscreen<|MERGE_RESOLUTION|>--- conflicted
+++ resolved
@@ -6,55 +6,25 @@
 ! See the file COPYING for license details.
 
 
-subroutine getscreen(iqr, ngq, scrh, scrw, scrb)
+subroutine getscreen(iqr,ngq,scrh,scrw,scrb)
   use modxs, only: 
 use modinput
   use m_genfilname
   use m_getunit
   implicit none
   ! arguments
-  integer, intent(in) :: iqr, ngq
-  complex(8), intent(out) :: scrb(ngq, ngq), scrw(ngq, 2, 3), scrh(3, 3)
+  integer, intent(in) :: iqr,ngq
+  complex(8), intent(out) :: scrb(ngq,ngq),scrw(ngq,2,3),scrh(3,3)
   ! local variables
   character(256) :: fname
-<<<<<<< HEAD
-  real(8) :: rm(2, 3, 3)
-  integer :: igq1, igq2, i, j, it1, it2, un, bzsampl
-=======
   real(8) :: rm(3,3,3)
   integer :: igq1,igq2,i,j,it1,it2,un,bzsampl
->>>>>>> 2e97703e
   ! sampling of Brillouin zone
   bzsampl=0
   if (input%xs%tetra%tetradf) bzsampl=1
   ! read in screening
-  call genfilname(basename='SCREEN', iq=iqr, bzsampl=bzsampl, filnam=fname)
+  call genfilname(basename='SCREEN',iq=iqr,bzsampl=bzsampl,filnam=fname)
   call getunit(un)
-<<<<<<< HEAD
-  open(un, file=trim(fname), form='formatted', action='read', status='old')
-  do igq1=1, ngq
-     do igq2=1, ngq
-	if (iqr.eq.1) then
-	   if ((igq1.eq.1).and.(igq2.eq.1)) then
-	      read(un, *) ((it1, it2, rm(1, i, j), rm(2, i, j), j=1, 3), i=1, 3)
-	      scrh(:, :)=cmplx(rm(1, :, :), rm(2, :, :), 8)
-	   end if
-	   if ((igq1.eq.1).and.(igq2.ne.1)) then
-	      read(un, *) (it1, it2, rm(1, 1, j), rm(2, 1, j), j=1, 3)
-	      scrw(igq2, 1, :)=cmplx(rm(1, 1, :), rm(2, 1, :), 8)
-	   end if
-	   if ((igq1.ne.1).and.(igq2.eq.1)) then
-	      read(un, *) (it1, it2, rm(1, 1, j), rm(2, 1, j), j=1, 3)
-	      scrw(igq1, 2, :)=cmplx(rm(1, 1, :), rm(2, 1, :), 8)
-	   end if
-	   if ((igq1.ne.1).and.(igq2.ne.1)) read(un, * ) it1, it2, &
-		rm(1, 1, 1), rm(2, 1, 1)
-	   scrb(igq1, igq2)=cmplx(rm(1, 1, 1), rm(2, 1, 1), 8)
-	else
-	   read(un, *) it1, it2, rm(1, 1, 1), rm(2, 1, 1)
-	   scrb(igq1, igq2)=cmplx(rm(1, 1, 1), rm(2, 1, 1), 8)
-	end if
-=======
   open(un,file=trim(fname),form='formatted',action='read',status='old')
   do igq1=1,ngq
      do igq2=1,ngq
@@ -78,7 +48,6 @@
            read(un,*) it1,it2,rm(1,1,1),rm(2,1,1),rm(3,1,1)
            scrb(igq1,igq2)=cmplx(rm(1,1,1),rm(2,1,1),8)
         end if
->>>>>>> 2e97703e
      end do
   end do
   close(un)
