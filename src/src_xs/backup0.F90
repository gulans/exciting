

! Copyright (C) 2008 S. Sagmeister and C. Ambrosch-Draxl.
! This file is distributed under the terms of the GNU General Public License.
! See the file COPYING for license details.


subroutine backup0
  use modmain
use modinput
  use modxs
  implicit none
  filext_b=trim(filext)
<<<<<<< HEAD
  nosym_b=input%groundstate%nosym
=======
  nosym_b=nosym
  swidth_b=swidth
  lmaxapw_b=lmaxapw
  lmaxmat_b=lmaxmat
>>>>>>> 6aea7ca9
end subroutine backup0<|MERGE_RESOLUTION|>--- conflicted
+++ resolved
@@ -1,22 +1,15 @@
-
 
 ! Copyright (C) 2008 S. Sagmeister and C. Ambrosch-Draxl.
 ! This file is distributed under the terms of the GNU General Public License.
 ! See the file COPYING for license details.
 
-
 subroutine backup0
   use modmain
-use modinput
   use modxs
   implicit none
   filext_b=trim(filext)
-<<<<<<< HEAD
-  nosym_b=input%groundstate%nosym
-=======
   nosym_b=nosym
   swidth_b=swidth
   lmaxapw_b=lmaxapw
   lmaxmat_b=lmaxmat
->>>>>>> 6aea7ca9
 end subroutine backup0