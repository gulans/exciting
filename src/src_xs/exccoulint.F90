


! Copyright (C) 2008 S. Sagmeister and C. Ambrosch-Draxl.
! This file is distributed under the terms of the GNU General Public License.
! See the file COPYING for license details.


subroutine exccoulint
  use modmain
use modinput
  use modmpi
  use modxs
  use ioarray
  use m_xsgauntgen
  use m_findgntn0
  use m_writegqpts
  use m_genfilname
  use m_getunit
  implicit none
  ! local variables
  character(*), parameter :: thisnam='exccoulint'
  character(256) :: fnexcli
  integer, parameter :: iqmt=1
  real(8), parameter :: epsortho=1.d-12
<<<<<<< HEAD
  integer :: iknr, jknr, iqr, iq, igq1, n
  integer :: iv(3), j1, j2
  integer :: ist1, ist2, ist3, ist4, nst12, nst34, nst13, nst24, ikkp, nkkp
=======
  integer :: iknr,jknr,iqr,iq,igq1,n,un
  integer :: iv(3),j1,j2
  integer :: ist1,ist2,ist3,ist4,nst12,nst34,nst13,nst24,ikkp,nkkp
>>>>>>> 2e97703e
  real(8), allocatable :: potcl(:)
  complex(8), allocatable :: exclit(:, :), excli(:, :, :, :)
  complex(8), allocatable :: emat12(:, :), emat34(:, :)
  complex(8), allocatable :: emat12k(:, :, :, :)
  !---------------!
  !   main part   !
  !---------------!
  input%xs%emattype=1
  call init0
  call init1
  call init2
  ! read Fermi energy from file
  call readfermi
  ! save variables for the Gamma q-point
  call xssave0
  ! generate Gaunt coefficients
  call xsgauntgen(max(input%groundstate%lmaxapw, lolmax), input%xs%lmaxemat, max(input%groundstate%lmaxapw, lolmax))
  ! find indices for non-zero Gaunt coefficients
  call findgntn0(max(input%xs%lmaxapwwf, lolmax), max(input%xs%lmaxapwwf, lolmax), input%xs%lmaxemat, xsgnt)
  write(unitout, '(a, 3i8)') 'Info('//thisnam//'): Gaunt coefficients generated &
       &within lmax values:', input%groundstate%lmaxapw, input%xs%lmaxemat, input%groundstate%lmaxapw
  write(unitout, '(a, i6)') 'Info('//thisnam//'): number of q-input%xs%dosWindow%points: ', nqpt
  call flushifc(unitout)
  call genfilname(dotext='_SCR.OUT', setfilext=.true.)
  call findocclims(0, istocc0, istocc, istunocc0, istunocc, isto0, isto, istu0, istu)
  ! only for systems with a gap in energy
  if (.not.ksgap) then
     write(*, *)
     write(*, '("Error(", a, "): exchange Coulomb interaction works only for &
	  &systems with KS-gap.")') trim(thisnam)
     write(*, *)
     call terminate
  end if
  ! check number of empty states
  if (input%xs%screening%nempty.lt.input%groundstate%nempty) then
     write(*, *)
     write( * , '("Error(", a, "): too few empty states in screening eigenvector &
	  &file - the screening should include many empty states &
	  &(BSE/screening)", 2i8)') trim(thisnam), input%groundstate%nempty, input%xs%screening%nempty
     write(*, *)
     call terminate
  end if
  call ematbdcmbs(input%xs%emattype)
  nst12=nst1*nst2
  nst34=nst3*nst4
  nst13=nst1*nst3
  nst24=nst2*nst4
  call genfilname(dotext='_SCI.OUT', setfilext=.true.)
  if (rank.eq.0) then
     call writekpts
     call writeqpts
  end if
  n=ngq(iqmt)
  call ematrad(iqmt)
  call genfilname(dotext='_SCR.OUT', setfilext=.true.)
  allocate(potcl(n))
  allocate(excli(nst1, nst2, nst1, nst2))
  allocate(exclit(nst12, nst34))
  allocate(emat12k(nst1, nst2, n, nkptnr))
  allocate(emat12(nst12, n), emat34(nst34, n))
  potcl(:)=0.d0
  excli(:, :, :, :)=zzero
  !---------------------------!
  !     loop over k-points    !
  !---------------------------!
  call genparidxran('k', nkptnr)
  call init1offs(qvkloff(1, iqmt))
  call ematqalloc
  do iknr=kpari, kparf
     call chkpt(3, (/task, 1, iknr/), 'task, sub, k - point; matrix elements of plane &
	  &wave')
     ! matrix elements for k and q=0
     call ematqk1(iqmt, iknr)
     emat12k(:, :, :, iknr)=xiou(:, :, :)
     deallocate(xiou, xiuo)
  end do
  ! communicate array-parts wrt. k-points
  call zalltoallv(emat12k, nst1*nst2*n, nkptnr)
  input%xs%emattype=1
  call ematbdcmbs(input%xs%emattype)
  !-------------------------------!
  !     loop over (k,kp) pairs    !
  !-------------------------------!
  nkkp=(nkptnr*(nkptnr+1))/2
<<<<<<< HEAD
  call genparidxran('p', nkkp)
  do ikkp=ppari, pparf
     call chkpt(3, (/task, 2, ikkp/), 'task, sub, (k, kp) - pair; exchange term of &
	  &associated(input%xs%BSE) - Hamiltonian')
     call kkpmap(ikkp, nkptnr, iknr, jknr)
     iv(:)=ivknr(:, jknr)-ivknr(:, iknr)
     iv(:)=modulo(iv(:), input%groundstate%ngkgrid(:))
=======
  call genparidxran('p',nkkp)
  call genfilname(basename='EXCLI',asc=.true.,filnam=fnexcli)
  call getunit(un)
  if (rank.eq.0) open(un,file=trim(fnexcli),form='formatted',action='write', &
	status='replace')

  do ikkp=ppari,pparf
     call chkpt(3,(/task,2,ikkp/),'task,sub,(k,kp)-pair; exchange term of &
          &BSE-Hamiltonian')
     call kkpmap(ikkp,nkptnr,iknr,jknr)
     iv(:)=ivknr(:,jknr)-ivknr(:,iknr)
     iv(:)=modulo(iv(:),ngridk(:))
>>>>>>> 2e97703e
     ! q-point (reduced)
     iqr=iqmapr(iv(1), iv(2), iv(3))
     ! q-point (non-reduced)
     iq=iqmap(iv(1), iv(2), iv(3))

     ! set G=0 term of Coulomb potential to zero [Ambegaokar-Kohn]
     potcl(1)=0.d0
     ! set up Coulomb potential
     do igq1=2, n
	call genwiqggp(0, iqmt, igq1, igq1, potcl(igq1))
     end do

     call genfilname(dotext='_SCR.OUT', setfilext=.true.)
     j1=0
     do ist2=1, nst2
	do ist1=1, nst1
	   j1=j1+1
	   emat12(j1, :)=emat12k(ist1, ist2, :, iknr)
	end do
     end do
     j2=0
     do ist4=1, nst2
	do ist3=1, nst1
	   j2=j2+1
	   emat34(j2, :)=emat12k(ist3, ist4, :, jknr)*potcl(:)
	end do
     end do

     ! calculate exchange matrix elements: V_{1234} = M_{12}^* M_{34}^T
     emat12=conjg(emat12)
     call zgemm('n', 't', nst12, nst12, n, zone/omega/nkptnr, emat12, &
	  nst12, emat34, nst12, zzero, exclit, nst12 )

     ! map back to individual band indices
     j2=0
     do ist4=1, nst2
	do ist3=1, nst1
	   j2=j2+1
	   j1=0
	   do ist2=1, nst2
	      do ist1=1, nst1
		 j1=j1+1
		 excli(ist1, ist2, ist3, ist4)=exclit(j1, j2)
	      end do
	   end do
	end do
     end do

<<<<<<< HEAD
     if ((rank.eq.0).and.(ikkp.le.100)) then
	do ist1=1, nst1
	   do ist2=1, nst2
	      do ist3=1, nst1
		 do ist4=1, nst2
		    write(1200, '(i5, 3x, 3i4, 2x, 3i4, 2x, 4e18.10)') ikkp, iknr, ist1, &
			 ist2, jknr, ist3, ist4, excli(ist1, ist2, ist3, ist4), &
			 abs(excli(ist1, ist2, ist3, ist4))
		 end do
	      end do
	   end do
	end do
=======
     if ((rank.eq.0).and.(ikkp.le.3)) then
        do ist1=1,nst1
           do ist2=1,nst2
              do ist3=1,nst1
                 do ist4=1,nst2
                    write(un,'(i5,3x,3i4,2x,3i4,2x,4e18.10)') ikkp,iknr,ist1,&
                         ist2,jknr,ist3,ist4,excli(ist1,ist2,ist3,ist4),&
                         abs(excli(ist1,ist2,ist3,ist4))
                 end do
              end do
           end do
        end do
>>>>>>> 2e97703e
     end if

     ! parallel write
     call putbsemat('EXCLI.OUT', excli, ikkp, iknr, jknr, iq, iqr, nst1, nst2, nst4, nst3)
     call genfilname(dotext='_SCI.OUT', setfilext=.true.)

     ! end loop over (k,kp) pairs
  end do
  if (rank.eq.0) write(un,'("# ikkp, iknr,ist1,ist3, jknr,ist2,ist4,    Re(V),            Im(V),             |V|^2")')
  if (rank.eq.0) close(un)

  call barrier
  call findgntn0_clear
  deallocate(emat12k, exclit, emat12, emat34)
  deallocate(potcl, excli)

  write(unitout, '(a)') "Info("//trim(thisnam)//"): Exchange Coulomb interaction&
       & finished"
end subroutine exccoulint<|MERGE_RESOLUTION|>--- conflicted
+++ resolved
@@ -23,19 +23,13 @@
   character(256) :: fnexcli
   integer, parameter :: iqmt=1
   real(8), parameter :: epsortho=1.d-12
-<<<<<<< HEAD
-  integer :: iknr, jknr, iqr, iq, igq1, n
-  integer :: iv(3), j1, j2
-  integer :: ist1, ist2, ist3, ist4, nst12, nst34, nst13, nst24, ikkp, nkkp
-=======
   integer :: iknr,jknr,iqr,iq,igq1,n,un
   integer :: iv(3),j1,j2
   integer :: ist1,ist2,ist3,ist4,nst12,nst34,nst13,nst24,ikkp,nkkp
->>>>>>> 2e97703e
   real(8), allocatable :: potcl(:)
-  complex(8), allocatable :: exclit(:, :), excli(:, :, :, :)
-  complex(8), allocatable :: emat12(:, :), emat34(:, :)
-  complex(8), allocatable :: emat12k(:, :, :, :)
+  complex(8), allocatable :: exclit(:,:),excli(:,:,:,:)
+  complex(8), allocatable :: emat12(:,:),emat34(:,:)
+  complex(8), allocatable :: emat12k(:,:,:,:)
   !---------------!
   !   main part   !
   !---------------!
@@ -51,27 +45,27 @@
   call xsgauntgen(max(input%groundstate%lmaxapw, lolmax), input%xs%lmaxemat, max(input%groundstate%lmaxapw, lolmax))
   ! find indices for non-zero Gaunt coefficients
   call findgntn0(max(input%xs%lmaxapwwf, lolmax), max(input%xs%lmaxapwwf, lolmax), input%xs%lmaxemat, xsgnt)
-  write(unitout, '(a, 3i8)') 'Info('//thisnam//'): Gaunt coefficients generated &
+  write(unitout,'(a,3i8)') 'Info('//thisnam//'): Gaunt coefficients generated &
        &within lmax values:', input%groundstate%lmaxapw, input%xs%lmaxemat, input%groundstate%lmaxapw
   write(unitout, '(a, i6)') 'Info('//thisnam//'): number of q-input%xs%dosWindow%points: ', nqpt
   call flushifc(unitout)
-  call genfilname(dotext='_SCR.OUT', setfilext=.true.)
-  call findocclims(0, istocc0, istocc, istunocc0, istunocc, isto0, isto, istu0, istu)
+  call genfilname(dotext='_SCR.OUT',setfilext=.true.)
+  call findocclims(0,istocc0,istocc,istunocc0,istunocc,isto0,isto,istu0,istu)
   ! only for systems with a gap in energy
   if (.not.ksgap) then
-     write(*, *)
-     write(*, '("Error(", a, "): exchange Coulomb interaction works only for &
-	  &systems with KS-gap.")') trim(thisnam)
-     write(*, *)
+     write(*,*)
+     write(*,'("Error(",a,"): exchange Coulomb interaction works only for &
+          &systems with KS-gap.")') trim(thisnam)
+     write(*,*)
      call terminate
   end if
   ! check number of empty states
   if (input%xs%screening%nempty.lt.input%groundstate%nempty) then
-     write(*, *)
-     write( * , '("Error(", a, "): too few empty states in screening eigenvector &
-	  &file - the screening should include many empty states &
+     write(*,*)
+     write(*,'("Error(",a,"): too few empty states in screening eigenvector &
+          &file - the screening should include many empty states &
 	  &(BSE/screening)", 2i8)') trim(thisnam), input%groundstate%nempty, input%xs%screening%nempty
-     write(*, *)
+     write(*,*)
      call terminate
   end if
   call ematbdcmbs(input%xs%emattype)
@@ -79,52 +73,43 @@
   nst34=nst3*nst4
   nst13=nst1*nst3
   nst24=nst2*nst4
-  call genfilname(dotext='_SCI.OUT', setfilext=.true.)
+  call genfilname(dotext='_SCI.OUT',setfilext=.true.)
   if (rank.eq.0) then
      call writekpts
      call writeqpts
   end if
   n=ngq(iqmt)
   call ematrad(iqmt)
-  call genfilname(dotext='_SCR.OUT', setfilext=.true.)
+  call genfilname(dotext='_SCR.OUT',setfilext=.true.)
   allocate(potcl(n))
-  allocate(excli(nst1, nst2, nst1, nst2))
-  allocate(exclit(nst12, nst34))
-  allocate(emat12k(nst1, nst2, n, nkptnr))
-  allocate(emat12(nst12, n), emat34(nst34, n))
+  allocate(excli(nst1,nst2,nst1,nst2))
+  allocate(exclit(nst12,nst34))
+  allocate(emat12k(nst1,nst2,n,nkptnr))
+  allocate(emat12(nst12,n),emat34(nst34,n))
   potcl(:)=0.d0
-  excli(:, :, :, :)=zzero
+  excli(:,:,:,:)=zzero
   !---------------------------!
   !     loop over k-points    !
   !---------------------------!
-  call genparidxran('k', nkptnr)
-  call init1offs(qvkloff(1, iqmt))
+  call genparidxran('k',nkptnr)
+  call init1offs(qvkloff(1,iqmt))
   call ematqalloc
-  do iknr=kpari, kparf
-     call chkpt(3, (/task, 1, iknr/), 'task, sub, k - point; matrix elements of plane &
-	  &wave')
+  do iknr=kpari,kparf
+     call chkpt(3,(/task,1,iknr/),'task,sub,k-point; matrix elements of plane &
+          &wave')
      ! matrix elements for k and q=0
-     call ematqk1(iqmt, iknr)
-     emat12k(:, :, :, iknr)=xiou(:, :, :)
-     deallocate(xiou, xiuo)
+     call ematqk1(iqmt,iknr)
+     emat12k(:,:,:,iknr)=xiou(:,:,:)
+     deallocate(xiou,xiuo)
   end do
   ! communicate array-parts wrt. k-points
-  call zalltoallv(emat12k, nst1*nst2*n, nkptnr)
+  call zalltoallv(emat12k,nst1*nst2*n,nkptnr)
   input%xs%emattype=1
   call ematbdcmbs(input%xs%emattype)
   !-------------------------------!
   !     loop over (k,kp) pairs    !
   !-------------------------------!
   nkkp=(nkptnr*(nkptnr+1))/2
-<<<<<<< HEAD
-  call genparidxran('p', nkkp)
-  do ikkp=ppari, pparf
-     call chkpt(3, (/task, 2, ikkp/), 'task, sub, (k, kp) - pair; exchange term of &
-	  &associated(input%xs%BSE) - Hamiltonian')
-     call kkpmap(ikkp, nkptnr, iknr, jknr)
-     iv(:)=ivknr(:, jknr)-ivknr(:, iknr)
-     iv(:)=modulo(iv(:), input%groundstate%ngkgrid(:))
-=======
   call genparidxran('p',nkkp)
   call genfilname(basename='EXCLI',asc=.true.,filnam=fnexcli)
   call getunit(un)
@@ -133,73 +118,58 @@
 
   do ikkp=ppari,pparf
      call chkpt(3,(/task,2,ikkp/),'task,sub,(k,kp)-pair; exchange term of &
-          &BSE-Hamiltonian')
+	  &associated(input%xs%BSE) - Hamiltonian')
      call kkpmap(ikkp,nkptnr,iknr,jknr)
      iv(:)=ivknr(:,jknr)-ivknr(:,iknr)
-     iv(:)=modulo(iv(:),ngridk(:))
->>>>>>> 2e97703e
+     iv(:)=modulo(iv(:), input%groundstate%ngkgrid(:))
      ! q-point (reduced)
-     iqr=iqmapr(iv(1), iv(2), iv(3))
+     iqr=iqmapr(iv(1),iv(2),iv(3))
      ! q-point (non-reduced)
-     iq=iqmap(iv(1), iv(2), iv(3))
+     iq=iqmap(iv(1),iv(2),iv(3))
 
      ! set G=0 term of Coulomb potential to zero [Ambegaokar-Kohn]
      potcl(1)=0.d0
      ! set up Coulomb potential
-     do igq1=2, n
-	call genwiqggp(0, iqmt, igq1, igq1, potcl(igq1))
-     end do
-
-     call genfilname(dotext='_SCR.OUT', setfilext=.true.)
+     do igq1=2,n
+        call genwiqggp(0,iqmt,igq1,igq1,potcl(igq1))
+     end do
+
+     call genfilname(dotext='_SCR.OUT',setfilext=.true.)
      j1=0
-     do ist2=1, nst2
-	do ist1=1, nst1
-	   j1=j1+1
-	   emat12(j1, :)=emat12k(ist1, ist2, :, iknr)
-	end do
+     do ist2=1,nst2
+        do ist1=1,nst1
+           j1=j1+1
+           emat12(j1,:)=emat12k(ist1,ist2,:,iknr)
+        end do
      end do
      j2=0
-     do ist4=1, nst2
-	do ist3=1, nst1
-	   j2=j2+1
-	   emat34(j2, :)=emat12k(ist3, ist4, :, jknr)*potcl(:)
-	end do
+     do ist4=1,nst2
+        do ist3=1,nst1
+           j2=j2+1
+           emat34(j2,:)=emat12k(ist3,ist4,:,jknr)*potcl(:)
+        end do
      end do
 
      ! calculate exchange matrix elements: V_{1234} = M_{12}^* M_{34}^T
      emat12=conjg(emat12)
-     call zgemm('n', 't', nst12, nst12, n, zone/omega/nkptnr, emat12, &
-	  nst12, emat34, nst12, zzero, exclit, nst12 )
+     call zgemm('n','t', nst12, nst12, n, zone/omega/nkptnr, emat12, &
+          nst12, emat34, nst12, zzero, exclit, nst12 )
 
      ! map back to individual band indices
      j2=0
-     do ist4=1, nst2
-	do ist3=1, nst1
-	   j2=j2+1
-	   j1=0
-	   do ist2=1, nst2
-	      do ist1=1, nst1
-		 j1=j1+1
-		 excli(ist1, ist2, ist3, ist4)=exclit(j1, j2)
-	      end do
-	   end do
-	end do
-     end do
-
-<<<<<<< HEAD
-     if ((rank.eq.0).and.(ikkp.le.100)) then
-	do ist1=1, nst1
-	   do ist2=1, nst2
-	      do ist3=1, nst1
-		 do ist4=1, nst2
-		    write(1200, '(i5, 3x, 3i4, 2x, 3i4, 2x, 4e18.10)') ikkp, iknr, ist1, &
-			 ist2, jknr, ist3, ist4, excli(ist1, ist2, ist3, ist4), &
-			 abs(excli(ist1, ist2, ist3, ist4))
-		 end do
-	      end do
-	   end do
-	end do
-=======
+     do ist4=1,nst2
+        do ist3=1,nst1
+           j2=j2+1
+           j1=0
+           do ist2=1,nst2
+              do ist1=1,nst1
+                 j1=j1+1
+                 excli(ist1,ist2,ist3,ist4)=exclit(j1,j2)
+              end do
+           end do
+        end do
+     end do
+
      if ((rank.eq.0).and.(ikkp.le.3)) then
         do ist1=1,nst1
            do ist2=1,nst2
@@ -212,12 +182,11 @@
               end do
            end do
         end do
->>>>>>> 2e97703e
      end if
 
      ! parallel write
-     call putbsemat('EXCLI.OUT', excli, ikkp, iknr, jknr, iq, iqr, nst1, nst2, nst4, nst3)
-     call genfilname(dotext='_SCI.OUT', setfilext=.true.)
+     call putbsemat('EXCLI.OUT',excli,ikkp,iknr,jknr,iq,iqr,nst1,nst2,nst4,nst3)
+     call genfilname(dotext='_SCI.OUT',setfilext=.true.)
 
      ! end loop over (k,kp) pairs
   end do
@@ -226,9 +195,9 @@
 
   call barrier
   call findgntn0_clear
-  deallocate(emat12k, exclit, emat12, emat34)
-  deallocate(potcl, excli)
-
-  write(unitout, '(a)') "Info("//trim(thisnam)//"): Exchange Coulomb interaction&
+  deallocate(emat12k,exclit,emat12,emat34)
+  deallocate(potcl,excli)
+
+  write(unitout,'(a)') "Info("//trim(thisnam)//"): Exchange Coulomb interaction&
        & finished"
 end subroutine exccoulint