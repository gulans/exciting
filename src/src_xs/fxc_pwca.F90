--- conflicted
+++ resolved
@@ -9,60 +9,53 @@
   implicit none
 contains
 
-<<<<<<< HEAD
 
-subroutine fxc_alda(iq, msiz, fxcg)
+  subroutine fxc_alda(iq,msiz,fxcg)
     use modmain,only:ivg,gc,fourpi,lmmaxvr,nrmtmax,natmtot,ngrtot,ngvec,ivgig
     use modinput
     use modxs,only:unitout,fxcmt,gqc,fxcir,igqig
     use modtimer2
     use m_ftfun,only:ftfun
-=======
-  subroutine fxc_alda(iq,msiz,fxcg)
-    use modmain
-    use modxs
-    use m_ftfun
->>>>>>> 2e97703e
     implicit none
     ! arguments
-    integer, intent(in) :: iq, msiz
-    complex(8), intent(out) :: fxcg(:, :)
+    integer, intent(in) :: iq,msiz
+    complex(8), intent(out) :: fxcg(:,:)
     ! local variables
     character(*), parameter :: thisnam = 'fxc_alda'
     complex(8), allocatable :: fxcft1(:)
-    integer :: sh(2), ig, ngmax, igq1, igq2, iv1(3), iv(3)
+    integer :: sh(2),ig,ngmax,igq1,igq2,iv1(3),iv(3)
     sh=shape(fxcg)
     if ((sh(1).lt.msiz).or.(sh(2).lt.msiz)) then
-       write(unitout, '(a, 2i9, a, i9, a)') 'Error('//trim(thisnam)//'): size of &
-	    &fxc is to small (required)', sh, '(', msiz, ')'
+       write(unitout,'(a,2i9,a,i9,a)') 'Error('//trim(thisnam)//'): size of &
+            &fxc is to small (required)', sh, '(', msiz, ')'
        stop
     end if
     if (allocated(fxcmt)) deallocate(fxcmt)
     if (allocated(fxcir)) deallocate(fxcir)
-    allocate(fxcmt(lmmaxvr, nrmtmax, natmtot))
+    allocate(fxcmt(lmmaxvr,nrmtmax,natmtot))
     allocate(fxcir(ngrtot))
     ! calculate exchange-correlation kernel in real space
     call kernxc
     ! determine G-vector cutoff for 2*|G+q|_max
-    do ngmax=1, ngvec
+    do ngmax=1,ngvec
        if (2.d0*input%xs%gqmax.lt.gc(ngmax)) exit
     end do
     ! Fourier transform of muffin-tin and interstitial kernel
     allocate(fxcft1(ngmax))
     call ftfun(ngmax, input%xs%tddft%lmaxalda, .true., .true., fxcir, fxcmt, fxcft1)
     ! transform G''=G-G' to G and G'
-    do igq1=1, msiz
-       iv1(:)=ivg(:, igqig(igq1, iq))
-       do igq2=1, msiz
-	  iv(:)=iv1(:)- ivg(:, igqig(igq2, iq))
-	  ig = ivgig(iv(1), iv(2), iv(3))
-	  fxcg(igq1, igq2)=fxcft1(ig)
+    do igq1=1,msiz
+       iv1(:)=ivg(:,igqig(igq1,iq))
+       do igq2=1,msiz
+          iv(:)=iv1(:)- ivg(:,igqig(igq2,iq))
+          ig = ivgig(iv(1),iv(2),iv(3))
+          fxcg(igq1,igq2)=fxcft1(ig)
           ! renormalization to symmetrized quantity wrt. G-space
-	  fxcg(igq1, igq2)=fxcg(igq1, igq2)*(gqc(igq1, iq)*gqc(igq2, iq))/fourpi
+          fxcg(igq1,igq2)=fxcg(igq1,igq2)*(gqc(igq1,iq)*gqc(igq2,iq))/fourpi
        end do
     end do
     ! deallocate
-    deallocate(fxcmt, fxcir, fxcft1)
+    deallocate(fxcmt,fxcir,fxcft1)
   end subroutine fxc_alda
 
 end module m_fxc_alda