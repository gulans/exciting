


! Copyright (C) 2004-2008 S. Sagmeister and C. Ambrosch-Draxl.
! This file is distributed under the terms of the GNU General Public License.
! See the file COPYING for license details.


subroutine x0toasc
  use modmain
use modinput
  use modxs
  use m_getx0
  use m_putx0
  use m_getunit
  use m_genfilname
  implicit none
  ! local variables
  character(*), parameter :: thisnam='x0toasc'
  character(256) :: filnam, filnama
  integer :: n, iq, igq, igqp, iw, oct1, oct2, noct, un
  complex(8) :: zt
  complex(8), allocatable :: chi0(:, :), chi0wg(:, :, :), chi0hd(:, :)
  logical :: tq0
  logical, external :: tqgamma
  call init0
  ! initialise universal variables
  call init1
  ! save Gamma-point variables
  call xssave0
  ! initialize q-point set
  call init2
  ! loop over q-points
  do iq=1, nqpt
     tq0=tqgamma(iq)
     ! calculate k+q and G+k+q related variables
     call init1offs(qvkloff(1, iq))
     ! size of local field effects
     n=ngq(iq)
     ! allocate
     allocate(chi0(n, n), chi0wg(n, 2, 3), chi0hd(3, 3))
     ! filenames
<<<<<<< HEAD
     call genfilname(asc = .true., basename = 'X0', bzsampl = bzsampl, acont = input%xs%tddft%acont, &
	  nar = .not.input%xs%tddft%aresdf, iqmt = iq, filnam = filnama)
     call genfilname(basename = 'X0', bzsampl = bzsampl, acont = input%xs%tddft%acont, &
	  nar = .not.input%xs%tddft%aresdf, iqmt = iq, filnam = filnam)
=======
     call genfilname(asc=.true.,basename='X0',bzsampl=bzsampl,acont=acont,&
          nar=.not.aresdf,tord=torddf,markfxcbse=tfxcbse,iqmt=iq,filnam=filnama)
     call genfilname(basename='X0',bzsampl=bzsampl,acont=acont,&
          nar=.not.aresdf,tord=torddf,markfxcbse=tfxcbse,iqmt=iq,filnam=filnam)
>>>>>>> 2e97703e
     ! open file to write ASCI
     call getunit(un)
     open(unit = un, file = trim(filnama), form = 'formatted', &
	  action = 'write', status = 'replace')
     noct=1
     if (tq0) noct=3
     do iw=1, nwdf
        ! read from binary file
	call getx0(tq0, iq, iw, trim(filnam), '', chi0, chi0wg, chi0hd)
        ! write to ASCII file
	do igq=1, ngq(iq)
	   do igqp=1, ngq(iq)
	      if (tq0) then
		 do oct1=1, noct
		    do oct2=1, noct
                       ! head
		       if ((igq.eq.1).and.(igqp.eq.1)) &
			    chi0(igq, igqp) = chi0hd(oct1, oct2)
                       ! wings
<<<<<<< HEAD
		       if ((n.gt.1).and.(igq.eq.1).and.(igqp.gt.1)) &
			    chi0(igq, igqp) = chi0wg(igqp, 1, oct1)
		       if ((n.gt.1).and.(igq.gt.1).and.(igqp.eq.1)) &
			    chi0(igq, igqp) = chi0wg(igq, 2, oct2)		
		       zt=chi0(igq, igqp)
		       write(un, '(6i6, 3g18.10)') iq, iw, igq, igqp, oct1, oct2, zt, &
			    abs(zt)
		    end do
		 end do
	      else
		 zt=chi0(igq, igqp)
		 write(un, '(6i6, 3g18.10)') iq, iw, igq, igqp, 0, 0, zt, abs(zt)
	      end if
	   end do
	end do
=======
                       if ((n.gt.1).and.(igq.eq.1).and.(igqp.gt.1)) &
                            chi0(igq,igqp)=chi0wg(igqp,1,oct1)
                       if ((n.gt.1).and.(igq.gt.1).and.(igqp.eq.1)) &
                            chi0(igq,igqp)=chi0wg(igq,2,oct2)
                       zt=chi0(igq,igqp)
                       write(un,'(6i6,3g18.10)') iq,iw,igq,igqp,oct1,oct2,zt, &
                            abs(zt)
                    end do
                 end do
              else
                 zt=chi0(igq,igqp)
                 write(un,'(6i6,3g18.10)') iq,iw,igq,igqp,0,0,zt,abs(zt)
              end if
           end do
        end do
>>>>>>> 2e97703e
     end do
     ! close file
     close(un)
     deallocate(chi0, chi0wg, chi0hd)
     write(unitout, '(a, i8)') 'Info('//thisnam//'): Kohn Sham response &
	  &function converted to ASCII file for q - point:', iq
  end do
  call genfilname(setfilext=.true.)
end subroutine x0toasc<|MERGE_RESOLUTION|>--- conflicted
+++ resolved
@@ -1,3 +1,4 @@
+
 
 
 
@@ -40,17 +41,12 @@
      ! allocate
      allocate(chi0(n, n), chi0wg(n, 2, 3), chi0hd(3, 3))
      ! filenames
-<<<<<<< HEAD
      call genfilname(asc = .true., basename = 'X0', bzsampl = bzsampl, acont = input%xs%tddft%acont, &
-	  nar = .not.input%xs%tddft%aresdf, iqmt = iq, filnam = filnama)
+	  nar = .not.input%xs%tddft%aresdf, tord=input%xs%tddft%torddf, markfxcbse = tfxcbse, iqmt = iq, filnam =&
+    &filnama)
      call genfilname(basename = 'X0', bzsampl = bzsampl, acont = input%xs%tddft%acont, &
-	  nar = .not.input%xs%tddft%aresdf, iqmt = iq, filnam = filnam)
-=======
-     call genfilname(asc=.true.,basename='X0',bzsampl=bzsampl,acont=acont,&
-          nar=.not.aresdf,tord=torddf,markfxcbse=tfxcbse,iqmt=iq,filnam=filnama)
-     call genfilname(basename='X0',bzsampl=bzsampl,acont=acont,&
-          nar=.not.aresdf,tord=torddf,markfxcbse=tfxcbse,iqmt=iq,filnam=filnam)
->>>>>>> 2e97703e
+	  nar = .not.input%xs%tddft%aresdf, tord=input%xs%tddft%torddf, markfxcbse = tfxcbse, iqmt = iq, filnam =&
+    &filnam)
      ! open file to write ASCI
      call getunit(un)
      open(unit = un, file = trim(filnama), form = 'formatted', &
@@ -70,11 +66,10 @@
 		       if ((igq.eq.1).and.(igqp.eq.1)) &
 			    chi0(igq, igqp) = chi0hd(oct1, oct2)
                        ! wings
-<<<<<<< HEAD
 		       if ((n.gt.1).and.(igq.eq.1).and.(igqp.gt.1)) &
 			    chi0(igq, igqp) = chi0wg(igqp, 1, oct1)
 		       if ((n.gt.1).and.(igq.gt.1).and.(igqp.eq.1)) &
-			    chi0(igq, igqp) = chi0wg(igq, 2, oct2)		
+			    chi0(igq, igqp) = chi0wg(igq, 2, oct2)
 		       zt=chi0(igq, igqp)
 		       write(un, '(6i6, 3g18.10)') iq, iw, igq, igqp, oct1, oct2, zt, &
 			    abs(zt)
@@ -86,23 +81,6 @@
 	      end if
 	   end do
 	end do
-=======
-                       if ((n.gt.1).and.(igq.eq.1).and.(igqp.gt.1)) &
-                            chi0(igq,igqp)=chi0wg(igqp,1,oct1)
-                       if ((n.gt.1).and.(igq.gt.1).and.(igqp.eq.1)) &
-                            chi0(igq,igqp)=chi0wg(igq,2,oct2)
-                       zt=chi0(igq,igqp)
-                       write(un,'(6i6,3g18.10)') iq,iw,igq,igqp,oct1,oct2,zt, &
-                            abs(zt)
-                    end do
-                 end do
-              else
-                 zt=chi0(igq,igqp)
-                 write(un,'(6i6,3g18.10)') iq,iw,igq,igqp,0,0,zt,abs(zt)
-              end if
-           end do
-        end do
->>>>>>> 2e97703e
      end do
      ! close file
      close(un)
