--- conflicted
+++ resolved
@@ -43,34 +43,11 @@
       bsetypestring = '-'//trim(input%xs%bse%bsetype)//trim(tdastring)
       scrtypestring = '-'//trim(input%xs%screening%screentype)
 
-<<<<<<< HEAD
-=======
       !write hdf5 output
       gname="excitons"//trim(bsetypestring)//trim(scrtypestring)
       call write_excitons_hdf5(hamsize, nexc, eshift, evalre, oscstrr,&
-      & gname, evalim, oscstra, sort, iqmt)
+      & gname, iqmt=iqmt)
 
-      allocate(idxsort(hamsize))
-      if(fsort) then 
-        allocate(idxsort2(hamsize/2))
-        allocate(evalre_sorted(hamsize))
-        call sortidx(hamsize, evalre, idxsort)
-        evalre_sorted = evalre(idxsort)
-        idxsort = cshift(idxsort, hamsize/2)
-        evalre_sorted = evalre(idxsort)
-        do i = 1, hamsize/2
-          idxsort2(i) = idxsort(hamsize-i+1)
-        end do
-        idxsort(hamsize/2+1:hamsize) = idxsort2
-        evalre_sorted = evalre(idxsort)
-        deallocate(idxsort2, evalre_sorted)
-      else
-        do lambda = 1, nexc
-          idxsort(lambda) = lambda
-        end do
-      end if
-
->>>>>>> ec016ac0
       ! Loop over optical components
       if(present(iqmt)) then 
         iq = iqmt
