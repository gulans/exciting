--- conflicted
+++ resolved
@@ -31,23 +31,23 @@
   ! total number of q-points (reduced set)
   integer::nqptr
   ! locations of q-points on integer grid (reduced set)
-  integer, allocatable :: ivqr(:, :)
+  integer, allocatable :: ivqr(:,:)
   ! map from non-reduced grid to reduced set (reduced set)
-  integer, allocatable :: iqmapr(:, :, :)
+  integer, allocatable :: iqmapr(:,:,:)
   ! q-points in lattice coordinates (reduced set)
-  real(8), allocatable :: vqlr(:, :)
+  real(8), allocatable :: vqlr(:,:)
   ! q-points in Cartesian coordinates (reduced set)
-  real(8), allocatable :: vqcr(:, :)
+  real(8), allocatable :: vqcr(:,:)
   ! q-point weights (reduced set)
   real(8), allocatable :: wqptr(:)
   ! number of Q-points for momentum transfer
   integer :: nqptmt
   ! finite momentum transfer G+q-vector
-  real(8), allocatable :: vgqlmt(:, :)
+  real(8), allocatable :: vgqlmt(:,:)
   ! finite momentum transfer q-vector
-  real(8), allocatable :: vqlmt(:, :)
+  real(8), allocatable :: vqlmt(:,:)
   ! finite momentum transfer G-vector
-  integer, allocatable :: ivgmt(:, :)
+  integer, allocatable :: ivgmt(:,:)
   ! treatment of macroscopic dielectric function for Q-point outside of
   ! Brillouin zone
 !replaced by inputstructure  integer :: mdfqtype
@@ -58,9 +58,9 @@
   ! number of crystal symmetries for the little group of q
   integer, allocatable :: nsymcrysq(:)
   ! map from little group of q to spacegroup
-  integer, allocatable :: scqmap(:, :)
+  integer, allocatable :: scqmap(:,:)
   ! wrapping vectors for elements of the small group of q
-  integer, allocatable :: ivscwrapq(:, :, :)
+  integer, allocatable :: ivscwrapq(:,:,:)
 
   !----------------------------------!
   !     G+q-vector set variables     !
@@ -76,21 +76,21 @@
   ! maximum number of G+q-vectors over all q-points
   integer::ngqmax
   ! index from G+q-vectors to G-vectors
-  integer, allocatable :: igqig(:, :)
+  integer, allocatable :: igqig(:,:)
   ! map from integer grid to G+q-vector array
-  integer, allocatable :: ivgigq(:, :, :, :)
+  integer, allocatable :: ivgigq(:,:,:,:)
   ! G+q-vectors in lattice coordinates
-  real(8), allocatable :: vgql(:, :, :)
+  real(8), allocatable :: vgql(:,:,:)
   ! G+q-vectors in Cartesian coordinates
-  real(8), allocatable :: vgqc(:, :, :)
+  real(8), allocatable :: vgqc(:,:,:)
   ! length of G+q-vectors
-  real(8), allocatable :: gqc(:, :)
+  real(8), allocatable :: gqc(:,:)
   ! (theta, phi) coordinates of G+q-vectors
-  real(8), allocatable :: tpgqc(:, :, :)
+  real(8), allocatable :: tpgqc(:,:,:)
   ! structure factor for the G+q-vectors
-  complex(8), allocatable :: sfacgq(:, :, :)
+  complex(8), allocatable :: sfacgq(:,:,:)
   ! spherical harmonics of the G-vectors
-  complex(8), allocatable :: ylmgq(:, :, :)
+  complex(8), allocatable :: ylmgq(:,:,:)
 
   !---------------------------------!
   !     k-point set  variables      !
@@ -98,16 +98,16 @@
   ! number of k-points for q=0
   integer :: nkpt0
   ! k-points in lattice coordinates for q=0
-  real(8), allocatable :: vkl0(:, :)
+  real(8), allocatable :: vkl0(:,:)
 
   ! maximum number of space group operations in stars over all k
   integer :: nsymcrysstrmax
   ! number of space group operations for stars
   integer, allocatable :: nsymcrysstr(:)
   ! star of space group operations for k-points
-  integer, allocatable :: scmapstr(:, :)
+  integer, allocatable :: scmapstr(:,:)
   ! star of k-point indices of non-reduced set
-  integer, allocatable :: ikstrmapiknr(:, :)
+  integer, allocatable :: ikstrmapiknr(:,:)
   ! map from non-reduced k-point set to reduced one
   integer, allocatable :: strmap(:)
   ! map from non-reduced k-point set to associated symmetry in star
@@ -118,35 +118,35 @@
   !     k+q-point set       !
   !-------------------------!
   ! offset for k+q-point set derived from q-point
-  real(8), allocatable :: qvkloff(:, :)
+  real(8),allocatable :: qvkloff(:,:)
   ! map from k-point index to k+q point index for same k
-  integer, allocatable :: ikmapikq(:, :)
+  integer, allocatable :: ikmapikq(:,:)
 
   !-----------------------------------------!
   !     G+k-vector set  variables (q=0)     !
   !-----------------------------------------!
   ! number of G+k-vectors for augmented plane waves
-  integer, allocatable :: ngk0(:, :)
+  integer, allocatable :: ngk0(:,:)
   ! maximum number of G+k-vectors over all k-points
   integer::ngkmax0
   ! index from G+k-vectors to G-vectors
-  integer, allocatable :: igkig0(:, :, :)
+  integer, allocatable :: igkig0(:,:,:)
   ! G+k-vectors in lattice coordinates
-  real(8), allocatable :: vgkl0(:, :, :, :)
+  real(8), allocatable :: vgkl0(:,:,:,:)
   ! G+k-vectors in Cartesian coordinates
-  real(8), allocatable :: vgkc0(:, :, :, :)
+  real(8), allocatable :: vgkc0(:,:,:,:)
   ! length of G+k-vectors
-  real(8), allocatable :: gkc0(:, :, :)
+  real(8), allocatable :: gkc0(:,:,:)
   ! (theta, phi) coordinates of G+k-vectors
-  real(8), allocatable :: tpgkc0(:, :, :, :)
+  real(8), allocatable :: tpgkc0(:,:,:,:)
   ! structure factor for the G+k-vectors
-  complex(8), allocatable :: sfacgk0(:, :, :, :)
+  complex(8), allocatable :: sfacgk0(:,:,:,:)
 
   !-----------------------------------------!
   !     potential and density variables     !
   !-----------------------------------------!
   ! square root of Coulomb potential in G-space
-  real(8), allocatable :: sptclg(:, :)
+  real(8), allocatable :: sptclg(:,:)
 
   !---------------------------------------!
   !     Hamiltonian and APW variables     !
@@ -154,39 +154,39 @@
   ! maximum nmat over all k-points (q=0)
   integer::nmatmax0
   ! order of overlap and Hamiltonian matrices for each k-point (q=0)
-  integer, allocatable :: nmat0(:, :)
+  integer, allocatable :: nmat0(:,:)
   ! first-variational eigenvectors
-  complex(8), allocatable :: evecfv(:, :, :)
+  complex(8), allocatable :: evecfv(:,:,:)
   ! second variational eigenvectors
-  complex(8), allocatable :: evecsv(:, :)
+  complex(8), allocatable :: evecsv(:,:)
   ! first-variational eigenvectors (q=0)
-  complex(8), allocatable :: evecfv0(:, :, :)
+  complex(8), allocatable :: evecfv0(:,:,:)
   ! first variational eigenvalues
-  real(8), allocatable :: evalfv(:, :)
+  real(8), allocatable :: evalfv(:,:)
   ! second-variational eigenvalues
-  real(8), allocatable :: evalsv0(:, :)
+  real(8), allocatable :: evalsv0(:,:)
   ! expansion coefficients of APW functions
-  complex(8), allocatable :: apwcmt(:, :, :, :)
+  complex(8), allocatable :: apwcmt(:,:,:,:)
   ! expansion coefficients of APW functions (q=0)
-  complex(8), allocatable :: apwcmt0(:, :, :, :)
+  complex(8), allocatable :: apwcmt0(:,:,:,:)
   ! expansion coefficients of local orbitals functions
-  complex(8), allocatable :: locmt(:, :, :, :)
+  complex(8), allocatable :: locmt(:,:,:,:)
   ! expansion coefficients of local orbitals functions (q=0)
-  complex(8), allocatable :: locmt0(:, :, :, :)
+  complex(8), allocatable :: locmt0(:,:,:,:)
 
   !--------------------------------------------!
   !     eigenvalue and occupancy variables     !
   !--------------------------------------------!
   ! eigenvalue differences (resonant part)
-  real(8), allocatable :: deou(:, :)
+  real(8), allocatable :: deou(:,:)
   ! eigenvalue differences (anti-resonant part)
-  real(8), allocatable :: deuo(:, :)
+  real(8), allocatable :: deuo(:,:)
   ! occupation numbers (q=0)
-  real(8), allocatable :: occsv0(:, :)
+  real(8), allocatable :: occsv0(:,:)
   ! occupation number differences (first band combination)
-  real(8), allocatable :: docc12(:, :)
+  real(8), allocatable :: docc12(:,:)
   ! occupation number differences (second band combination)
-  real(8), allocatable :: docc21(:, :)
+  real(8), allocatable :: docc21(:,:)
   ! highest (at least partially) occupied state
   integer, allocatable :: isto0(:), isto(:)
   ! lowest (at least partially) unoccupied state
@@ -196,19 +196,19 @@
   ! minimum istu over k-points
   integer :: istunocc0, istunocc
   ! number of (at least partially) occupied valence states
-  integer :: nstocc0, nstocc
+  integer :: nstocc0,nstocc
   ! number of (at least partially) unoccupied valence states
-  integer :: nstunocc0, nstunocc
+  integer :: nstunocc0,nstunocc
   ! highest (at least partially) occupied state energy
   real(8) :: evlhpo
   ! lowest (at least partially) unoccupied state energy
   real(8) :: evllpu
   ! lower and upper limits and numbers for band indices combinations
-  integer :: nst1, istl1, istu1, nst2, istl2, istu2
+  integer :: nst1,istl1,istu1,nst2,istl2,istu2
   ! lower and upper limits and numbers for band indices combinations, 2nd block
-  integer :: nst3, istl3, istu3, nst4, istl4, istu4
+  integer :: nst3,istl3,istu3,nst4,istl4,istu4
   ! minimum and maximum energies over k-points
-  real(8) :: evlmin, evlmax, evlmincut, evlmaxcut
+  real(8) :: evlmin,evlmax,evlmincut,evlmaxcut
   ! true if system has a Kohn-Sham gap
   logical :: ksgap
 
@@ -228,33 +228,33 @@
   ! (lmaxapwwf+1)^2
   integer :: lmmaxapwwf
   ! Gaunt coefficients array
-  real(8), allocatable :: xsgnt(:, :, :)
+  real(8), allocatable :: xsgnt(:,:,:)
   ! radial integrals coefficients (APW-APW)
-  complex(8), allocatable :: intrgaa(:, :, :, :, :)
+  complex(8), allocatable :: intrgaa(:,:,:,:,:)
   ! radial integrals coefficients (lo-APW)
-  complex(8), allocatable :: intrgloa(:, :, :, :, :)
+  complex(8), allocatable :: intrgloa(:,:,:,:,:)
   ! radial integrals coefficients (APW-lo)
-  complex(8), allocatable :: intrgalo(:, :, :, :, :)
+  complex(8), allocatable :: intrgalo(:,:,:,:,:)
   ! radial integrals coefficients (lo-lo)
-  complex(8), allocatable :: intrglolo(:, :, :, :, :)
+  complex(8), allocatable :: intrglolo(:,:,:,:,:)
   ! radial integrals (APW-APW)
-  real(8), allocatable :: riaa(:, :, :, :, :, :, :)
+  real(8), allocatable :: riaa(:,:,:,:,:,:,:)
   ! radial integrals (lo-APW)
-  real(8), allocatable :: riloa(:, :, :, :, :, :)
+  real(8), allocatable :: riloa(:,:,:,:,:,:)
   ! radial integrals (lo-lo)
-  real(8), allocatable :: rilolo(:, :, :, :, :)
+  real(8), allocatable :: rilolo(:,:,:,:,:)
   ! helper matrix
-  complex(8), allocatable :: xih(:, :)
+  complex(8), allocatable :: xih(:,:)
   ! helper matrix
-  complex(8), allocatable :: xihir(:, :)
+  complex(8), allocatable :: xihir(:,:)
   ! helper matrix
-  complex(8), allocatable :: xiohalo(:, :)
+  complex(8), allocatable :: xiohalo(:,:)
   ! helper matrix
-  complex(8), allocatable :: xiuhloa(:, :)
+  complex(8), allocatable :: xiuhloa(:,:)
   ! matrix elements array (resonant part)
-  complex(8), allocatable :: xiou(:, :, :)
+  complex(8), allocatable :: xiou(:,:,:)
   ! matrix elements array (anti-resonant part)
-  complex(8), allocatable :: xiuo(:, :, :)
+  complex(8), allocatable :: xiuo(:,:,:)
 
   !---------------------------------!
   !     momentum matrix elements    !
@@ -262,27 +262,23 @@
   ! fast method to calculate matrix elements
 !replaced by inputstructure  logical :: fastpmat
   ! radial integrals coefficients (APW-APW)
-  real(8), allocatable :: ripaa(:, :, :, :, :, :)
+  real(8), allocatable :: ripaa(:,:,:,:,:,:)
   ! radial integrals coefficients (APW-lo)
-  real(8), allocatable :: ripalo(:, :, :, :, :, :)
+  real(8), allocatable :: ripalo(:,:,:,:,:,:)
   ! radial integrals coefficients (lo-APW)
-  real(8), allocatable :: riploa(:, :, :, :, :, :)
+  real(8), allocatable :: riploa(:,:,:,:,:,:)
   ! radial integrals coefficients (lo-lo)
-  real(8), allocatable :: riplolo(:, :, :, :, :, :)
+  real(8), allocatable :: riplolo(:,:,:,:,:,:)
   ! momentum matrix elements (resonant part)
-  complex(8), allocatable :: pmou(:, :, :)
+  complex(8), allocatable :: pmou(:,:,:)
   ! momentum matrix elements (anti-resonant part)
-  complex(8), allocatable :: pmuo(:, :, :)
+  complex(8), allocatable :: pmuo(:,:,:)
 
   !------------------------------------------!
   !     response and dielectric functions    !
   !------------------------------------------!
   ! time ordering of response function (time-ordered/retarded)
-<<<<<<< HEAD
 !replaced by inputstructure  character(32) :: torddf
-=======
-  logical :: torddf
->>>>>>> 2e97703e
   ! factor for time-ordering
   real(8) :: tordf
   ! true if analytic continuation to the real axis is to be performed
@@ -302,7 +298,7 @@
   ! true if off-diagonal tensor components of dielectric function are calculated
 !replaced by inputstructure  logical :: dfoffdiag
   ! symmetrization tensor
-  real(8) :: symt2(3, 3, 3, 3)
+  real(8) :: symt2(3,3,3,3)
   ! true if tetrahedron method is used for dielectric function/matrix
 !replaced by inputstructure  logical :: tetradf
   ! sampling type for Brillouin zone (0 Lorentzian broadening, 1 tetrahedron
@@ -313,7 +309,7 @@
   ! number of band transitions for analysis
   integer :: ndftrans
   ! k-point and band combination analysis
-  integer, allocatable :: dftrans(:, :)
+  integer, allocatable :: dftrans(:,:)
   ! smallest energy difference for which the inverse square will be considered
 !replaced by inputstructure  real(8) :: epsdfde
   ! cutoff energy for dielectric function
@@ -323,11 +319,7 @@
   !     xc-kernel variables    !
   !----------------------------!
   ! time ordering of xc-kernel function (time-ordered/retarded)
-<<<<<<< HEAD
 !replaced by inputstructure  character(32) :: tordfxc
-=======
-  logical :: tordfxc
->>>>>>> 2e97703e
   ! factor for time-ordering
   real(8) :: torfxc
   ! true if to consider the anti-resonant part
@@ -336,7 +328,7 @@
   ! ALDA-kernel
 !replaced by inputstructure  integer :: lmaxalda
   ! muffin-tin real space exchange-correlation kernel
-  complex(8), allocatable :: fxcmt(:, :, :)
+  complex(8), allocatable :: fxcmt(:,:,:)
   ! interstitial real space exchange-correlation kernel
   complex(8), allocatable :: fxcir(:)
   ! exchange-correlation kernel functional type
@@ -355,14 +347,8 @@
   ! (see [Botti PRB 2005])
 !replaced by inputstructure  real(8) :: betalrcdyn
   ! split parameter for degeneracy in energy differences of BSE-kernel
-<<<<<<< HEAD
 !replaced by inputstructure  real(8) :: fxcbsesplit
 
-=======
-  real(8) :: fxcbsesplit
-  ! true if BSE-derived xc-kernel is used
-  logical :: tfxcbse
->>>>>>> 2e97703e
   !---------------------------!
   !     exciton variables     !
   !---------------------------!
@@ -371,9 +357,9 @@
   ! number of excitons
   integer :: nexcit(3)
   ! exciton energies
-  real(8), allocatable :: excite(:, :)
+  real(8), allocatable :: excite(:,:)
   ! exciton oscillator strengths
-  real(8), allocatable :: excito(:, :)
+  real(8), allocatable :: excito(:,:)
 
   !-----------------------------!
   !     screening variables     !
@@ -399,15 +385,11 @@
   ! Hermitian treatment
 !replaced by inputstructure  integer :: scrherm
   ! dielectric tensor in the RPA
-  complex(8) :: dielten(3, 3)
+  complex(8) :: dielten(3,3)
   ! dielectric tensor in the independent particle approximation
-<<<<<<< HEAD
-  complex(8) :: dielten0(3, 3)
-=======
   complex(8) :: dielten0(3,3)
   ! averaging type for singular term in screenend Coulomb interaction
   character(256) :: sciavtype
->>>>>>> 2e97703e
   ! average of body for screened Coulomb interaction at Gamma-point
 !replaced by inputstructure  logical :: sciavbd
   ! average of head, wings and body for screened Coulomb interaction at
@@ -437,6 +419,7 @@
 !replaced by inputstructure  real(8) :: vkloffbse(3)
   ! smallest muffin-tin radius times gkmax
 !replaced by inputstructure  real(8) :: rgkmaxbse
+logical::tfxcbse
   ! number of states below Fermi energy (Coulomb - and exchange term)
   integer :: nbfce
   ! number of states above Fermi energy (Coulomb - and exchange term)
@@ -446,7 +429,7 @@
   ! number of states above Fermi energy
   integer :: nafbse
   ! diagonal of BSE kernel (mean value, lower, upper limit and range)
-  complex(8) :: bsed, bsedl, bsedu, bsedd
+  complex(8) :: bsed,bsedl,bsedu,bsedd
 
   !-----------------------!
   !     I/O variables     !
@@ -558,14 +541,14 @@
   ! initial and final timings for CPU timing
   real(8) :: cputim0i, cputim0f, cputimcum
   ! muffin-tin timings
-  real(8) :: cmt0, cmt1, cmt2, cmt3, cmt4
-  real(8) :: cpumtaa, cpumtalo, cpumtloa, cpumtlolo
+  real(8) :: cmt0,cmt1,cmt2,cmt3,cmt4
+  real(8) :: cpumtaa,cpumtalo,cpumtloa,cpumtlolo
 
   !-----------------------------!
   !     numerical constants     !
   !-----------------------------!
   ! Kronecker delta
-  integer, parameter :: krondelta(3, 3)=reshape((/1, 0, 0, 0, 1, 0, 0, 0, 1/), (/3, 3/))
+  integer, parameter :: krondelta(3,3)=reshape((/1,0,0, 0,1,0, 0,0,1/),(/3,3/))
   ! conversion from hartree to electron volt
   real(8), parameter :: h2ev=27.2114d0
 
@@ -573,9 +556,9 @@
   !     miscellaneous variables     !
   !---------------------------------!
   ! spherical covering set in Cartesian coordinates
-  real(8), allocatable :: sphcov(:, :)
+  real(8), allocatable :: sphcov(:,:)
   ! spherical covering set in tetha/phi angles
-  real(8), allocatable :: sphcovtp(:, :)
+  real(8), allocatable :: sphcovtp(:,:)
   ! xs code version
   integer :: versionxs(2)
   ! true if energies output in eV
