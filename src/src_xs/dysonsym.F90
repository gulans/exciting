--- conflicted
+++ resolved
@@ -1,4 +1,3 @@
-
 
 
 ! Copyright (C) 2005-2008 S. Sagmeister and C. Ambrosch-Draxl.
@@ -12,9 +11,7 @@
 !BOP
 ! !ROUTINE: dysonsym
 ! !INTERFACE:
-
-
-subroutine dysonsym(n, s0, k, s)
+  subroutine dysonsym(n,s0,k,s)
 ! !USES:
     use invert
     use modxs
@@ -38,24 +35,18 @@
     implicit none
     ! arguments
     integer, intent(in) :: n
-    complex(8), intent(in) :: s0(:, :), k(:, :)
-    complex(8), intent(out) :: s(:, :)
+    complex(8), intent(in) :: s0(:,:), k(:,:)
+    complex(8), intent(out) :: s(:,:)
     ! local variables
     character(*), parameter :: thisnam='dysonsym'
-<<<<<<< HEAD
-    complex(8), parameter :: zone=(1.d0, 0.d0), zzero=(0.d0, 0.d0)
-    complex(8), allocatable :: mt(:, :), mt2(:, :)
-    integer :: shs0(2), shk(2), shs(2), nmin, nmax, i, j
-=======
     complex(8),parameter :: zone=(1.d0,0.d0),zzero=(0.d0,0.d0)
     complex(8), allocatable :: mt(:,:),mt2(:,:)
-    integer :: shs0(2),shk(2),shs(2),nmin,nmax,j
->>>>>>> 6aea7ca9
+    integer :: shs0(2),shk(2),shs(2),nmin,nmax,i,j
 
-  complex(8), allocatable :: solv(:), s0row(:), s0col(:), u(:, :), vh(:, :), work(:)
-  real(8), allocatable :: singv(:), rwork(:)
+  complex(8), allocatable :: solv(:),s0row(:),s0col(:),u(:,:),vh(:,:),work(:)
+  real(8), allocatable :: singv(:),rwork(:)
   integer, allocatable :: ipiv(:)
-  integer :: info, lwork
+  integer :: info,lwork
   real(8) :: eps
 
   complex(8), external :: zdotu
@@ -65,30 +56,30 @@
     shs0=shape(s0)
     shk=shape(k)
     shs=shape(s)
-    nmin=minval((/shs0, shk, shs/))
-    nmax=maxval((/shs0, shk, shs/))
+    nmin=minval((/shs0,shk,shs/))
+    nmax=maxval((/shs0,shk,shs/))
     if ((nmin.ne.nmax).or.(nmin.lt.n)) then
-       write(*, '("Error(", a, "): inconsistent matrix sizes")') trim(thisnam)
-       write(*, '("  n :", i9)') n
-       write(*, '("  S0:", 2i9)') shs0
-       write(*, '("  K :", 2i9)') shk
-       write(*, '("  S :", 2i9)') shs
+       write(*,'("Error(",a,"): inconsistent matrix sizes")') trim(thisnam)
+       write(*,'("  n :",i9)') n
+       write(*,'("  S0:",2i9)') shs0
+       write(*,'("  K :",2i9)') shk
+       write(*,'("  S :",2i9)') shs
        call terminate
     end if
 
     ! allocate
-    allocate(mt(n, n), mt2(n, n))
+    allocate(mt(n,n),mt2(n,n))
 
     ! calculate matrix 1-S0
-    mt(:, :)=zzero
-    forall(j=1:n) mt(j, j)=1.d0
-    mt(:, :)=mt(:, :)-s0(:, :)
+    mt(:,:)=zzero
+    forall(j=1:n) mt(j,j)=1.d0
+    mt(:,:)=mt(:,:)-s0(:,:)
 
     ! calculate S0(1-S0)
-    call zgemm('n', 'n', n, n, n, zone, s0, n, mt, n, zzero, mt2, n )
+    call zgemm('n','n', n, n, n, zone, s0, n, mt, n, zzero, mt2, n )
 
     ! calculate X := S0(1-S0) - K
-    mt2(:, :)=mt2(:, :)-k(:, :)
+    mt2(:,:)=mt2(:,:)-k(:,:)
 
 !    ! calculate [S0(1-S0) - K]^-1 =: Y = X^-1
 !    call zinvert_lapack(mt2,mt)
@@ -108,79 +99,81 @@
     ! solve linear system of equations instead of direct inversion
 
     ! first column of S0 is RHS of system of equations
-    allocate(solv(n), s0row(n), s0col(n))
-    s0row(:)=s0(1, :)
-    s0col(:)=s0(:, 1)
+    allocate(solv(n),s0row(n),s0col(n))
+    s0row(:)=s0(1,:)
+    s0col(:)=s0(:,1)
     solv(:)=s0col(:)
 
     !------------------------------------ solve linear system of equations
     allocate(ipiv(n))
-    call zgetrf(n, n, mt2, n, ipiv, info)
+    call zgetrf(n,n,mt2,n,ipiv,info)
     if (info.ne.0) then
-       write(*, *)
-       write(*, '("Error(", a, "): zgetrf returned non-zero info : ", I8)') &
-	    thisnam, info
-       write(*, *)
+       write(*,*)
+       write(*,'("Error(",a,"): zgetrf returned non-zero info : ",I8)') &
+            thisnam,info
+       write(*,*)
        call terminate
     end if
     call zgetrs('n', n, 1, mt2, n, ipiv, solv, n, info )
     if (info.ne.0) then
-       write(*, *)
-       write(*, '("Error(", a, "): zgetrs returned non-zero info : ", I8)') &
-	    thisnam, info
-       write(*, *)
+       write(*,*)
+       write(*,'("Error(",a,"): zgetrs returned non-zero info : ",I8)') &
+            thisnam,info
+       write(*,*)
        call terminate
     end if
     deallocate(ipiv)
     !------------------------------------
 
     ! calculate S_00 = S0 * Solv
-    s(1, 1)=zdotu(n, solv, 1, s0row, 1)
-    deallocate(solv, s0row, s0col)
+    s(1,1)=zdotu(n,solv,1,s0row,1)
+    deallocate(solv,s0row,s0col)
 !!!100 continue
 goto 200
     !++++++++++++++++++++++++++++++++++++++++++++++++++++++++++++++++++++++
 
 
     lwork=3*n
-    allocate(singv(n), u(n, n), vh(n, n), work(lwork), rwork(5*n))
+    allocate(singv(n),u(n,n),vh(n,n),work(lwork),rwork(5*n))
 
     ! try SVD for inversion of matrix X = S0(1 - S0) - K
     call ZGESVD( 'a', 'a', n, n, mt2, n, singv, u, n, vh, n, work, lwork, rwork, info )
     if (info.ne.0) then
-       write(*, *)
-       write(*, '("Error(", a, "): zgesvd returned non-zero info : ", I8)') &
-	    thisnam, info
-       write(*, *)
+       write(*,*)
+       write(*,'("Error(",a,"): zgesvd returned non-zero info : ",I8)') &
+            thisnam,info
+       write(*,*)
        call terminate
     end if
 
    ! invert singular values above cutoff
    eps=1.d-3
-    do j=1, n
-	if (singv(j).lt.eps) then
+    do j=1,n
+   	if (singv(j).lt.eps) then
 	   singv(j)=0.d0
 	else
 	   singv(j)=1.d0/singv(j)
 	end if
 	! multiply singular values with U-matrix
-	u(:, j)=u(:, j)*singv(j)
+	u(:,j)=u(:,j)*singv(j)
     end do
     ! inverse of matrix X^+:
-    call zgemm('n', 'n', n, n, n, zone, u, n, vh, n, zzero, s, n )
+    call zgemm('n','n', n, n, n, zone, u, n, vh, n, zzero, s, n )
     s=conjg(transpose(s))
 
     ! left and right multiply with S0
     ! calculate S0 Y
-    call zgemm('n', 'n', n, n, n, zone, s0, n, s, n, zzero, mt2, n )
+    call zgemm('n','n', n, n, n, zone, s0, n, s, n, zzero, mt2, n )
 
     ! calculate solution S = S0 Y S0 = S0 [S0(1-S0) - K]^(-1) S0
-    call zgemm('n', 'n', n, n, n, zone, mt2, n, s0, n, zzero, s, n )
+    call zgemm('n','n', n, n, n, zone, mt2, n, s0, n, zzero, s, n )
 
 
-    deallocate(mt, mt2, singv, u, vh, work, rwork)
+    deallocate(mt,mt2,singv,u,vh,work,rwork)
 200 continue
   end subroutine dysonsym
 !EOC
 
-end module m_dysonsym+end module m_dysonsym
+
+
