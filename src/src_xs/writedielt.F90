


! Copyright (C) 2008 S. Sagmeister and C. Ambrosch-Draxl.
! This file is distributed under the terms of the GNU General Public License.
! See the file COPYING for license details.

<<<<<<< HEAD

subroutine writedielt(nw, w, dt, switch)
=======
subroutine writedielt(filtag,nw,w,dt,switch)
>>>>>>> 2e97703e
  use modmain
  use m_getunit
  implicit none
  ! arguments
  character(*), intent(in) :: filtag
  integer, intent(in) :: nw
<<<<<<< HEAD
  complex(8), intent(in) :: dt(3, 3, nw)
=======
>>>>>>> 2e97703e
  real(8), intent(in) :: w(nw)
  complex(8), intent(in) :: dt(3,3,nw)
  integer, intent(in) :: switch
  ! local variables
  integer :: un, oct, iw
  call getunit(un)
<<<<<<< HEAD
  open(un, file = 'DIELTENS'//trim(filext), form = 'formatted', action = 'write', &
       status = 'replace')
  write(un, *)
=======
  open(un,file=trim(filtag)//trim(filext),form='formatted',action='write', &
       status='replace')
  write(un,*)
>>>>>>> 2e97703e
  if (switch.eq.0) then
     write(un, '(" (dielectric tensor, independent particle approximation)")')
  else
     write(un, '(" (dielectric tensor, random phase approximation)")')
  end if
<<<<<<< HEAD
  write(un, *)
  do iw=1, nw
     write(un, '(" frequency index and value: ", i6, f14.8)') iw, w(iw)
     write(un, '(" real part, imaginary part below")')
     write(un, '(3f14.8, 5x, 3f14.8)') (dble(dt(oct, :, iw)), aimag(dt(oct, :, iw)), &
	  oct = 1, 3)
     write(un, *)
=======
  write(un,*)
  do iw=1,nw
     write(un,'(" frequency index and value: ",i6,f14.8)') iw,w(iw)
     write(un,'(" real part, imaginary part below")')
     write(un,'(3f14.8,5x,3f14.8)') (dble(dt(oct,:,iw)),aimag(dt(oct,:,iw)),oct=1,3)
     write(un,*)
>>>>>>> 2e97703e
  end do
  close(un)
end subroutine writedielt<|MERGE_RESOLUTION|>--- conflicted
+++ resolved
@@ -5,58 +5,33 @@
 ! This file is distributed under the terms of the GNU General Public License.
 ! See the file COPYING for license details.
 
-<<<<<<< HEAD
-
-subroutine writedielt(nw, w, dt, switch)
-=======
 subroutine writedielt(filtag,nw,w,dt,switch)
->>>>>>> 2e97703e
   use modmain
   use m_getunit
   implicit none
   ! arguments
   character(*), intent(in) :: filtag
   integer, intent(in) :: nw
-<<<<<<< HEAD
-  complex(8), intent(in) :: dt(3, 3, nw)
-=======
->>>>>>> 2e97703e
   real(8), intent(in) :: w(nw)
   complex(8), intent(in) :: dt(3,3,nw)
   integer, intent(in) :: switch
   ! local variables
-  integer :: un, oct, iw
+  integer :: un,oct,iw
   call getunit(un)
-<<<<<<< HEAD
-  open(un, file = 'DIELTENS'//trim(filext), form = 'formatted', action = 'write', &
-       status = 'replace')
-  write(un, *)
-=======
   open(un,file=trim(filtag)//trim(filext),form='formatted',action='write', &
        status='replace')
   write(un,*)
->>>>>>> 2e97703e
   if (switch.eq.0) then
-     write(un, '(" (dielectric tensor, independent particle approximation)")')
+     write(un,'(" (dielectric tensor, independent particle approximation)")')
   else
-     write(un, '(" (dielectric tensor, random phase approximation)")')
+     write(un,'(" (dielectric tensor, random phase approximation)")')
   end if
-<<<<<<< HEAD
-  write(un, *)
-  do iw=1, nw
-     write(un, '(" frequency index and value: ", i6, f14.8)') iw, w(iw)
-     write(un, '(" real part, imaginary part below")')
-     write(un, '(3f14.8, 5x, 3f14.8)') (dble(dt(oct, :, iw)), aimag(dt(oct, :, iw)), &
-	  oct = 1, 3)
-     write(un, *)
-=======
   write(un,*)
   do iw=1,nw
      write(un,'(" frequency index and value: ",i6,f14.8)') iw,w(iw)
      write(un,'(" real part, imaginary part below")')
      write(un,'(3f14.8,5x,3f14.8)') (dble(dt(oct,:,iw)),aimag(dt(oct,:,iw)),oct=1,3)
      write(un,*)
->>>>>>> 2e97703e
   end do
   close(un)
 end subroutine writedielt