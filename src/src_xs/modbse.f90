--- conflicted
+++ resolved
@@ -697,11 +697,7 @@
         ! Loop over KS transition energies 
         !$OMP PARALLEL DO &
         !$OMP& COLLAPSE(2),&
-<<<<<<< HEAD
-        !$OMP& DEFAULT(SHARED), PRIVATE(io,iu,s,detmp,posdiff),&
-=======
         !$OMP& DEFAULT(SHARED), PRIVATE(io,iu,s,detmp,doctmp,posdiff),&
->>>>>>> 6efc4205
         !$OMP& REDUCTION(+:kous),&
         !$OMP& REDUCTION(max:iomax),&
         !$OMP& REDUCTION(min:iomin),&
@@ -709,12 +705,8 @@
         !$OMP& REDUCTION(min:iumin)
         do io = io1, io2
           do iu = iu1, iu2 
-<<<<<<< HEAD
-            if(fensel ) then
-=======
 
             if(fensel) then
->>>>>>> 6efc4205
 
               ! \Delta E = E_{u,k-qmt/2} - E_{o,k+qmt/2} + shift
               if (fxas) then
@@ -784,22 +776,12 @@
             else
 
               ! Only consider transitions which have a positve non-zero 
-<<<<<<< HEAD
-              ! occupancy difference f_{o ki} - f_{u ki+q}
-              if (.not. input%xs%bse%xas .and. (occsv(io, ikqp) - occsv0(iu, ikqm)&
-                &> cutoffocc)) then
-                posdiff=.TRUE.
-              else if (input%xs%bse%xas .and. (1.0d0 -occsv0(iu, ikqm))> cutoffocc) then
-              !else if (input%xs%bse%xas) then
-                posdiff=.TRUE.
-=======
               ! occupancy difference f_{o ki+qmt/2} - f_{u ki-qmt/2}
               !
               ! If it is a XAS comutation:
               if(fxas) then 
                 doctmp = 1.0d0 - occsv0(iu, ikqm)
               ! If it is a optics comutation:
->>>>>>> 6efc4205
               else
                 doctmp = occsv(io, ikqp) - occsv0(iu, ikqm)
               end if
@@ -835,13 +817,8 @@
                 end if
 
                 ! Save occupation factor
-<<<<<<< HEAD
-                if (input%xs%bse%xas) then
-                 ofac_loc(s)= sqrt(1.0d0 - occsv0(iu, ikqm)/maxocc)
-=======
                 if (fxas) then
                   ofac_loc(s) = sqrt(1.0d0 - occsv0(iu, ikqm)/maxocc)
->>>>>>> 6efc4205
                 else
                   ofac_loc(s) = sqrt((occsv(io, ikqp) - occsv0(iu, ikqm))/maxocc)
                 end if
@@ -981,15 +958,10 @@
         smap_rel(3,i1) = kmap_bse_gr(iknr)
       end do
 
-<<<<<<< HEAD
-      !write(unitout, '("Info(select_transitions):&
-      !  & Number of participating transitions:", I8)') sum(kousize) 
-=======
       write(unitout, '("Info(select_transitions):&
         & Number of participating transitions:", I8)') sum(kousize) 
 
       ! Print mappings to human readable file
->>>>>>> 6efc4205
       if(fserial) then 
         if(present(dirname)) then 
           call printso(iqmt, dirname)
