


! Copyright (C) 2005-2008 S. Sagmeister and C. Ambrosch-Draxl.
! This file is distributed under the terms of the GNU General Public License.
! See the file COPYING for license details.

!BOP
! !ROUTINE: dfq
! !INTERFACE:


subroutine dfq(iq)
! !USES:
use modinput
 use mod_constants
  use mod_eigenvalue_occupancy
  use mod_misc
  use mod_Gkvector
  use mod_APW_LO
  use mod_Gvector
  use mod_kpoint
  use mod_qpoint
  use mod_lattice
  use mod_DOS_optics_response
  use modxs
  use modtetra
  use modmpi
  use m_genwgrid
  use m_getpemat
  use m_dftim
  use m_gettetcw
  use m_putx0
  use m_getunit
  use m_writevars
  use m_filedel
  use m_genfilname
! !DESCRIPTION:
!   Calculates the symmetrized Kohn-Sham response function $\chi^0_{\bf{GG'}}
!   ({\bf q},\omega)$ for one ${\bf q}$-point according to
!   $$  \chi^0_{\bf{GG'}}({\bf q},\omega) = \sum_{ou{\bf k}} \left[
!      M^{\bf G}_{ou{\bf k}}({\bf q}) M^{\bf G'}_{ou{\bf k}}({\bf q})^*
!      w_{ou{\bf k}}({\bf q},\omega) +
!      M^{\bf G}_{uo{\bf k}}({\bf q}) M^{\bf G'}_{uo{\bf k}}({\bf q})^*
!      w_{uo{\bf k}}({\bf q},\omega) \right]
!   $$
!   It is related to the Kohn-Sham response function
!    $\chi^0_{\bf{GG'}}({\bf q},\omega)$ by
!   $$ \chi^0_{\bf{GG'}}({\bf q},\omega) = v^{-\frac{1}{2}}_{\bf G}({\bf q})
!      \bar{\chi}^0_{\bf{GG'}}({\bf q},\omega)
!      v^{-\frac{1}{2}}_{\bf G'}({\bf q}) $$
!   and is well defined in the limit as ${\bf q}$ goes to zero.
!   The symmetrized matrix elements are defined as
!   $$   M^{\bf G}_{ou{\bf k}}({\bf q}) =
!         v^{-\frac{1}{2}}_{\bf G}({\bf q})
!         \bar{M}^{\bf G}_{ou{\bf k}}({\bf q}), $$
!   where
!   $$   \bar{M}^{\bf G}_{ou{\bf k}}({\bf q}) =
!        \langle o{\bf k}|e^{-i({\bf{G+q}}){\bf r}}|u{\bf k+q} \rangle. $$
!   For ${\bf G}=0$ we have to consider three vectors stemming from the limits
!   as ${\bf q}\rightarrow 0$ along the Cartezian basis vectors ${\bf e_i}$,
!   i.e., we can think of ${\bf 0}_1,{\bf 0}_2,{\bf 0}_3$ in place of ${\bf 0}$.
!   The weights $w_{\rm ou{\bf k}}({\bf q},\omega)$ are defined as
!   $$   w_{nm{\bf k}}({\bf q},\omega) = \lambda_{\bf k}
!        \frac{f_{n{\bf k}}-f_{m{\bf k+q}}}
!        {\varepsilon_{n{\bf k}}-\varepsilon_{m{\bf k+q}}+
!        \Delta_{n{\bf k}}-\Delta_{m{\bf k+q}}+\omega+i\eta} $$
!   in the case where we use a Lorentzian broadening $\eta$.
!   In the above expression $\lambda_{\bf k}$ is the weight of the
!   ${\bf k}$-point, $\varepsilon_{n{\bf k}}$ and
!   $\varepsilon_{m{\bf k+q}}$ are the DFT Kohn-Sham energies,
!   $\Delta_{n{\bf k}}$ and $\Delta_{m{\bf k+q}}$ are the scissors corrections
!   that are non-zero in the case where $m{\bf k+q}$ corresponds to a
!   conduction state.
!   The indices $o$ and $u$ denote {\it at least partially occupied} and
!   {\it at least partially unoccupied} states, respectively.
!   The symmetrized Kohn-Sham response function can also be calculated
!   for imaginary frequencies $i\omega$ without broadening $\eta$. In this
!   case the replacement
!   $$ \omega+i\eta \mapsto i\omega $$
!   is applied to the expressions for the weights.
!   Optionally, the weights can be calculated with the help of the linear
!   tetrahedron method (including Bloechl's correction).
!   This routine can be run with MPI parallelization for energies.
!
! !REVISION HISTORY:
!   Created March 2005 (Sagmeister)
!   Added band and k-point analysis, 2007-2008 (Sagmeister)
!EOP
!BOC
  implicit none
  ! arguments
  integer, intent(in) :: iq
  ! local variables
  character(*), parameter :: thisnam='dfq'
  character(256) :: fnscreen,str
  real(8), parameter :: epstetra=1.d-8
  complex(8), allocatable :: w(:)
<<<<<<< HEAD
  complex(8), allocatable :: chi0(:, :, :), hdg(:, :, :)
  complex(8), allocatable :: chi0w(:, :, :, :), chi0h(:, :, :)
  complex(8), allocatable :: wou(:), wuo(:), wouw(:), wuow(:), wouh(:), wuoh(:)
  complex(8), allocatable :: zvou(:), zvuo(:), chi0hs(:, :, :), bsedg(:, :)
  real(8), allocatable :: wreal(:), cw(:), cwa(:), cwsurf(:)
  real(8), allocatable :: cwt(:, :), cw1k(:, :, :), cwa1k(:, :, :), cwsurf1k(:, :, :)
  real(8), allocatable :: scis12(:, :), scis21(:, :)
  real(8) :: brd, cpu0, cpu1, cpuread, cpuosc, cpuupd, cputot, r1
  integer :: n, i, j, i1, i2, j1, j2, ik, ikq, igq, iw, wi, wf, ist1, ist2, nwdfp
  integer :: oct1, oct2, un, ig1, ig2
=======
  complex(8), allocatable :: chi0(:,:,:),hdg(:,:,:)
  complex(8), allocatable :: chi0w(:,:,:,:),chi0h(:,:,:),eps0(:,:,:)
  complex(8), allocatable :: wou(:),wuo(:),wouw(:),wuow(:),wouh(:),wuoh(:)
  complex(8), allocatable :: zvou(:),zvuo(:), chi0hs(:,:,:),bsedg(:,:)
  real(8), allocatable :: wreal(:),cw(:),cwa(:),cwsurf(:)
  real(8), allocatable :: cwt(:,:),cw1k(:,:,:),cwa1k(:,:,:),cwsurf1k(:,:,:)
  real(8), allocatable :: scis12(:,:),scis21(:,:)
  real(8) :: brd,cpu0,cpu1,cpuread,cpuosc,cpuupd,cputot
  integer :: n,j,i1,i2,j1,j2,ik,ikq,igq,iw,wi,wf,ist1,ist2,nwdfp
  integer :: oct1,oct2,un
>>>>>>> 2e97703e
  logical :: tq0
  logical, external :: tqgamma, transik, transijst
  if (input%xs%tddft%acont.and.tscreen) then
     write(*, *)
     write(*, '("Error(", a, "): analytic continuation does not work for &
	  &screening")')
     write(*, *)
     call terminate
  end if
  str=''
  tfxcbse=((fxctype.eq.7).or.(fxctype.eq.8)).and.(.not.tscreen)
  if (tfxcbse) str='_FXCBSE.OUT'
  ! sampling of Brillouin zone
  bzsampl=0
  if (input%xs%tetra%tetradf) bzsampl=1
  ! initial and final w-point
  wi=wpari
  wf=wparf
  nwdfp=wf-wi+1
  ! matrix size for response function
  n=ngq(iq)
  ! zero broadening for analytic contiunation
  brd=input%xs%broad
  if (input%xs%tddft%acont) brd=0.d0
  ! zero broadening for dielectric matrix (w=0) for band-gap systems
  if (task.eq.430) brd=0.d0
  ! file extension for q-point
  if (.not.tscreen) call genfilname(iqmt=iq, setfilext=.true.)
  ! filenames for output
  if (tscreen) then
<<<<<<< HEAD
     call genfilname(basename='TETW', iq=iq, appfilext=.true., filnam=fnwtet)
     call genfilname(basename='PMAT', appfilext=.true., filnam=fnpmat)
     call genfilname(basename='SCREEN', bzsampl=bzsampl, &
	  iq=iq, filnam=fnscreen)
     call genfilname(nodotpar = .true., basename = 'EMAT_TIMING', iq = iq, &
	  etype = input%xs%emattype, procs = procs, rank = rank, appfilext = .true., filnam = fnetim)
     call genfilname(nodotpar = .true., basename = 'X0_TIMING', iq = iq, &
	  bzsampl = bzsampl, acont = input%xs%tddft%acont, procs = procs, rank = rank, &
	  appfilext = .true., filnam = fnxtim)
  else
     call genfilname(basename='TETW', iqmt=iq, filnam=fnwtet)
     call genfilname(basename='PMAT_XS', filnam=fnpmat)
     call genfilname(basename='EMAT', iqmt=iq, filnam=fnemat)
     call genfilname(nodotpar = .true., basename = 'X0_TIMING', bzsampl = bzsampl, &
	  acont = input%xs%tddft%acont, nar = .not.input%xs%tddft%aresdf, iqmt = iq, procs = procs, rank = rank, &
	  filnam = fnxtim)
     call genfilname(basename = 'X0', bzsampl = bzsampl, acont = input%xs%tddft%acont, nar =&
    &.not.input%xs%tddft%aresdf, &
	  iqmt = iq, filnam = fnchi0)
     call genfilname(basename = 'X0', bzsampl = bzsampl, acont = input%xs%tddft%acont, nar =&
    &.not.input%xs%tddft%aresdf, &
	  iqmt = iq, procs = procs, rank = rank, filnam = fnchi0_t)
=======
     call genfilname(basename='TETW',iq=iq,appfilext=.true.,filnam=fnwtet)
     call genfilname(basename='PMAT',appfilext=.true.,filnam=fnpmat)
     call genfilname(basename='SCREEN',bzsampl=bzsampl,&
          iq=iq,filnam=fnscreen)
     call genfilname(nodotpar=.true.,basename='EMAT_TIMING',iq=iq,&
          etype=emattype,procs=procs,rank=rank,appfilext=.true.,filnam=fnetim)
     call genfilname(nodotpar=.true.,basename='X0_TIMING',iq=iq,&
          procs=procs,rank=rank,appfilext=.true.,filnam=fnxtim)
  else
     call genfilname(basename='TETW',iqmt=iq,filnam=fnwtet)
     call genfilname(basename='PMAT_XS',filnam=fnpmat)
     call genfilname(basename='EMAT',iqmt=iq,filnam=fnemat)
     call genfilname(nodotpar=.true.,basename='X0_TIMING',bzsampl=bzsampl,&
          iqmt=iq,procs=procs,rank=rank, &
          filnam=fnxtim)
     call genfilname(basename='X0',bzsampl=bzsampl,acont=acont,nar=.not.aresdf,&
          tord=torddf,markfxcbse=tfxcbse,iqmt=iq,filnam=fnchi0)
     call genfilname(basename='X0',bzsampl=bzsampl,acont=acont,nar=.not.aresdf,&
          tord=torddf,markfxcbse=tfxcbse,iqmt=iq,procs=procs,rank=rank,filnam=fnchi0_t)
>>>>>>> 2e97703e
  end if
  ! remove timing files from previous runs
  call filedel(trim(fnxtim))
  ! calculate k+q and G+k+q related variables
  call init1offs(qvkloff(1, iq))
  ! generate link array for tetrahedra
  if (input%xs%tetra%tetradf) call gentetlinkp(vql(1, iq), input%xs%tetra%qweights)
  ! find highest (partially) occupied and lowest (partially) unoccupied states
  call findocclims(iq, istocc0, istocc, istunocc0, istunocc, isto0, isto, istu0, istu)
  ! find limits for band combinations
  call ematbdcmbs(input%xs%emattype)
  ! check if q-point is Gamma point
  tq0=tqgamma(iq)
  if (tq0) then
     write(unitout, '(a)') 'Info('//trim(thisnam)//'): Gamma q - point: using &
	  &momentum matrix elements for dielectric function'
  end if
  ! write out matrix size of response function
  write(unitout, '(a, i6)') 'Info('//thisnam//'): number of G + q vectors &
       &(local field effects):', ngq(iq)
  write(unitout, '(a, 4i6)') 'Info('//thisnam//'): lowest (partially) &
       & unoccupied state: ', istunocc0
  write(unitout, '(a, 4i6)') 'Info('//thisnam//'): highest (partially)&
       & occupied state  : ', istocc0
  write(unitout, '(a, 4i6)') 'Info('//thisnam//'): limits for band combinations&
       & nst1, nst2, nst3, nst4:', nst1, nst2, nst3, nst4
  write(unitout, '(a, 4i6)') 'Info('//thisnam//'): limits for band combinations&
       & istl1, istu1, istl2, istu2:', istl1, istu1, istl2, istu2
  write(unitout, '(a, 4i6)') 'Info('//thisnam//'): limits for band combinations&
       & istl3, istu3, istl4, istu4:', istl3, istu3, istl4, istu4
  ! allocate arrays for eigenvalue and occupation number differences
  if (allocated(deou)) deallocate(deou)
  allocate(deou(nst1, nst2))
  if(allocated(deuo)) deallocate(deuo)
  allocate(deuo(nst3, nst4))
  if (allocated(docc12)) deallocate(docc12)
  allocate(docc12(nst1, nst2))
  if (allocated(docc21)) deallocate(docc21)
  allocate(docc21(nst3, nst4))
  ! allocate matrix elements arrays
  if (allocated(xiou)) deallocate(xiou)
  allocate(xiou(nst1, nst2, n))
  if (allocated(xiuo)) deallocate(xiuo)
  allocate(xiuo(nst3, nst4, n))
  if (allocated(pmou)) deallocate(pmou)
  allocate(pmou(3, nst1, nst2))
  if (allocated(pmuo)) deallocate(pmuo)
  allocate(pmuo(3, nst3, nst4))
  ! allocate arrays
  allocate(hdg(nst1, nst2, nkpt))
  allocate(scis12(nst1, nst2))
  allocate(scis21(nst2, nst1))
  allocate(w(nwdf))
  allocate(wreal(nwdfp))
  allocate(chi0h(3, 3, nwdfp))
  allocate(chi0w(n, 2, 3, nwdfp))
  allocate(chi0(n, n, nwdfp))
  allocate(wou(nwdf))
  allocate(wuo(nwdf))
  allocate(wouw(nwdf), wuow(nwdf), wouh(nwdf), wuoh(nwdf))
  allocate(zvou(n), zvuo(n))
  allocate(bsedg(nst1, nst2))
  scis12(:, :)=0.d0
  scis21(:, :)=0.d0
  if (input%xs%tetra%tetradf) then
     allocate(cw(nwdf), cwa(nwdf), cwsurf(nwdf))
     if (input%xs%tetra%cw1k) allocate(cwt(nstsv, nstsv), cw1k(nst1, nst2, nwdfp), &
	  cwa1k(nst1, nst2, nwdfp), cwsurf1k(nst1, nst2, nwdfp))
  end if
  ! generate complex energy grid
  call genwgrid(nwdf, wdos, input%xs%tddft%acont, 0.d0, w_cmplx=w)
  wreal(:)=dble(w(wi:wf))
  if (wreal(1).lt.epstetra) wreal(1)=epstetra
  ! initializations
  chi0(:, :, :)=zzero
  chi0w(:, :, :, :)=zzero
  chi0h(:, :, :)=zzero
  if (tscreen) then
     ! generate radial integrals wrt. sph. Bessel functions
     call ematrad(iq)
     ! delete timing information of previous runs
     call filedel(trim(fnetim))
     ! write information
     write(unitout, '(a, i6)') 'Info('//thisnam//'): number of G + q vectors:', &
	  ngq(iq)
     call ematqalloc
  end if
  if (tfxcbse) then
     call getbsediag
     write(unitout, '("Info(", a, "): read diagonal of BSE kernel")') trim(thisnam)
     write(unitout, '(" mean value : ", 2g18.10)') bsed
  end if
  bsedg(:, :)=bsed
  ! loop over k-points
  do ik=1, nkpt
     ! k-point analysis
     if (.not.transik(ik, dftrans)) cycle
     call chkpt(3, (/task, iq, ik/), 'dfq: task, q-point index, k-point index')
     cpuosc=0.d0
     cpuupd=0.d0
     call cpu_time(cpu0)
     ikq=ikmapikq(ik, iq)
     call getdevaldoccsv(iq, ik, ikq, istl1, istu1, istl2, istu2, deou, docc12, &
	  scis12)
     call getdevaldoccsv(iq, ik, ikq, istl2, istu2, istl1, istu1, deuo, docc21, &
	  scis21)
     if (tscreen) then
        ! do not use scissors correction for screening
	if (task.eq.430) then
	  scis12(:, :)=0.d0
	  scis21(:, :)=0.d0
	end if
        ! for screening calculate matrix elements of plane wave on the fly
	call ematqk1(iq, ik)
	if (.not.allocated(xiuo)) allocate(xiuo(nst3, nst4, n))
	if (.not.allocated(pmuo)) allocate(pmuo(3, nst3, nst4))
     end if
     ! add BSE diagonal shift use with BSE-kernel
<<<<<<< HEAD
     if (task.eq.345) then
	scis12(:, :)=scis12(:, :)+bsedg(:, :)
	scis21(:, :)=scis21(:, :)+transpose(bsedg(:, :))
=======
     if (tfxcbse) then
        scis12(:,:)=scis12(:,:)+bsedg(:,:)
        scis21(:,:)=scis21(:,:)+transpose(bsedg(:,:))
>>>>>>> 2e97703e
     end if
     ! get matrix elements (exp. expr. or momentum op.)
     call getpemat(iq, ik, trim(fnpmat), trim(fnemat), m12 = xiou, m34 = xiuo, &
	  p12 = pmou, p34 = pmuo)
     ! set matrix elements to one for Lindhard function
     if (input%xs%tddft%lindhard) then
       ! set G=0 components to one
       xiou(:, :, 1)=zone
       xiuo(:, :, 1)=zone
       ! set G/=0 components to zero
       if (n.gt.1) then
	 xiou(:, :, 2:)=zzero
	 xiuo(:, :, 2:)=zzero
       end if
       ! set momentum matrix elements to one
       pmou(:, :, :)=zone
       pmuo(:, :, :)=zone
     end if
     if (input%xs%tetra%cw1k) then
	do iw=1, nwdfp
	   call tetcwifc_1k(ik, nkpt, nstsv, evalsv, efermi, wreal(iw), 2, cwt)
	   cw1k(:, :, iw)=cwt(istl1:istu1, istl2:istu2)
	   call tetcwifc_1k(ik, nkpt, nstsv, evalsv, efermi, -wreal(iw), 2, cwt)
	   cwa1k(:, :, iw)=cwt(istl1:istu1, istl2:istu2)
	   call tetcwifc_1k(ik, nkpt, nstsv, evalsv, efermi, wreal(iw), 4, cwt)
	   cwsurf1k(:, :, iw)=cwt(istl1:istu1, istl2:istu2)
	end do
     end if
     if (tscreen) then
        ! we don't need anti-resonant parts here, assign them the same
        ! value as for resonant parts, resulting in a factor of two.
	do igq=1, n
	   xiuo(:, :, igq)=transpose(xiou(:, :, igq))
	end do
	do j=1, 3
	   pmuo(j, :, :)=transpose(pmou(j, :, :))
	end do
	deuo(:, :)=transpose(deou(:, :))
	docc21(:, :)=transpose(docc12(:, :))
	scis21(:, :)=transpose(scis12(:, :))
     end if
     ! turn off antiresonant terms (type 2-1 band combiantions) for Kohn-Sham
     ! response function
     if ((.not.input%xs%tddft%aresdf).and.(.not.tscreen)) then
	xiuo(:, :, :)=zzero
	pmuo(:, :, :)=zzero
     end if
     do ist1=1, istocc0-istunocc0+1
	do ist2=1, istocc0-istunocc0+1
	   j=ist1+istunocc0-1
           ! set lower triangle of first block to zero
	   if (ist1.gt.ist2) then
	      xiou(j, ist2, :)=zzero
	      pmou(:, j, ist2)=zzero
	   end if
           ! set diagonal to zero (project out intraband contributions)
	   if ((.not.input%xs%tddft%intraband).and.(ist1.eq.ist2)) then
	      xiou(j, ist2, :)=zzero
	      pmou(:, j, ist2)=zzero
	   end if
           ! set upper triangle of second block to zero
           ! also set diagonal to zero to avoid double counting
	   if (ist1.ge.ist2) then
	      xiuo(ist2, j, :)=zzero
	      pmuo(:, ist2, j)=zzero
	   end if
	end do
     end do
     call cpu_time(cpu1)
     cpuread=cpu1-cpu0
     do ist1=1, nst1
	do ist2=1, nst2
           !---------------------!
           !     denominator     !
           !---------------------!
           ! absolute band indices
	   i1=ist1
	   i2=istunocc0+ist2-1
           ! band analysis
	   if (.not.transijst(ik, i1, i2, dftrans)) cycle
	   call cpu_time(cpu0)
           ! user request termination
	   call terminateqry('dfq')
	   if (input%xs%tetra%tetradf) then
              ! mirror index pair on diagonal if necessary
	      if (i1.gt.i2) then
		 j1=ist2
		 j2=ist1-istunocc0+1
	      else
		 j1=ist1
		 j2=ist2
	      end if
              ! read weights for tetrahedron method
	      if (input%xs%tetra%cw1k) then
		 cw(wi:wf)=cw1k(ist1, ist2, :)
		 cwa(wi:wf)=cwa1k(ist1, ist2, :)
		 cwsurf(wi:wf)=cwsurf1k(ist1, ist2, :)
	      else
		 call gettetcw(iq, ik, j1, j2, nst1, nst2, nwdf, &
		   trim(fnwtet), cw, cwa, cwsurf)
	      end if
              ! include occupation number differences
	      wou(wi:wf) = docc12(ist1, ist2) * cmplx(cw(wi:wf), cwsurf(wi:wf), 8)/ &
		   omega
	      wuo(wi:wf)=-docc21(ist2, ist1)*cmplx(cwa(wi:wf), 0.d0, 8)/omega
	      if (tq0) then
                 ! rescale: use delta-function delta(e_nmk + scis_nmk - w)
		 wouw(wi:wf) = cmplx(dble(wou(wi:wf)), aimag(wou(wi:wf))* &
		      deou(ist1, ist2)/ &
		      ( - wreal(:) - scis12(ist1, ist2)))
		 wuow(wi:wf) = cmplx(dble(wuo(iw:wf)), aimag(wuo(wi:wf))* &
		      deuo(ist2, ist1)/ &
		      ( - wreal(:) - scis21(ist2, ist1)))
		 wouh(wi:wf) = cmplx(dble(wou(wi:wf)), aimag(wou(wi:wf))* &
		      deou(ist1, ist2) ** 2/ &
		      ( - wreal(:) - scis12(ist1, ist2)) ** 2)
		 wuoh(wi:wf) = cmplx(dble(wuo(wi:wf)), aimag(wuo(wi:wf))* &
		      deuo(ist2, ist1) ** 2/ &
		      ( - wreal(:) - scis21(ist2, ist1)) ** 2)
	      end if
	   else
              ! include occupation number differences
	      wou(wi:wf) = docc12(ist1, ist2) * wkpt(ik)/omega/(w(wi:wf)+ &
		   deou(ist1, ist2) + scis12(ist1, ist2) + zi * brd)
	      wuo(wi:wf) = docc21(ist2, ist1) * wkpt(ik)/omega/(w(wi:wf)+ &
		   deuo(ist2, ist1) + scis21(ist2, ist1) + tordf * zi * brd)
	      wouw(wi:wf)=wou(wi:wf)
	      wuow(wi:wf)=wuo(wi:wf)
	      wouh(wi:wf)=wou(wi:wf)
	      wuoh(wi:wf)=wuo(wi:wf)
	   end if
           !----------------------------------!
           !     update response function     !
           !----------------------------------!
	   zvou(:)=xiou(ist1, ist2, :)
	   zvuo(:)=xiuo(ist2, ist1, :)
	   do iw=wi, wf
              ! body
	      call zgerc(n, n, wou(iw), zvou, 1, zvou, 1, chi0(:, :, iw-wi+1), n)
	      call zgerc(n, n, wuo(iw), zvuo, 1, zvuo, 1, chi0(:, :, iw-wi+1), n)
	      if (tq0) then
		 do oct1=1, 3
                    ! wings
		    chi0w(2:, 1, oct1, iw - wi + 1) = chi0w(2:, 1, oct1, iw - wi + 1)+ &
			  wouw(iw) * pmou(oct1, ist1, ist2) * conjg(zvou(2:))+ &
			  wuow(iw) * pmuo(oct1, ist2, ist1) * conjg(zvuo(2:))
		    chi0w(2:, 2, oct1, iw - wi + 1) = chi0w(2:, 2, oct1, iw - wi + 1)+ &
			  wouw(iw) * zvou(2:) * conjg(pmou(oct1, ist1, ist2))+ &
			  wuow(iw) * zvuo(2:) * conjg(pmuo(oct1, ist2, ist1))
		    do oct2=1, 3
                       ! head
		       chi0h(oct1, oct2, iw - wi + 1) = chi0h(oct1, oct2, iw - wi + 1)+ &
			    wouh(iw) * pmou(oct1, ist1, ist2)* &
			    conjg(pmou(oct2, ist1, ist2))+ &
			    wuoh(iw) * pmuo(oct1, ist2, ist1)* &
			    conjg(pmuo(oct2, ist2, ist1))
		    end do
		 end do
	      end if
	   end do
	   call cpu_time(cpu0)
	   cpuupd=cpuupd+cpu0-cpu1
           ! end loop over states combinations
	end do
     end do
     cputot=cpuread+cpuosc+cpuupd
     ! timing information
     call dftim(iq, ik, trim(fnxtim), cpuread, cpuosc, cpuupd, &
	  cputot)
     ! synchronize
     if (.not.tscreen) call barrier
     ! end loop over k-points
  end do
  if (tscreen) call ematqdealloc
  ! symmetrize head
  if (tq0) then
<<<<<<< HEAD
     allocate(chi0hs(3, 3, nwdfp))
     do oct1=1, 3
	do oct2=1, 3
	   chi0hs(oct1, oct2, :)=zzero
	   do i=1, 3
	      do j=1, 3
		 chi0hs(oct1, oct2, :) = chi0hs(oct1, oct2, :) + symt2(oct1, oct2, i, j)* &
		      chi0h(i, j, :)
	      end do
	   end do
	end do
     end do
     chi0h(:, :, :)=chi0hs(:, :, :)
     deallocate(chi0hs)
  end if
  ! write dielectric tensor to file
  if (rank.eq.0) call writedielt(nwdf, dble(w), chi0h, 0)
=======
     allocate(chi0hs(3,3,nwdfp),eps0(3,3,nwdf))
     ! write dielectric tensor to file (unsymmetrized)
  	 forall (iw=1:nwdf)
   		eps0(:,:,iw)=dble(krondelta)-chi0h(:,:,iw)
     end forall
  	 if (rank.eq.0) call writedielt('DIELTENS0_NOSYM',1,0.d0,eps0(:,:,1),0)
     ! symmetrize the macroscopic dielectric function tensor
     do oct1=1,3
        do oct2=1,3
        call symt2app(oct1,oct2,nwdfp,symt2,chi0h, chi0hs(oct1,oct2,:))
        end do
     end do
     ! re-assign the symmetrized head
     chi0h(:,:,:)=chi0hs(:,:,:)
     ! write dielectric tensor to file
  	 forall (iw=1:nwdf)
   		eps0(:,:,iw)=dble(krondelta)-chi0hs(:,:,iw)
     end forall
  	 if (rank.eq.0) call writedielt('DIELTENS0',1,0.d0,eps0(:,:,1),0)
  	 deallocate(chi0hs,eps0)
  end if
>>>>>>> 2e97703e
  ! write response function to file
  if (tscreen) then
     ! write out screening
     call getunit(un)
<<<<<<< HEAD
     open(un, file = trim(fnscreen), form = 'formatted', action = 'write', &
	  status = 'replace')
     do ig1=1, n
	do ig2=1, n
	   r1=0.d0
	   if (ig1.eq.ig2) r1=1.d0
	   if (tq0) then
	      if ((ig1.eq.1).and.(ig2.eq.1)) then
		 write(un, '(2i8, 2g18.10)') (( - i, - j, dble(krondelta(i, j))- &
		      chi0h(i, j, 1), j = 1, 3), i = 1, 3)
	      end if
	      if ((ig1.eq.1).and.(ig2.ne.1)) then
		 write(un, '(2i8, 2g18.10)') (-i, ig2, -chi0w(ig2, 1, i, 1), i=1, 3)
	      end if
	      if ((ig1.ne.1).and.(ig2.eq.1)) then
		 write(un, '(2i8, 2g18.10)') (ig1, j, -chi0w(ig1, 2, j, 1), j=1, 3)
	      end if
	      if ((ig1.ne.1).and.(ig2.ne.1)) then
		 write(un, '(2i8, 2g18.10)') ig1, ig2, r1-chi0(ig1, ig2, 1)
	      end if
	   else
	      write(un, '(2i8, 2g18.10)') ig1, ig2, r1-chi0(ig1, ig2, 1)
	   end if
	end do
     end do
     call writevars(un, iq, 0)
=======
     open(un,file=trim(fnscreen),form='formatted',action='write', &
          status='replace')
     call putscreen(un,tq0,n,chi0(:,:,1),chi0h(:,:,1),chi0w(:,:,:,1))
     call writevars(un,iq,0)
>>>>>>> 2e97703e
     close(un)
  else
     do j=0, procs-1
	if (rank.eq.j) then
	   do iw=wi, wf
	      call putx0(tq0, iq, iw - wi + 1, trim(fnchi0_t), '', &
		   chi0(:, :, iw - wi + 1), chi0w(:, :, :, iw - wi + 1), chi0h(:, :, iw - wi + 1))
	   end do
	end if
	call barrier
     end do
  end if

  deallocate(chi0, chi0h, chi0w)
  deallocate(docc12, docc21, scis12, scis21)
  deallocate(deou, deuo, wou, wuo, wouw, wuow, wouh, wuoh, zvou, zvuo)
  deallocate(xiou, xiuo, pmou, pmuo)
  deallocate(bsedg)
  deallocate(w, wreal)
  if (input%xs%tetra%tetradf) then
     deallocate(cw, cwa, cwsurf)
     if (input%xs%tetra%cw1k) deallocate(cwt, cw1k, cwa1k, cwsurf1k)
  end if
end subroutine dfq
!EOC<|MERGE_RESOLUTION|>--- conflicted
+++ resolved
@@ -1,3 +1,4 @@
+
 
 
 
@@ -93,32 +94,19 @@
   integer, intent(in) :: iq
   ! local variables
   character(*), parameter :: thisnam='dfq'
-  character(256) :: fnscreen,str
+  character(256) :: fnscreen, str
   real(8), parameter :: epstetra=1.d-8
   complex(8), allocatable :: w(:)
-<<<<<<< HEAD
   complex(8), allocatable :: chi0(:, :, :), hdg(:, :, :)
-  complex(8), allocatable :: chi0w(:, :, :, :), chi0h(:, :, :)
+  complex(8), allocatable :: chi0w(:, :, :, :), chi0h(:, :, :), eps0(:, :, :)
   complex(8), allocatable :: wou(:), wuo(:), wouw(:), wuow(:), wouh(:), wuoh(:)
   complex(8), allocatable :: zvou(:), zvuo(:), chi0hs(:, :, :), bsedg(:, :)
   real(8), allocatable :: wreal(:), cw(:), cwa(:), cwsurf(:)
   real(8), allocatable :: cwt(:, :), cw1k(:, :, :), cwa1k(:, :, :), cwsurf1k(:, :, :)
   real(8), allocatable :: scis12(:, :), scis21(:, :)
-  real(8) :: brd, cpu0, cpu1, cpuread, cpuosc, cpuupd, cputot, r1
-  integer :: n, i, j, i1, i2, j1, j2, ik, ikq, igq, iw, wi, wf, ist1, ist2, nwdfp
-  integer :: oct1, oct2, un, ig1, ig2
-=======
-  complex(8), allocatable :: chi0(:,:,:),hdg(:,:,:)
-  complex(8), allocatable :: chi0w(:,:,:,:),chi0h(:,:,:),eps0(:,:,:)
-  complex(8), allocatable :: wou(:),wuo(:),wouw(:),wuow(:),wouh(:),wuoh(:)
-  complex(8), allocatable :: zvou(:),zvuo(:), chi0hs(:,:,:),bsedg(:,:)
-  real(8), allocatable :: wreal(:),cw(:),cwa(:),cwsurf(:)
-  real(8), allocatable :: cwt(:,:),cw1k(:,:,:),cwa1k(:,:,:),cwsurf1k(:,:,:)
-  real(8), allocatable :: scis12(:,:),scis21(:,:)
-  real(8) :: brd,cpu0,cpu1,cpuread,cpuosc,cpuupd,cputot
-  integer :: n,j,i1,i2,j1,j2,ik,ikq,igq,iw,wi,wf,ist1,ist2,nwdfp
-  integer :: oct1,oct2,un
->>>>>>> 2e97703e
+  real(8) :: brd, cpu0, cpu1, cpuread, cpuosc, cpuupd, cputot
+  integer :: n, j, i1, i2, j1, j2, ik, ikq, igq, iw, wi, wf, ist1, ist2, nwdfp
+  integer :: oct1, oct2, un
   logical :: tq0
   logical, external :: tqgamma, transik, transijst
   if (input%xs%tddft%acont.and.tscreen) then
@@ -129,7 +117,7 @@
      call terminate
   end if
   str=''
-  tfxcbse=((fxctype.eq.7).or.(fxctype.eq.8)).and.(.not.tscreen)
+  tfxcbse = ((input%xs%tddft%fxctypenumber.eq.7).or.(input%xs%tddft%fxctypenumber.eq.8)).and.(.not.tscreen)
   if (tfxcbse) str='_FXCBSE.OUT'
   ! sampling of Brillouin zone
   bzsampl=0
@@ -149,7 +137,6 @@
   if (.not.tscreen) call genfilname(iqmt=iq, setfilext=.true.)
   ! filenames for output
   if (tscreen) then
-<<<<<<< HEAD
      call genfilname(basename='TETW', iq=iq, appfilext=.true., filnam=fnwtet)
      call genfilname(basename='PMAT', appfilext=.true., filnam=fnpmat)
      call genfilname(basename='SCREEN', bzsampl=bzsampl, &
@@ -157,42 +144,20 @@
      call genfilname(nodotpar = .true., basename = 'EMAT_TIMING', iq = iq, &
 	  etype = input%xs%emattype, procs = procs, rank = rank, appfilext = .true., filnam = fnetim)
      call genfilname(nodotpar = .true., basename = 'X0_TIMING', iq = iq, &
-	  bzsampl = bzsampl, acont = input%xs%tddft%acont, procs = procs, rank = rank, &
-	  appfilext = .true., filnam = fnxtim)
+	  procs = procs, rank = rank, appfilext = .true., filnam = fnxtim)
   else
      call genfilname(basename='TETW', iqmt=iq, filnam=fnwtet)
      call genfilname(basename='PMAT_XS', filnam=fnpmat)
      call genfilname(basename='EMAT', iqmt=iq, filnam=fnemat)
      call genfilname(nodotpar = .true., basename = 'X0_TIMING', bzsampl = bzsampl, &
-	  acont = input%xs%tddft%acont, nar = .not.input%xs%tddft%aresdf, iqmt = iq, procs = procs, rank = rank, &
+	  iqmt = iq, procs = procs, rank = rank, &
 	  filnam = fnxtim)
      call genfilname(basename = 'X0', bzsampl = bzsampl, acont = input%xs%tddft%acont, nar =&
     &.not.input%xs%tddft%aresdf, &
-	  iqmt = iq, filnam = fnchi0)
+	  tord=input%xs%tddft%torddf, markfxcbse = tfxcbse, iqmt = iq, filnam = fnchi0)
      call genfilname(basename = 'X0', bzsampl = bzsampl, acont = input%xs%tddft%acont, nar =&
     &.not.input%xs%tddft%aresdf, &
-	  iqmt = iq, procs = procs, rank = rank, filnam = fnchi0_t)
-=======
-     call genfilname(basename='TETW',iq=iq,appfilext=.true.,filnam=fnwtet)
-     call genfilname(basename='PMAT',appfilext=.true.,filnam=fnpmat)
-     call genfilname(basename='SCREEN',bzsampl=bzsampl,&
-          iq=iq,filnam=fnscreen)
-     call genfilname(nodotpar=.true.,basename='EMAT_TIMING',iq=iq,&
-          etype=emattype,procs=procs,rank=rank,appfilext=.true.,filnam=fnetim)
-     call genfilname(nodotpar=.true.,basename='X0_TIMING',iq=iq,&
-          procs=procs,rank=rank,appfilext=.true.,filnam=fnxtim)
-  else
-     call genfilname(basename='TETW',iqmt=iq,filnam=fnwtet)
-     call genfilname(basename='PMAT_XS',filnam=fnpmat)
-     call genfilname(basename='EMAT',iqmt=iq,filnam=fnemat)
-     call genfilname(nodotpar=.true.,basename='X0_TIMING',bzsampl=bzsampl,&
-          iqmt=iq,procs=procs,rank=rank, &
-          filnam=fnxtim)
-     call genfilname(basename='X0',bzsampl=bzsampl,acont=acont,nar=.not.aresdf,&
-          tord=torddf,markfxcbse=tfxcbse,iqmt=iq,filnam=fnchi0)
-     call genfilname(basename='X0',bzsampl=bzsampl,acont=acont,nar=.not.aresdf,&
-          tord=torddf,markfxcbse=tfxcbse,iqmt=iq,procs=procs,rank=rank,filnam=fnchi0_t)
->>>>>>> 2e97703e
+	  tord=input%xs%tddft%torddf, markfxcbse = tfxcbse, iqmt = iq, procs = procs, rank = rank, filnam = fnchi0_t)
   end if
   ! remove timing files from previous runs
   call filedel(trim(fnxtim))
@@ -311,15 +276,9 @@
 	if (.not.allocated(pmuo)) allocate(pmuo(3, nst3, nst4))
      end if
      ! add BSE diagonal shift use with BSE-kernel
-<<<<<<< HEAD
-     if (task.eq.345) then
+     if (tfxcbse) then
 	scis12(:, :)=scis12(:, :)+bsedg(:, :)
 	scis21(:, :)=scis21(:, :)+transpose(bsedg(:, :))
-=======
-     if (tfxcbse) then
-        scis12(:,:)=scis12(:,:)+bsedg(:,:)
-        scis21(:,:)=scis21(:,:)+transpose(bsedg(:,:))
->>>>>>> 2e97703e
      end if
      ! get matrix elements (exp. expr. or momentum op.)
      call getpemat(iq, ik, trim(fnpmat), trim(fnemat), m12 = xiou, m34 = xiuo, &
@@ -496,84 +455,35 @@
   if (tscreen) call ematqdealloc
   ! symmetrize head
   if (tq0) then
-<<<<<<< HEAD
-     allocate(chi0hs(3, 3, nwdfp))
+     allocate(chi0hs(3, 3, nwdfp), eps0(3, 3, nwdf))
+     ! write dielectric tensor to file (unsymmetrized)
+	 forall (iw=1:nwdf)
+		eps0(:, :, iw)=dble(krondelta)-chi0h(:, :, iw)
+     end forall
+	 if (rank.eq.0) call writedielt('DIELTENS0_NOSYM', 1, 0.d0, eps0(:, :, 1), 0)
+     ! symmetrize the macroscopic dielectric function tensor
      do oct1=1, 3
 	do oct2=1, 3
-	   chi0hs(oct1, oct2, :)=zzero
-	   do i=1, 3
-	      do j=1, 3
-		 chi0hs(oct1, oct2, :) = chi0hs(oct1, oct2, :) + symt2(oct1, oct2, i, j)* &
-		      chi0h(i, j, :)
-	      end do
-	   end do
+	call symt2app(oct1, oct2, nwdfp, symt2, chi0h, chi0hs(oct1, oct2, :))
 	end do
      end do
+     ! re-assign the symmetrized head
      chi0h(:, :, :)=chi0hs(:, :, :)
-     deallocate(chi0hs)
-  end if
-  ! write dielectric tensor to file
-  if (rank.eq.0) call writedielt(nwdf, dble(w), chi0h, 0)
-=======
-     allocate(chi0hs(3,3,nwdfp),eps0(3,3,nwdf))
-     ! write dielectric tensor to file (unsymmetrized)
-  	 forall (iw=1:nwdf)
-   		eps0(:,:,iw)=dble(krondelta)-chi0h(:,:,iw)
+     ! write dielectric tensor to file
+	 forall (iw=1:nwdf)
+		eps0(:, :, iw)=dble(krondelta)-chi0hs(:, :, iw)
      end forall
-  	 if (rank.eq.0) call writedielt('DIELTENS0_NOSYM',1,0.d0,eps0(:,:,1),0)
-     ! symmetrize the macroscopic dielectric function tensor
-     do oct1=1,3
-        do oct2=1,3
-        call symt2app(oct1,oct2,nwdfp,symt2,chi0h, chi0hs(oct1,oct2,:))
-        end do
-     end do
-     ! re-assign the symmetrized head
-     chi0h(:,:,:)=chi0hs(:,:,:)
-     ! write dielectric tensor to file
-  	 forall (iw=1:nwdf)
-   		eps0(:,:,iw)=dble(krondelta)-chi0hs(:,:,iw)
-     end forall
-  	 if (rank.eq.0) call writedielt('DIELTENS0',1,0.d0,eps0(:,:,1),0)
-  	 deallocate(chi0hs,eps0)
-  end if
->>>>>>> 2e97703e
+	 if (rank.eq.0) call writedielt('DIELTENS0', 1, 0.d0, eps0(:, :, 1), 0)
+	 deallocate(chi0hs, eps0)
+  end if
   ! write response function to file
   if (tscreen) then
      ! write out screening
      call getunit(un)
-<<<<<<< HEAD
      open(un, file = trim(fnscreen), form = 'formatted', action = 'write', &
 	  status = 'replace')
-     do ig1=1, n
-	do ig2=1, n
-	   r1=0.d0
-	   if (ig1.eq.ig2) r1=1.d0
-	   if (tq0) then
-	      if ((ig1.eq.1).and.(ig2.eq.1)) then
-		 write(un, '(2i8, 2g18.10)') (( - i, - j, dble(krondelta(i, j))- &
-		      chi0h(i, j, 1), j = 1, 3), i = 1, 3)
-	      end if
-	      if ((ig1.eq.1).and.(ig2.ne.1)) then
-		 write(un, '(2i8, 2g18.10)') (-i, ig2, -chi0w(ig2, 1, i, 1), i=1, 3)
-	      end if
-	      if ((ig1.ne.1).and.(ig2.eq.1)) then
-		 write(un, '(2i8, 2g18.10)') (ig1, j, -chi0w(ig1, 2, j, 1), j=1, 3)
-	      end if
-	      if ((ig1.ne.1).and.(ig2.ne.1)) then
-		 write(un, '(2i8, 2g18.10)') ig1, ig2, r1-chi0(ig1, ig2, 1)
-	      end if
-	   else
-	      write(un, '(2i8, 2g18.10)') ig1, ig2, r1-chi0(ig1, ig2, 1)
-	   end if
-	end do
-     end do
+     call putscreen(un, tq0, n, chi0(:, :, 1), chi0h(:, :, 1), chi0w(:, :, :, 1))
      call writevars(un, iq, 0)
-=======
-     open(un,file=trim(fnscreen),form='formatted',action='write', &
-          status='replace')
-     call putscreen(un,tq0,n,chi0(:,:,1),chi0h(:,:,1),chi0w(:,:,:,1))
-     call writevars(un,iq,0)
->>>>>>> 2e97703e
      close(un)
   else
      do j=0, procs-1
