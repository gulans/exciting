--- conflicted
+++ resolved
@@ -528,23 +528,9 @@
               end do
             end do
           else if(present(exc)) then 
-<<<<<<< HEAD
             do j= 1, size(hamblock,2)
               do i= 1, size(hamblock,1)
                 hamblock(i,j) = oc1(i)*oc2(j) *excfac * exc(i,j)
-=======
-            if (input%xs%bse%xas) then
-              do j= 1, size(hamblock,2)
-                do i= 1, size(hamblock,1)
-                  hamblock(i,j) = oc1(i)*oc2(j)* 2.0d0 * exc(i,j)
-                end do
-              end do
-            else
-              do j= 1, size(hamblock,2)
-                do i= 1, size(hamblock,1)
-                  hamblock(i,j) = oc1(i)*oc2(j) * 2.0d0 * exc(i,j)
-                end do
->>>>>>> 6efc4205
               end do
             end do
           end if
@@ -1451,11 +1437,7 @@
       
       integer(4) :: r, c
       complex(8), parameter :: ztwo=(2.0d0,0.0d0) 
-<<<<<<< HEAD
-      complex(8), parameter :: zone=(1.0d0,0.0d0) 
-=======
       complex(8), parameter :: zone=(1.0d0,0.0d0)
->>>>>>> 6efc4205
       complex(8) :: excfac 
       
       ! Set prefactor for exchange term in Hamiltonian
