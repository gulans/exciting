

! Copyright (C) 2008 S. Sagmeister and C. Ambrosch-Draxl.
! This file is distributed under the terms of the GNU General Public License.
! See the file COPYING for license details.


subroutine restore0
  use modmain
use modinput
  use modxs
  implicit none
  filext=trim(filext_b)
<<<<<<< HEAD
  input%groundstate%nosym=nosym_b
=======
  nosym=nosym_b
  swidth=swidth_b
  lmaxapw=lmaxapw_b
  lmaxmat=lmaxmat_b
>>>>>>> 6aea7ca9
end subroutine restore0<|MERGE_RESOLUTION|>--- conflicted
+++ resolved
@@ -1,22 +1,15 @@
-
 
 ! Copyright (C) 2008 S. Sagmeister and C. Ambrosch-Draxl.
 ! This file is distributed under the terms of the GNU General Public License.
 ! See the file COPYING for license details.
 
-
 subroutine restore0
   use modmain
-use modinput
   use modxs
   implicit none
   filext=trim(filext_b)
-<<<<<<< HEAD
-  input%groundstate%nosym=nosym_b
-=======
   nosym=nosym_b
   swidth=swidth_b
   lmaxapw=lmaxapw_b
   lmaxmat=lmaxmat_b
->>>>>>> 6aea7ca9
 end subroutine restore0