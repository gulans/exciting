--- conflicted
+++ resolved
@@ -22,11 +22,7 @@
     ! positive wrapping G-vector
     ivwrap(:)=nint(vkl0(:,ik)+vql(:,iq)-vkl(:,ikq))
 
-<<<<<<< HEAD
-    ! precalculate for speed up
-=======
     ! precalculate for speedup
->>>>>>> 5367f734
     aigk0(:)=igkig0(:,ik,1)
     aigk(:)=igkig(:,ikq,1)
     ig3=igqig(igq,iq)
