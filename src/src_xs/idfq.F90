
module m_idfq
  implicit none
contains

  subroutine idfq(iq)
    use modmain
    use modtddft
    use modfxcifc
    use modtetra
    use modmpi
    use m_genwgrid
    use m_dyson
    use m_getx0
    use m_getunit
    use m_genfilname
    implicit none
    ! arguments
    integer, intent(in) :: iq
    ! local variables
    character(*), parameter :: thisnam = 'idfq'
    character(256) :: filnam,filnam2
    complex(8),allocatable :: chi0(:,:), fxc(:,:), idf(:,:), mdf1(:),w(:)
    complex(8),allocatable :: chi0hd(:),chi0wg(:,:,:),chi0h(:)
    real(8) :: vkloff_(3)
    integer :: n,m,recl,j,iw,wi,wf,nwdfp,ngridk_(3), nv_,nc_,nc,oct
    logical :: tq0
<<<<<<< HEAD
    logical :: l2int
    external :: l2int
=======
    integer, external :: l2int
>>>>>>> 4d1c9f4a

    ! sampling type for Brillouin zone sampling

    if(l2int(tetra)) then
	 bzsampl =1
    else 
	bzsampl =0
    endif

    tq0 = tq1gamma.and.(iq.eq.1)
    ! number of components (3 for q=0)
    nc=1
    if (tq0) nc=3

    ! limits for w-points
    wi=wpari
    wf=wparf
    nwdfp=wparf-wpari+1

    ! matrix size for local field effects
    n=ngq(iq)
    allocate(chi0(n,n),fxc(n,n),idf(n,n),w(nwdf),mdf1(nwdf),chi0hd(nwdf))
    allocate(chi0wg(n,2,3),chi0h(3))
    fxc=zzero

    ! generate energy grid
    call genwgrid(nwdf,wdos,acont,0.d0,w_cmplx=w)

    ! filename for response function file
    call genfilname(basename='X0',asc=.false.,bzsampl=bzsampl,&
         acont=acont,nar=.not.aresdf,iq=iq,filnam=filnam)

    ! record length
    inquire(iolength=recl) mdf1(1)
    call getunit(unit1)
    call getunit(unit2)

    ! neglect/include local field effects
    do m=1,n,max(n-1,1)
       ! The ALDA kernel does not depend on q in principle, but the G-mesh
       ! depends through its cutoff for G+q on q. It is independent of w.
       if (fxctype.eq.5) then
          call fxcifc(fxctype,iq=iq,ng=m,fxcg=fxc)
          ! add symmetrized Coulomb potential (is equal to unity matrix)
          forall(j=1:m) 
             fxc(j,j)=fxc(j,j)+1.d0
          end forall
       end if

       ! loop over longitudinal components for optics
       do oct=1,nc
          ! filename for output file
          call genfilname(basename='IDF',asc=.false.,bzsampl=bzsampl,&
               acont=acont,nar=.not.aresdf,nlf=(m==1),fxctype=fxctype,&
               tq0=tq0,oc=oct,iq=iq,procs=procs,rank=rank,filnam=filnam2)
          open(unit1,file=trim(filnam2),form='unformatted', &
               action='write',access='direct',recl=recl)
          do iw=wi,wf
             ! read Kohn-Sham response function
             call getx0(tq0,iq,iw,trim(filnam),'',chi0,chi0wg,&
                  chi0h)
             ! assign components to main matrix for q=0
             if (tq0) then
                ! head
                chi0(1,1)=chi0h(oct)
                ! wings
                if (m.gt.1) then
                   chi0(1,2:)=chi0wg(2:,1,oct)
                   chi0(2:,1)=chi0wg(2:,2,oct)
                end if
             end if
             ! generate xc-kernel
             if (fxctype.ne.5) then
                call fxcifc(fxctype,ng=m,w=w(iw),alrc=alphalrc,&
                     alrcd=alphalrcdyn,blrcd=betalrcdyn,fxcg=fxc)
                ! add symmetrized Coulomb potential (is equal to unity matrix)
                forall(j=1:m) 
                   fxc(j,j)=fxc(j,j)+1.d0
                end forall
                ! head of pure f_xc kernel
                if (m==1) fxc0(iw,oct)=fxc(1,1)-1.d0
             end if
             ! solve Dyson's equation for the interacting response function
             call dyson(n,chi0,fxc,idf)
             ! symmetrized inverse dielectric function (add one)
             forall(j=1:m) 
                idf(j,j)=idf(j,j)+1.d0
             end forall
             ! Adler-Wiser treatment of macroscopic dielectric function
             mdf1(iw)=1.d0/idf(1,1)
             ! write macroscopic dielectric function to file
             write(unit1,rec=iw-wi+1) mdf1(iw)
          end do ! iw
          close(unit1)
       end do ! oct
    end do ! m

    ! deallocate
    deallocate(chi0,chi0wg,chi0h,fxc,idf,mdf1,w,chi0hd)

  end subroutine idfq

end module m_idfq<|MERGE_RESOLUTION|>--- conflicted
+++ resolved
@@ -25,20 +25,10 @@
     real(8) :: vkloff_(3)
     integer :: n,m,recl,j,iw,wi,wf,nwdfp,ngridk_(3), nv_,nc_,nc,oct
     logical :: tq0
-<<<<<<< HEAD
-    logical :: l2int
-    external :: l2int
-=======
     integer, external :: l2int
->>>>>>> 4d1c9f4a
 
     ! sampling type for Brillouin zone sampling
-
-    if(l2int(tetra)) then
-	 bzsampl =1
-    else 
-	bzsampl =0
-    endif
+    bzsampl=l2int(tetra)
 
     tq0 = tq1gamma.and.(iq.eq.1)
     ! number of components (3 for q=0)
