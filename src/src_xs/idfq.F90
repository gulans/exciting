


! Copyright (C) 2007-2008 S. Sagmeister and C. Ambrosch-Draxl.
! This file is distributed under the terms of the GNU General Public License.
! See the file COPYING for license details.


subroutine idfq(iq)
  use modmain
use modinput
  use modxs
  use modfxcifc
  use modtetra
  use modmpi
  use m_genwgrid
  use m_dyson
  use m_dysonsym
  use m_getx0
  use m_getunit
  use m_genfilname
  implicit none
  ! arguments
  integer, intent(in) :: iq
  ! local variables
  character(*), parameter :: thisnam='idfq'
  character(256) :: filnam, filnam2
  complex(8), allocatable :: chi0(:, :), fxc(:, :), idf(:, :), mdf1(:), w(:)
  complex(8), allocatable :: chi0hd(:), chi0wg(:, :, :), chi0h(:, :)
  integer :: n, m, recl, j, iw, wi, wf, nwdfp, nc, oct1, oct2, octl, octu, igmt
  logical :: tq0
  integer, external :: l2int
  logical, external :: tqgamma
  ! sampling type for Brillouin zone sampling
  bzsampl=l2int(input%xs%tetra%tetradf)
  tq0=tqgamma(iq)
  ! number of components (3 for q=0)
  nc=1
  if (tq0) then
     nc=3
  end if
  ! limits for w-points
  wi=wpari
  wf=wparf
  nwdfp=wparf-wpari+1
  ! matrix size for local field effects
  n=ngq(iq)
  allocate(chi0(n, n), fxc(n, n), idf(n, n), w(nwdf), mdf1(nwdf), chi0hd(nwdf))
  allocate(chi0wg(n, 2, 3), chi0h(3, 3))
  fxc=zzero
  ! filename for response function file
<<<<<<< HEAD
  call genfilname(basename = 'X0', asc = .false., bzsampl = bzsampl, &
       acont = input%xs%tddft%acont, nar = .not.input%xs%tddft%aresdf, iqmt = iq, filnam = filnam)
  call genfilname(iqmt=iq, setfilext=.true.)
  call init1offs(qvkloff(1, iq))
=======
  call genfilname(basename='X0',asc=.false.,bzsampl=bzsampl,&
       acont=acont,nar=.not.aresdf,tord=torddf,markfxcbse=tfxcbse,iqmt=iq,filnam=filnam)
  call genfilname(iqmt=iq,setfilext=.true.)
  call init1offs(qvkloff(1,iq))
>>>>>>> 2e97703e
  ! find highest (partially) occupied and lowest (partially) unoccupied states
  call findocclims(iq, istocc0, istocc, istunocc0, istunocc, isto0, isto, istu0, istu)
  ! find limits for band combinations
  call ematbdcmbs(input%xs%emattype)
  ! generate energy grid
  call genwgrid(nwdf, wdos, input%xs%tddft%acont, 0.d0, w_cmplx=w)
  ! record length
  inquire(iolength=recl) mdf1(1)
  call getunit(unit1)
  call getunit(unit2)
  ! neglect/include local field effects
  do m=1, n, max(n-1, 1)
     select case(input%xs%tddft%fxctypenumber)
     case(5)
        ! The ALDA kernel does not depend on q in principle, but the G-mesh
        ! depends through its cutoff for G+q on q. It is independent of w.
	call fxcifc(input%xs%tddft%fxctypenumber, iq=iq, ng=m, fxcg=fxc)
        ! add symmetrized Coulomb potential (is equal to unity matrix)
<<<<<<< HEAD
	forall(j=1:m)
	   fxc(j, j)=fxc(j, j)+1.d0
	end forall
=======
        forall(j=1:m)
           fxc(j,j)=fxc(j,j)+1.d0
        end forall
>>>>>>> 2e97703e
     end select
     ! loop over longitudinal components for optics
     do oct1=1, nc
	if (input%xs%dfoffdiag) then
	   octl=1
	   octu=nc
	else
	   octl=oct1
	   octu=oct1
	end if
	do oct2=octl, octu
           ! filename for output file
	   call genfilname(basename = 'IDF', asc = .false., bzsampl = bzsampl, &
		acont = input%xs%tddft%acont, nar = .not.input%xs%tddft%aresdf, nlf = (m.eq.1),&
       fxctype =input%xs%tddft%fxctypenumber, &
		tq0 = tq0, oc1 = oct1, oc2 = oct2, iqmt = iq, procs = procs, rank = rank, &
		filnam = filnam2)
	   open(unit1, file = trim(filnam2), form = 'unformatted', &
		action = 'write', access = 'direct', recl = recl)
	   do iw=wi, wf
	      call chkpt(6, (/task, iq, m, oct1, oct2, iw/), 'task, q - point &
		   &index, loc. field., opt. comp. 1, opt. comp. 2, w - point; &
		   &Dyson equation')
              ! read Kohn-Sham response function
	      call getx0(tq0, iq, iw, trim(filnam), '', chi0, chi0wg, &
		   chi0h)
              ! assign components to main matrix for q=0
	      if (tq0) then
                 ! head
		 chi0(1, 1)=chi0h(oct1, oct2)
                 ! wings
		 if (m.gt.1) then
		    chi0(1, 2:)=chi0wg(2:, 1, oct1)
		    chi0(2:, 1)=chi0wg(2:, 2, oct2)
		 end if
	      end if
              ! generate xc-kernel
	      select case(input%xs%tddft%fxctypenumber)
	      case(0, 1, 2, 3, 4)
		 call fxcifc(input%xs%tddft%fxctypenumber, ng = m, iw = iw, w = w(iw), alrc = input%xs%tddft%alphalrc,&
   alrcd=input%xs%tddft%alphalrcdyn, blrcd=input%xs%tddft%betalrcdyn, fxcg = fxc)
	      case(7, 8)
		 call fxcifc(input%xs%tddft%fxctypenumber, oct = oct1, ng = m, iw = iw, w = w(iw), alrc =&
    &input%xs%tddft%alphalrc, &
		      alrcd=input%xs%tddft%alphalrcdyn, blrcd=input%xs%tddft%betalrcdyn, fxcg = fxc)
	      end select
              ! solve Dyson's equation for the interacting response function
	      select case(input%xs%tddft%fxctypenumber)
	      case(0, 1, 2, 3, 4)
                 ! add symmetrized Coulomb potential (is equal to unity matrix)
<<<<<<< HEAD
		 forall(j=1:m)
		    fxc(j, j)=fxc(j, j)+1.d0
		 end forall
		 call dyson(n, chi0, fxc, idf)
=======
                 forall(j=1:m)
                    fxc(j,j)=fxc(j,j)+1.d0
                 end forall
                 call dyson(n,chi0,fxc,idf)
>>>>>>> 2e97703e
	      case(5)
		 call dyson(n, chi0, fxc, idf)
	      case (7, 8)
                 ! we do not expect the kernel to contain the symmetrized
                 ! Coulomb potential here, the kernel here is expected to be
                 ! multiplied with the KS response function from both sides.
                 ! [F. Sottile, PRL 2003]
		 call dysonsym(n, chi0, fxc, idf)
	      end select
              ! symmetrized inverse dielectric function (add one)
<<<<<<< HEAD
	      forall(j=1:m)
		 idf(j, j)=idf(j, j)+1.d0
	      end forall


!!!!              if ((m.ne.1).and.(oct1.ne.oct2)) idf(1,1)=idf(1,1)-1.d0


              ! Adler-Wiser treatment of macroscopic dielectric function
	      igmt=ivgigq(ivgmt(1, iq), ivgmt(2, iq), ivgmt(3, iq), iq)
	      if (igmt.gt.n) then
		 write(*, *)
		 write(*, '("Error(", a, "): G-vector index for momentum transfer &
		      &out of range: ", i8)') trim(thisnam), igmt
		 write(*, *)
		 call terminate
	      end if
	      if (igmt.ne.1) then
		 write(unitout, *)
		 write(unitout, '("Info(", a, "): non-zero G-vector Fourier component &
		      &for momentum transfer:")') trim(thisnam)
		 write(unitout, '(" index and G-vector:", i8, 3g18.10)') igmt, ivgmt(:, iq)
		 write(unitout, *)
	      end if
	      mdf1(iw)=1.d0/idf(igmt, igmt)


              ! ??? mimic zero Kronecker delta in case of off-diagonal tensor
              ! components ???
	      if ((m.eq.1).and.(oct1.ne.oct2)) mdf1(iw)=mdf1(iw)-1.d0


              ! write macroscopic dielectric function to file
	      write(unit1, rec=iw-wi+1) mdf1(iw)

	   end do ! iw
	   close(unit1)
=======
              forall(j=1:m)
                 idf(j,j)=idf(j,j)+1.d0
              end forall
              ! Adler-Wiser treatment of macroscopic dielectric function
              igmt=ivgigq(ivgmt(1,iq),ivgmt(2,iq),ivgmt(3,iq),iq)
              if (igmt.gt.n) then
                 write(*,*)
                 write(*,'("Error(",a,"): G-vector index for momentum transfer &
                      &out of range: ",i8)') trim(thisnam),igmt
                 write(*,*)
                 call terminate
              end if
              if (igmt.ne.1) then
                 write(unitout,*)
                 write(unitout,'("Info(",a,"): non-zero G-vector Fourier component &
                      &for momentum transfer:")') trim(thisnam)
                 write(unitout,'(" index and G-vector:",i8,3g18.10)') igmt,ivgmt(:,iq)
                 write(unitout,*)
              end if
              mdf1(iw)=1.d0/idf(igmt,igmt)
              ! TODO: check if this is possible at all
              ! ??? mimic zero Kronecker delta in case of off-diagonal tensor
              ! components ???
              if ((m.eq.1).and.(oct1.ne.oct2)) mdf1(iw)=mdf1(iw)-1.d0
              ! write macroscopic dielectric function to file
              write(unit1,rec=iw-wi+1) mdf1(iw)
           end do ! iw
           close(unit1)
>>>>>>> 2e97703e
           ! end loop over optical components
	end do
     end do
  end do ! m
  ! deallocate
  deallocate(chi0, chi0wg, chi0h, fxc, idf, mdf1, w, chi0hd)
end subroutine idfq<|MERGE_RESOLUTION|>--- conflicted
+++ resolved
@@ -1,3 +1,4 @@
+
 
 
 
@@ -49,17 +50,11 @@
   allocate(chi0wg(n, 2, 3), chi0h(3, 3))
   fxc=zzero
   ! filename for response function file
-<<<<<<< HEAD
   call genfilname(basename = 'X0', asc = .false., bzsampl = bzsampl, &
-       acont = input%xs%tddft%acont, nar = .not.input%xs%tddft%aresdf, iqmt = iq, filnam = filnam)
+       acont = input%xs%tddft%acont, nar = .not.input%xs%tddft%aresdf, tord=input%xs%tddft%torddf, markfxcbse =&
+    &tfxcbse, iqmt = iq, filnam = filnam)
   call genfilname(iqmt=iq, setfilext=.true.)
   call init1offs(qvkloff(1, iq))
-=======
-  call genfilname(basename='X0',asc=.false.,bzsampl=bzsampl,&
-       acont=acont,nar=.not.aresdf,tord=torddf,markfxcbse=tfxcbse,iqmt=iq,filnam=filnam)
-  call genfilname(iqmt=iq,setfilext=.true.)
-  call init1offs(qvkloff(1,iq))
->>>>>>> 2e97703e
   ! find highest (partially) occupied and lowest (partially) unoccupied states
   call findocclims(iq, istocc0, istocc, istunocc0, istunocc, isto0, isto, istu0, istu)
   ! find limits for band combinations
@@ -78,15 +73,9 @@
         ! depends through its cutoff for G+q on q. It is independent of w.
 	call fxcifc(input%xs%tddft%fxctypenumber, iq=iq, ng=m, fxcg=fxc)
         ! add symmetrized Coulomb potential (is equal to unity matrix)
-<<<<<<< HEAD
 	forall(j=1:m)
 	   fxc(j, j)=fxc(j, j)+1.d0
 	end forall
-=======
-        forall(j=1:m)
-           fxc(j,j)=fxc(j,j)+1.d0
-        end forall
->>>>>>> 2e97703e
      end select
      ! loop over longitudinal components for optics
      do oct1=1, nc
@@ -100,8 +89,8 @@
 	do oct2=octl, octu
            ! filename for output file
 	   call genfilname(basename = 'IDF', asc = .false., bzsampl = bzsampl, &
-		acont = input%xs%tddft%acont, nar = .not.input%xs%tddft%aresdf, nlf = (m.eq.1),&
-       fxctype =input%xs%tddft%fxctypenumber, &
+		acont = input%xs%tddft%acont, nar = .not.input%xs%tddft%aresdf, nlf = (m.eq.1), &
+	fxctype = input%xs%tddft%fxctypenumber, &
 		tq0 = tq0, oc1 = oct1, oc2 = oct2, iqmt = iq, procs = procs, rank = rank, &
 		filnam = filnam2)
 	   open(unit1, file = trim(filnam2), form = 'unformatted', &
@@ -137,17 +126,10 @@
 	      select case(input%xs%tddft%fxctypenumber)
 	      case(0, 1, 2, 3, 4)
                  ! add symmetrized Coulomb potential (is equal to unity matrix)
-<<<<<<< HEAD
 		 forall(j=1:m)
 		    fxc(j, j)=fxc(j, j)+1.d0
 		 end forall
 		 call dyson(n, chi0, fxc, idf)
-=======
-                 forall(j=1:m)
-                    fxc(j,j)=fxc(j,j)+1.d0
-                 end forall
-                 call dyson(n,chi0,fxc,idf)
->>>>>>> 2e97703e
 	      case(5)
 		 call dyson(n, chi0, fxc, idf)
 	      case (7, 8)
@@ -158,15 +140,9 @@
 		 call dysonsym(n, chi0, fxc, idf)
 	      end select
               ! symmetrized inverse dielectric function (add one)
-<<<<<<< HEAD
 	      forall(j=1:m)
 		 idf(j, j)=idf(j, j)+1.d0
 	      end forall
-
-
-!!!!              if ((m.ne.1).and.(oct1.ne.oct2)) idf(1,1)=idf(1,1)-1.d0
-
-
               ! Adler-Wiser treatment of macroscopic dielectric function
 	      igmt=ivgigq(ivgmt(1, iq), ivgmt(2, iq), ivgmt(3, iq), iq)
 	      if (igmt.gt.n) then
@@ -184,48 +160,14 @@
 		 write(unitout, *)
 	      end if
 	      mdf1(iw)=1.d0/idf(igmt, igmt)
-
-
+              ! TODO: check if this is possible at all
               ! ??? mimic zero Kronecker delta in case of off-diagonal tensor
               ! components ???
 	      if ((m.eq.1).and.(oct1.ne.oct2)) mdf1(iw)=mdf1(iw)-1.d0
-
-
               ! write macroscopic dielectric function to file
 	      write(unit1, rec=iw-wi+1) mdf1(iw)
-
 	   end do ! iw
 	   close(unit1)
-=======
-              forall(j=1:m)
-                 idf(j,j)=idf(j,j)+1.d0
-              end forall
-              ! Adler-Wiser treatment of macroscopic dielectric function
-              igmt=ivgigq(ivgmt(1,iq),ivgmt(2,iq),ivgmt(3,iq),iq)
-              if (igmt.gt.n) then
-                 write(*,*)
-                 write(*,'("Error(",a,"): G-vector index for momentum transfer &
-                      &out of range: ",i8)') trim(thisnam),igmt
-                 write(*,*)
-                 call terminate
-              end if
-              if (igmt.ne.1) then
-                 write(unitout,*)
-                 write(unitout,'("Info(",a,"): non-zero G-vector Fourier component &
-                      &for momentum transfer:")') trim(thisnam)
-                 write(unitout,'(" index and G-vector:",i8,3g18.10)') igmt,ivgmt(:,iq)
-                 write(unitout,*)
-              end if
-              mdf1(iw)=1.d0/idf(igmt,igmt)
-              ! TODO: check if this is possible at all
-              ! ??? mimic zero Kronecker delta in case of off-diagonal tensor
-              ! components ???
-              if ((m.eq.1).and.(oct1.ne.oct2)) mdf1(iw)=mdf1(iw)-1.d0
-              ! write macroscopic dielectric function to file
-              write(unit1,rec=iw-wi+1) mdf1(iw)
-           end do ! iw
-           close(unit1)
->>>>>>> 2e97703e
            ! end loop over optical components
 	end do
      end do
