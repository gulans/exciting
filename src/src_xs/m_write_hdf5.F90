! Copyright(C) 2004-2008 S. Sagmeister and C. Ambrosch-Draxl.
! This file is distributed under the terms of the GNU General Public License.
! See the file COPYING for license details.

module m_write_hdf5

  implicit none

  contains

    subroutine write_spectra_hdf5(iq, foff, w, eps, loss, sigma, gname)
      use mod_lattice, only: omega
      use mod_misc, only: version
      use modinput
      use modmpi
      use modbse, only: nk_bse
      use modxs, only: escale, unitout, unit1, fhdf5
      use modxs, only: ivgmt, vqlmt, vgcmt, vqcmt
      use modxs, only: sptclg, ivgigq
      use fox_wxml
      use m_getunit
      use mod_hdf5

      implicit none

      ! Arguments
      integer, intent(in) :: iq
      logical, intent(in) :: foff
      real(8), intent(in) :: w(:)
      complex(8), intent(in) :: eps(:,:,:)
      real(8), intent(in) :: loss(:,:,:)
      complex(8), intent(in) :: sigma(:)
      character(128), intent(in) :: gname 

      ! Local variables
      type(xmlf_t), save :: xf
      character(256) :: buffer
      character(*), parameter :: thisnam = 'writeeps'
      integer :: i, iw, igqmt
      real(8) :: w_(size(w))
      character(256) :: gname_, group, ciq, epsname, ci
      complex(8), allocatable :: eps_(:)
      real(8), allocatable :: loss_(:)


      !Call kramkron(iop1, iop2, 1.d-8, n, w, imeps, kkeps)

      igqmt = ivgigq(ivgmt(1,iq),ivgmt(2,iq),ivgmt(3,iq),iq)
#ifdef _HDF5_
      ! Create Group 'spectra-bsetypestring-scrtypestring'
      if (.not. hdf5_exist_group(fhdf5, "/", gname)) then
        call hdf5_create_group(fhdf5,"/", gname)
      end if
      gname_="/"//trim(adjustl(gname))//"/"
      ! Create Subgroup for each momentum transfer entry
      write(ciq, '(I4.4)') iq ! Generate string out of momentum transfer index
      if (.not. hdf5_exist_group(fhdf5, gname_, ciq )) then
        call hdf5_create_group(fhdf5,gname_, ciq)
      end if
      ! Create parameter Subgroup
      group=trim(gname_)//trim(ciq)
      if (.not. hdf5_exist_group(fhdf5, group, "parameters")) then
        call hdf5_create_group(fhdf5,group, "parameters")
      end if
      ! Write meta data
      group=trim(gname_)//trim(adjustl(ciq))//"/parameters"     
      call hdf5_write(fhdf5,group,"ivgmt", ivgmt(1,iq), shape(ivgmt(1:3,iq)))
      call hdf5_write(fhdf5,group,"vqlmt",vqlmt(1,iq), shape(vqlmt(1:3,iq)))
      call hdf5_write(fhdf5,group,"vgcmt",vgcmt(1,iq), shape(vgcmt(1:3,iq)))
      call hdf5_write(fhdf5,group,"vqcmt",vqcmt(1,iq), shape(vqcmt(1:3,iq)))
      call hdf5_write(fhdf5,group,"escale",escale)
      call hdf5_write(fhdf5,group,"broad",escale*input%xs%broad)
      call hdf5_write(fhdf5,group,"nk_bse",nk_bse)
      call hdf5_write(fhdf5,group,"foff",foff)
      
      ! Write dielectric function
      group=trim(gname_)//trim(adjustl(ciq))
      if (.not. hdf5_exist_group(fhdf5, group, "diel" )) then
        call hdf5_create_group(fhdf5,group, "diel")
      end if
      group=trim(gname_)//trim(adjustl(ciq))//"/diel"
      do iw=1, size(w)
          w_(iw)=w(iw)*escale
      end do
      call hdf5_write(fhdf5,group,"w", w_(1), shape(w_(:)))
      if (foff) then ! write full dielectric tensor
        call hdf5_write(fhdf5,group,"epsm", eps(1,1,1), shape(eps(:,:,:)))
      else ! write the diagonal entries of the dielectric tensor separately
        do i=1,3
          write(ci, '(I4.2)') i*10+i
          epsname='epsm('//trim(adjustl(ci))//')'
          allocate(eps_(size(w)))
          eps_(:)=eps(i,i,:)
          call hdf5_write(fhdf5,group,epsname, eps_(1), shape(eps_(:)))
          deallocate(eps_)
        end do
      end if
     
      ! Write loss function
      group=trim(gname_)//trim(adjustl(ciq))
      if (.not. hdf5_exist_group(fhdf5, group, "loss" )) then
        call hdf5_create_group(fhdf5,group, "loss")
      end if
      group=trim(gname_)//trim(adjustl(ciq))//"/loss"
      call hdf5_write(fhdf5,group,"w", w_(1), shape(w_(:)))
      if (foff) then ! write full loss tensor
        call hdf5_write(fhdf5,group,"lossfct", loss(1,1,1), shape(loss(:,:,:)))
      else ! write the diagonal entries of the loss function separately
        do i=1,3
          write(ci, '(I4.2)') i*10+i
          allocate(loss_(size(w)))
          loss_(:)=loss(i,i,:)
          epsname='lossfct('//trim(adjustl(ci))//')' 
          call hdf5_write(fhdf5,group,epsname, loss_(1), shape(loss_(:)))
          deallocate(loss_)
        end do
      end if
      
      ! Write sigma
      group=trim(gname_)//trim(adjustl(ciq))
      if (.not. hdf5_exist_group(fhdf5, group, "sigma" )) then
        call hdf5_create_group(fhdf5,group, "sigma")
      end if
      group=trim(gname_)//trim(adjustl(ciq))//"/sigma"
      call hdf5_write(fhdf5,group,"w", w_(1), shape(w_(:)))
      call hdf5_write(fhdf5,group,"sigma", sigma(1), shape(sigma(:)))

#endif   
   end subroutine write_spectra_hdf5

   subroutine write_excitons_hdf5(hamsize, nexc, eshift, evalre, oscstrr,&
      & gname, iqmt)
      use mod_lattice, only: omega
      use mod_misc, only: version
      use modinput
      use modmpi
      use modbse, only: nk_bse
      use modxs, only: escale, unitout, unit1, fhdf5
      use modxs, only: ivgmt, vqlmt, vgcmt, vqcmt
      use modxs, only: sptclg, ivgigq
      use fox_wxml
      use m_getunit
      use mod_hdf5

      implicit none

      ! Arguments
      integer(4), intent(in) :: hamsize, nexc
      real(8), intent(in) :: eshift
      real(8), intent(in) :: evalre(hamsize)
      complex(8), intent(in) :: oscstrr(:,:)
      character(128), intent(in) :: gname
      integer(4), intent(in), optional :: iqmt
   
      ! Local
      logical :: fsort
      integer(4) :: o1, lambda, unexc, i, io1, io2, iq
      integer(4), allocatable :: idxsort(:), idxsort2(:)
      real(8), allocatable :: evalre_sorted(:)
      real(8), allocatable :: evalim_(:), evalre_(:)
      real(8) :: pm
      character(256) :: fnexc, frmt, tdastring, bsetypestring, tistring, scrtypestring
      character(256) :: syscommand, excitondir
      character(128) :: gname_, group, ci, ciq
#ifdef DGRID
      character(256) :: dgrid_dotext
#endif
      
#ifdef _HDF5_
      ! Create group excitons-bsetypestring-scrtypestring
      if (.not. hdf5_exist_group(fhdf5, "/", gname)) then
        call hdf5_create_group(fhdf5,"/", gname)
      end if
      gname_="/"//trim(adjustl(gname))//"/"
      
      ! If necessary create subgroup for each momentum transfer index
      if (present(iqmt)) then
        write(ciq, '(I4.4)') iqmt
        if (.not. hdf5_exist_group(fhdf5, gname_, ciq)) then
          call hdf5_create_group(fhdf5,gname_, ciq)
        end if
        gname_="/"//trim(adjustl(gname))//"/"//trim(adjustl(ciq))//"/"
      end if
        
      
      ! Write Meta Data
      if (.not. hdf5_exist_group(fhdf5, gname_, "parameters")) then
        call hdf5_create_group(fhdf5,gname_, "parameters")
      end if
<<<<<<< HEAD
      group=trim(adjustl(gname_))//"parameters"     
      call hdf5_write(fhdf5,group,"ivgmt", ivgmt(1,iqmt), shape(ivgmt(1:3,iqmt)))
      call hdf5_write(fhdf5,group,"vqlmt",vqlmt(1,iqmt), shape(vqlmt(1:3,iqmt)))
      call hdf5_write(fhdf5,group,"vgcmt",vgcmt(1,iqmt), shape(vgcmt(1:3,iqmt)))
      call hdf5_write(fhdf5,group,"vqcmt",vqcmt(1,iqmt), shape(vqcmt(1:3,iqmt)))
=======
      print *, 'iqmt=', iqmt
      iq=iqmt
      group=trim(adjustl(gname_))//"parameters"
      print *, 'group=', group     
      call hdf5_write(fhdf5,group,"ivgmt", ivgmt(1,iq), shape(ivgmt(1:3,iq)))
      call hdf5_write(fhdf5,group,"vqlmt",vqlmt(1,iq), shape(vqlmt(1:3,iq)))
      call hdf5_write(fhdf5,group,"vgcmt",vgcmt(1,iq), shape(vgcmt(1:3,iq)))
      call hdf5_write(fhdf5,group,"vqcmt",vqcmt(1,iq), shape(vqcmt(1:3,iq)))
>>>>>>> 6efc4205
      call hdf5_write(fhdf5,group,"escale",escale)
      call hdf5_write(fhdf5,group,"eshift",eshift*escale)
      
      ! Write real part of energy eigenvalues
      allocate(evalre_(nexc))
      do lambda=1, nexc
        evalre_(lambda)=evalre(lambda)*escale
      end do
      call hdf5_write(fhdf5,gname_,"evalre", evalre_(1), shape(evalre_))
      deallocate(evalre_)
      

      io1=1
      io2=3
      if(iq /= 1) then 
        io1=1
        io2=1
      end if
      
      do o1=io1,io2
        write(ci, '(I4.2)') o1*10+o1
        write(*,*) 'ci in write_exciton:', ci
        gname_="/"//trim(adjustl(gname))//"/"//trim(adjustl(ciq))//"/"
        if (.not. hdf5_exist_group(fhdf5, gname_, trim(adjustl(ci)))) then
          call hdf5_create_group(fhdf5,gname_,trim(adjustl(ci)))
        end if
        group=trim(adjustl(gname_))//trim(adjustl(ci))//"/"
        write(*,*) 'group in write_exciton:', group
        call hdf5_write(fhdf5,group,"oscstrr", oscstrr(1,o1), shape(oscstrr(1:nexc,o1)))
      end do
#endif
    end subroutine write_excitons_hdf5

end module m_write_hdf5<|MERGE_RESOLUTION|>--- conflicted
+++ resolved
@@ -187,22 +187,12 @@
       if (.not. hdf5_exist_group(fhdf5, gname_, "parameters")) then
         call hdf5_create_group(fhdf5,gname_, "parameters")
       end if
-<<<<<<< HEAD
-      group=trim(adjustl(gname_))//"parameters"     
-      call hdf5_write(fhdf5,group,"ivgmt", ivgmt(1,iqmt), shape(ivgmt(1:3,iqmt)))
-      call hdf5_write(fhdf5,group,"vqlmt",vqlmt(1,iqmt), shape(vqlmt(1:3,iqmt)))
-      call hdf5_write(fhdf5,group,"vgcmt",vgcmt(1,iqmt), shape(vgcmt(1:3,iqmt)))
-      call hdf5_write(fhdf5,group,"vqcmt",vqcmt(1,iqmt), shape(vqcmt(1:3,iqmt)))
-=======
-      print *, 'iqmt=', iqmt
       iq=iqmt
       group=trim(adjustl(gname_))//"parameters"
-      print *, 'group=', group     
       call hdf5_write(fhdf5,group,"ivgmt", ivgmt(1,iq), shape(ivgmt(1:3,iq)))
       call hdf5_write(fhdf5,group,"vqlmt",vqlmt(1,iq), shape(vqlmt(1:3,iq)))
       call hdf5_write(fhdf5,group,"vgcmt",vgcmt(1,iq), shape(vgcmt(1:3,iq)))
       call hdf5_write(fhdf5,group,"vqcmt",vqcmt(1,iq), shape(vqcmt(1:3,iq)))
->>>>>>> 6efc4205
       call hdf5_write(fhdf5,group,"escale",escale)
       call hdf5_write(fhdf5,group,"eshift",eshift*escale)
       
