
! Copyright (C) 2006-2007 S. Sagmeister and Claudia Ambrosch-Draxl.
! This file is distributed under the terms of the GNU General Public License.
! See the file COPYING for license details.

subroutine writeemat2
  use modmain
  use modmpi
  use modxs
  use m_ematq2
  use m_tdgauntgen
  use m_findgntn0
  implicit none
  ! local variables
  character(*), parameter :: thisnam = 'writeemat2'
  integer :: iq
  ! initialise universal variables
  call init0
  call init1
  ! initialize q-point set
  call init2xs
  ! generate index ranges for parallel execution
<<<<<<< HEAD
  if ((task.ge.300).or.(task.le.399)) call genparidxran('k')
  if ((task.ge.400).or.(task.le.499)) call genparidxran('q')
=======
  if ((task.ge.300).or.(task.le.399)) partype='k'
  if ((task.ge.400).or.(task.le.499)) partype='q'
  call genparidxran(partype)
  ! find highest (partially) occupied and lowest (partially) unoccupied states
  call findocclims(0,istocc0,istocc,istunocc0,istunocc,isto0,isto,istu0,istu)
>>>>>>> 2b9b18dd
  ! write q-point set
  if (rank.eq.0) call writeqpts
  ! read Fermi energy from file
  call readfermi
  ! generate Gaunt coefficients
  call tdgauntgen(lmaxmax,lmaxemat,lmaxmax)
  ! find indices for non-zero Gaunt coefficients
  call findgntn0(lmaxapwtd,lmaxapwtd,lmaxemat,tdgnt)
  write(unitout,'(a,3i8)') 'Info('//thisnam//'): Gaunt coefficients generated &
       &within lmax values:', lmaxmax,lmaxemat,lmaxmax
  write(unitout,'(a,i6)') 'Info('//thisnam//'): number of q-points: ',nqpt
  call flushifc(unitout)
  ! loop over q-points
  do iq=qpari,qparf
     ! call for q-point
     call ematq2(iq)
     if (iq-qpari+1.le.nqpt/procs) call barrier
     write(unitout,'(a,i8)') 'Info('//thisnam//'): matrix elements of the &
          &plane wave finished for q-point:',iq
     call flushifc(unitout)
  end do
  call barrier
  write(unitout,'(a)') "Info("//trim(thisnam)//"): matrix elements of the &
       &plane wave finished"
  call flushifc(unitout)
  call findgntn0_clear
end subroutine writeemat2<|MERGE_RESOLUTION|>--- conflicted
+++ resolved
@@ -20,16 +20,11 @@
   ! initialize q-point set
   call init2xs
   ! generate index ranges for parallel execution
-<<<<<<< HEAD
-  if ((task.ge.300).or.(task.le.399)) call genparidxran('k')
-  if ((task.ge.400).or.(task.le.499)) call genparidxran('q')
-=======
   if ((task.ge.300).or.(task.le.399)) partype='k'
   if ((task.ge.400).or.(task.le.499)) partype='q'
   call genparidxran(partype)
   ! find highest (partially) occupied and lowest (partially) unoccupied states
   call findocclims(0,istocc0,istocc,istunocc0,istunocc,isto0,isto,istu0,istu)
->>>>>>> 2b9b18dd
   ! write q-point set
   if (rank.eq.0) call writeqpts
   ! read Fermi energy from file
