module m_putgetexcitons
  use modmpi
  use modinput, only: input
  use modbse
  use modscl
  use mod_kpoint, only: vkl
  use modxs, only: vkl0, vqlmt
  use m_getunit
  use m_genfilname

  implicit none

  ! Module status
  logical ::  excitons_allocated = .false.

  ! Read in quantities
  logical :: fcoup_, fesel_
  integer(4) :: nk_max_, nk_bse_
  integer(4) :: hamsize_, nexcstored_, iex1_, iex2_
  integer(4) :: iq_
  integer(4) :: ioref_, iuref_
  integer(4), allocatable :: ik2ikqmtp_(:), ik2ikqmtm_(:), ikqmtm2ikqmtp_(:)
  integer(4), allocatable :: kousize_(:), koulims_(:,:)
  integer(4), allocatable :: smap_(:,:), smap_rel_(:,:)
  real(8), allocatable :: vqlmt_(:)
  integer(4), allocatable :: ngridk_(:), ikmap_(:,:,:)
  real(8), allocatable :: vkl_(:,:), vkl0_(:,:)
  real(8), allocatable :: evals_(:)
  complex(8), allocatable :: rvec_(:, :), avec_(:,:)

  contains

    subroutine clear_excitons

      if(allocated(ik2ikqmtp_)) deallocate(ik2ikqmtp_)
      if(allocated(ik2ikqmtm_)) deallocate(ik2ikqmtm_)
      if(allocated(ikqmtm2ikqmtp_)) deallocate(ikqmtm2ikqmtp_)
      if(allocated(kousize_)) deallocate(kousize_)
      if(allocated(koulims_)) deallocate(koulims_)
      if(allocated(smap_)) deallocate(smap_)
      if(allocated(smap_rel_)) deallocate(smap_rel_)
      if(allocated(ngridk_)) deallocate(ngridk_)
      if(allocated(ikmap_)) deallocate(ikmap_)
      if(allocated(vkl0_)) deallocate(vkl0_)
      if(allocated(vkl_)) deallocate(vkl_)
      if(allocated(vqlmt_)) deallocate(vqlmt_)
      if(allocated(evals_)) deallocate(evals_)
      if(allocated(rvec_)) deallocate(rvec_)
      if(allocated(avec_)) deallocate(avec_)

      excitons_allocated = .false.

    end subroutine clear_excitons

    subroutine put_excitons(evals, rvec, avec, iqmt, a1, a2)
      use modxs, only: fhdf5
      use mod_kpoint, only: ikmap
      use modinput
      use mod_hdf5

      implicit none

      ! I/O
      real(8), intent(in) :: evals(:)
      complex(8), intent(in) :: rvec(:,:)
      complex(8), intent(in), optional :: avec(:,:)
      integer(4), intent(in), optional :: iqmt, a1, a2

      ! Local
      integer(4) :: stat, unexc
      logical :: fcoup, fesel, fchibarq
      integer(4) :: i1, i2, nexcstored, iq, m, n, ngridk(3)

      character(128) :: group, gname, gname_, ciq, ci
      character(256) :: fname
      character(256) :: tdastring, bsetypestring, scrtypestring

      ngridk = input%groundstate%ngridk
      
      m = size(rvec,1)
      n = size(rvec,2)

      ! Input checking
      if(size(evals) /= size(rvec,2)) then 
        write(*,'("Error(put_excitons): Array sizes invalid")')
        write(*,'("  size(evals)=",i8," shape(rvec)=", 2i8)') size(evals), shape(rvec)
        call terminate
      end if
      if(present(avec)) then
        if(any(shape(rvec) /= shape(avec))) then 
          write(*,'("Error(put_excitons): Array sizes invalid")')
          write(*,'("  shape(rvec)=",2i8," shape(avec)=", 2i8)') shape(rvec), shape(avec)
          call terminate
        end if
      end if
      if(present(a1) .and. .not. present(a2) .or. .not. present(a1) .and. present(a2)) then
        write(*,'("Error(put_excitons): Specify upper and lower index.")')
        call terminate
      end if

      if(present(a1) .and. present(a2)) then 
        i1=a1
        i2=a2
        nexcstored = i2-i1+1
      else
        i1=1
        i2=n
        nexcstored = i2-i1+1
      end if

      if(i1 > i2 .or. i1<1 .or. i2<1 .or. nexcstored /= n) then 
        write(*,'("Error(put_excitons): Index range invalid")')
        call terminate
      end if

      if(present(iqmt)) then 
        iq = iqmt
      else
        iq = 1
      end if
      if(iq < 1 .or. iq > size(input%xs%qpointset%qpoint, 2)) then
        write(*,'("Error(put_excitons): Q point index invalid")')
        call terminate
      end if

      ! Was the Coulomb potential truncated?
      fchibarq = input%xs%bse%chibarq

      ! BSE type
      fcoup = input%xs%bse%coupling 
      if(any(input%xs%bse%nstlbse == 0)) then
        fesel = .true.
      else
        fesel = .false.
      end if

      ! Generate file name  
      if(fcoup) then
        tdastring=''
      else
        if(fchibarq) then 
          tdastring="-TDA-BAR"
        else
          tdastring="-TDA"
        end if
      end if
      bsetypestring = '-'//trim(input%xs%bse%bsetype)//trim(tdastring)
      scrtypestring = '-'//trim(input%xs%screening%screentype)
#ifndef _HDF5_
      ! Set filename to EXCCOEFF_*.OUT
      call genfilname(basename='EXCCOEFF', iqmt=iq, bsetype=trim(bsetypestring),&
        & scrtype=trim(scrtypestring), filnam=fname)

      ! Open stream access file 
      call getunit(unexc)
      open(unexc, file=trim(fname), access='stream',&
        & action='write', form='unformatted', status='replace', iostat=stat)
      if(stat /= 0) then
        write(*,*) stat
        write(*,'("Error(storeexcitons): Error creating file ", a)') trim(fname)
        write(*,*)
        call terminate
      end if
#endif
#ifdef _HDF5_  
      ! Create hdf5 File
      write(ciq, '(I4.4)') iq ! Generate string out of momentum transfer index
      gname="eigvec"//trim(bsetypestring)//trim(scrtypestring)
      if (.not. hdf5_exist_group(fhdf5,"/",gname)) then
        call hdf5_create_group(fhdf5,"/",gname)
      end if
      gname_=trim(adjustl(gname))//"/"
      ! Generate subgroup for each iqmt
      if (.not. hdf5_exist_group(fhdf5,gname_,ciq)) then
        call hdf5_create_group(fhdf5,gname,ciq)
      end if
      gname_=trim(adjustl(gname_))//trim(adjustl(ciq))//"/"
      
      ! Write Metadata
      call hdf5_create_group(fhdf5, gname_, "parameters")
      group= trim(adjustl(gname_))//"parameters"
      call hdf5_write(fhdf5,group,"fcoup",fcoup)    ! Was the TDA used?
      call hdf5_write(fhdf5,group,"fesel",fesel)
      call hdf5_write(fhdf5,group,"nk_max",nk_max)
      call hdf5_write(fhdf5,group,"nk_bse",nk_bse)
      call hdf5_write(fhdf5,group,"hamsize",hamsize)
      call hdf5_write(fhdf5,group,"iq", iq)
      call hdf5_write(fhdf5,group,"vqlmt(iq)", vqlmt(1,iq), shape(vqlmt(1:3,iq)))
      call hdf5_write(fhdf5,group,"ngridk", ngridk(1), shape(ngridk))
      call hdf5_write(fhdf5,group,"ikmap", ikmap(1,1,1), shape(ikmap))
      call hdf5_write(fhdf5,group,"vkl0", vkl0(1,1), shape(vkl0))
      call hdf5_write(fhdf5,group,"vkl", vkl(1,1), shape(vkl))
      call hdf5_write(fhdf5,group,"ik2ikqmtp",ik2ikqmtp(1), shape(ik2ikqmtp(:)))
      call hdf5_write(fhdf5,group,"ik2ikqmtm",ik2ikqmtm(1), shape(ik2ikqmtm(:)))
      call hdf5_write(fhdf5,group,"ikqmtm2ikqmtp",ikqmtm2ikqmtp(1), shape(ikqmtm2ikqmtp(:)))
      call hdf5_write(fhdf5,group,"kousize", kousize(1), shape(kousize))
      call hdf5_write(fhdf5,group,"koulims",koulims(1,1), shape(koulims))
      call hdf5_write(fhdf5,group,"smap",smap(1,1), shape(smap))
      call hdf5_write(fhdf5,group,"smap_rel",smap_rel(1,1), shape(smap_rel))
      call hdf5_write(fhdf5,group,"nexcstored",nexcstored)
      call hdf5_write(fhdf5,group,"i1",i1)
      call hdf5_write(fhdf5,group,"i2",i2)
      call hdf5_write(fhdf5,group,"ioref",ioref)
      call hdf5_write(fhdf5,group,"iuref",iuref)
      ! Write actual data
      call hdf5_write(fhdf5,gname_,"evals",evals(1), shape(evals))
      call hdf5_write(fhdf5,gname_,"rvec", rvec(1,1), shape(rvec))
      if(present(avec)) then
        call hdf5_write(fhdf5,gname_,"avec", avec(1,1), shape(avec))
      end if 
#else
      !   Meta data
      write(unexc)&
        & fcoup,&       ! Was the TDA used?
        & fesel,&       ! Where the participating transitions chosen by energy?
        & nk_max,&      ! Number of non-reduced k-points 
        & nk_bse,&      ! Number of k-points used in the bse hamiltonian
        & hamsize,&     ! Size of the RR block of the BSE hamiltonian and number of considered transitions
        & nexcstored,&  ! Number of saved eigenvectors
        & i1, i2,&      ! Range of saved eigenvectors
        & ioref, iuref,&! Reference absolute state index for occpied and unoccupied index (usually lowest and 1st unoccupied)
        & iq,&          ! Index of momentum transfer vector
        & vqlmt(1:3,iq),& ! Momentum transver vector
        & ngridk,&      ! k-grid spacing
        & ikmap,&       ! k-grid index map 3d -> 1d 
        & vkl0,&        ! Lattice vectors for k=k-qmt/2 grid
        & vkl,&         ! Lattice vectors for k'=k+qmt/2 grid
        & ik2ikqmtm(:),& ! ik -> ik-qmt/2 index map
        & ik2ikqmtp(:),& ! ik -> ik+qmt/2 index map
        & ikqmtm2ikqmtp(:),& ! ik-qmt/2 -> ik+qmt/2 index map
        & kousize,&     ! Number of transitions at each k point
        & koulims,&     ! For each k-point, lower and upper c and v index 
        & smap,&        ! Index map  alpha -> c,v,k (absolute c,v,k indices)
        & smap_rel      ! Index map  alpha -> c,v,k (relative c,v,k indices)
      !   EVAL and EVEC
      write(unexc) evals
      write(unexc) rvec
      if(present(avec)) then 
        write(unexc) avec
      end if

      close(unexc)
#endif
    end subroutine put_excitons

    subroutine get_excitons(iqmt, a1, a2, e1, e2)
      use modxs, only: fhdf5
      use mod_hdf5
      
      integer(4), intent(in), optional :: iqmt, a1, a2
      real(8), intent(in), optional :: e1, e2

      integer(4) :: i1, i2, nexcreq, iq, ivec(3)
      real(8) :: r1, r2, vqlmt(3), erange
      real(8), allocatable :: evalstmp(:)
      real(8), parameter :: epslat = 1.0d-6
      integer(4) :: stat, unexc, cmplxlen
      integer(8) :: mypos, pos1, pos2
      logical :: fcoup, fesel, fex, useindex, useenergy, fchibarq
      complex(8) :: zdummy

      character(256) :: fname

      character(256) :: tdastring, bsetypestring, scrtypestring
      character(128) :: group, ciq, gname, gname_

      if(present(iqmt)) then 
        iq = iqmt
      else
        iq = 1
      end if
      if(iq < 1) then
        write(*,'("Error(get_excitons): Q point index invalid")')
        call terminate
      end if

      ! If neither index nor energy range is specified, get all saved excitions.
      ! If energy range is passed [e1,e2), the corresponding exciton indices
      ! will be computed. If a index interval is passed [i1,i2] those excitons
      ! are read.
      useindex=.false.
      useenergy=.false.
      if((present(a1) .or. present(a2)) .and. (present(e1) .or. present(e2))) then 
        write(*,'("Error(get_excitons): Use either indxed or enegy range.")')
        call terminate
      end if
      if(present(a1) .and. .not. present(a2) .or. .not. present(a1) .and. present(a2)) then
        write(*,'("Error(get_excitons): Specify upper and lower index.")')
        call terminate
      end if
      if(present(e1) .and. .not. present(e2) .or. .not. present(e1) .and. present(e2)) then
        write(*,'("Error(get_excitons): Specify upper and lower energy bounds.")')
        call terminate
      end if
      if(present(a1)) then
        useindex=.true.
        useenergy=.false.
      end if
      if(present(e2)) then 
        useindex=.false.
        useenergy=.true.
      end if

      nexcreq = -1
      if(useindex) then 
        if(present(a1) .and. present(a2)) then 
          i1=a1
          i2=a2
          nexcreq = i2-i1+1
        end if
        if(i1 > i2 .or. i1<1 .or. i2<1) then 
          write(*,'("Error(get_excitons): index range invalid")')
          call terminate
        end if
      end if

      if(useenergy) then 
        r1 = e1
        r2 = e2
        erange= r2-r1
        if(erange < 0.0) then 
          write(*,'("Error(get_excitons): erange negative")')
          call terminate
        end if
      end if

      ! BSE type
      fcoup = input%xs%bse%coupling 
      if(any(input%xs%bse%nstlbse == 0)) then
        fesel = .true.
      else
        fesel = .false.
      end if

      vqlmt = input%xs%qpointset%qpoint(:,iq)
      call r3frac(epslat, vqlmt, ivec)

      ! Was the Coulomb potential truncated?
      fchibarq = input%xs%bse%chibarq
      ! Generate file name  
      if(fcoup) then
        tdastring=''
      else
        if(fchibarq) then 
          tdastring="-TDA-BAR"
        else
          tdastring="-TDA"
        end if
      end if
      bsetypestring = '-'//trim(input%xs%bse%bsetype)//trim(tdastring)
      scrtypestring = '-'//trim(input%xs%screening%screentype)
#ifndef _HDF5_
      ! Set filename to EXCCOEFF_*.OUT
      call genfilname(basename='EXCCOEFF', iqmt=iq, bsetype=trim(bsetypestring),&
        & scrtype=trim(scrtypestring), filnam=fname)
      ! Check if file exists
      inquire(file=trim(fname), exist=fex)
      if(.not. fex ) then
        write(*,*)
        write(*,'("Error(get_excitons): File does not exist:", a)') trim(fname)
        write(*,*)
        call terminate
      end if
      ! Open stream access file 
      call getunit(unexc)
      open(unexc, file=trim(fname), access='stream',&
        & action='read', form='unformatted', status='old', iostat=stat)
      if(stat /= 0) then
        write(*,*) stat
        write(*,'("Error(get_excitons): Error opening file ", a)') trim(fname)
        write(*,*)
        call terminate
      end if
#endif
      ! Allocate arrays
      call clear_excitons()
      allocate(vqlmt_(3))
      allocate(ngridk_(3))

#ifdef _HDF5_
      ! Create hdf5 File
      write(ciq, '(I4.4)') iq ! Generate string out of momentum transfer index
      gname="eigvec"//trim(bsetypestring)//trim(scrtypestring)
      if (.not. hdf5_exist_group(fhdf5,"/",gname)) then
        call hdf5_create_group(fhdf5,"/",gname)
      end if
      gname_=trim(adjustl(gname))//"/"
      ! Generate subgroup for each iqmt
      if (.not. hdf5_exist_group(fhdf5,gname_,ciq)) then
        call hdf5_create_group(fhdf5,gname,ciq)
      end if
      gname_=trim(adjustl(gname_))//trim(adjustl(ciq))//"/"
      ! Read Meta data
      group=trim(adjustl(gname_))//"parameters"
      call hdf5_initialize()
<<<<<<< HEAD
      call hdf5_read(fname,group,"fcoup",fcoup_)      
      call hdf5_read(fname,group,"fesel",fesel_)      
      call hdf5_read(fname,group,"nk_max",nk_max_)
      call hdf5_read(fname,group,"nk_bse",nk_bse_)
      call hdf5_read(fname,group,"hamsize",hamsize_)
      call hdf5_read(fname,group,"iq", iq_)
      call hdf5_read(fname,group,"vqlmt(iq)", vqlmt_(1), (/3/))
      call hdf5_read(fname,group,"ngridk", ngridk_(1), shape(ngridk_))
      call hdf5_read(fname,group,"nexcstored",nexcstored_)
      call hdf5_read(fname,group,"i1",iex1_)
      call hdf5_read(fname,group,"i2",iex2_)
      call hdf5_read(fname,group,"ioref",ioref_)
      call hdf5_read(fname,group,"iuref",iuref_)
=======
      call hdf5_read(fhdf5,group,"fcoup",fcoup_)      
      call hdf5_read(fhdf5,group,"fesel",fesel_)      
      call hdf5_read(fhdf5,group,"nk_max",nk_max_)
      call hdf5_read(fhdf5,group,"nk_bse",nk_bse_)
      call hdf5_read(fhdf5,group,"hamsize",hamsize_)
      call hdf5_read(fhdf5,group,"iq", iq_)
      call hdf5_read(fhdf5,group,"vqlmt(iq)", vqlmt_(1), (/3/))
      call hdf5_read(fhdf5,group,"ngridk", ngridk_(1), shape(ngridk_))
      call hdf5_read(fhdf5,group,"nexcstored",nexcstored_)
      call hdf5_read(fhdf5,group,"i1",iex1_)
      call hdf5_read(fhdf5,group,"i2",iex2_)
      call hdf5_read(fhdf5,group,"ioref",ioref_)
      call hdf5_read(fhdf5,group,"iuref",iuref_)
>>>>>>> 6efc4205
#else
      ! Read Meta data
      read(unexc, pos=1)&
        & fcoup_,&       ! Was the TDA used?
        & fesel_,&
        & nk_max_,&      ! Number of non-reduced k-points 
        & nk_bse_,&      ! Number of k-points used in the bse hamiltonian
        & hamsize_,&     ! Size of the RR block of the BSE hamiltonian and number of considered transitions
        & nexcstored_,&  ! Number of saved eigenvectors
        & iex1_, iex2_,& ! Range of saved eigenvectors
        & ioref_, iuref_,&! Reference absolute state index for occpied and unoccupied index (usually lowest and 1st unoccupied)
        & iq_,&          ! Index of momentum transfer vector
        & vqlmt_,&       ! Momentum transver vector
        & ngridk_        ! k-grid spacing
      inquire(unexc, pos=mypos)
#endif  
      ! Check read parameters against requested ones
      if(fcoup_ .neqv. fcoup) then 
        write(*,*)
        write(*,'("Error(get_excitons): BSE type differs")')
        write(*,'(" Requested: fcoup=", l)') fcoup
        write(*,'(" Stored: fcoup_=", l)') fcoup_
        write(*,*)
        call terminate
      end if
      if(fesel_ .neqv. fesel) then 
        write(*,*)
        write(*,'("Error(get_excitons):  Transition selection schemes differs")')
        write(*,'(" Requested: fensel=", l)') fesel
        write(*,'(" Stored: fensel_=", l)') fesel_
        write(*,*)
        call terminate
      end if
      if(norm2(vqlmt-vqlmt_)>epslat) then 
        write(*,*)
        write(*,'("Error(get_excitons): Differing momentum transfer vector.")')
        write(*,'(" Requested: vqlmt=", 3E10.3)') vqlmt
        write(*,'(" Stored: vqlmt_=", 3E10.3)') vqlmt_
        write(*,*)
        call terminate
      end if

      ! Allocate and read meta data arrays
      allocate(ikmap_(0:ngridk_(1)-1,0:ngridk_(2)-1,0:ngridk_(3)-1))
      allocate(vkl0_(3,nk_max_))
      allocate(vkl_(3,nk_max_))
      allocate(ik2ikqmtm_(nk_max_))
      allocate(ik2ikqmtp_(nk_max_))
      allocate(ikqmtm2ikqmtp_(nk_max_))
      allocate(kousize_(nk_max_))
      allocate(koulims_(4,nk_max_))
      allocate(smap_(3,hamsize_))
      allocate(smap_rel_(3,hamsize_))

      allocate(evalstmp(iex1_:iex2_))
#ifdef _HDF5_
      call hdf5_read(fhdf5,group,"ikmap", ikmap_(1,1,1), shape(ikmap_))
      call hdf5_read(fhdf5,group,"vkl0", vkl0_(1,1), shape(vkl0_))
      call hdf5_read(fhdf5,group,"vkl", vkl_(1,1), shape(vkl_))
      call hdf5_read(fhdf5,group,"ik2ikqmtm",ik2ikqmtm_(1), (/nk_max_/))
      call hdf5_read(fhdf5,group,"ik2ikqmtp",ik2ikqmtp_(1), (/nk_max_/))
      call hdf5_read(fhdf5,group,"ikqmtm2ikqmtp",ikqmtm2ikqmtp_(1), (/nk_max_/))
      call hdf5_read(fhdf5,group,"kousize", kousize_(1), shape(kousize_))
      call hdf5_read(fhdf5,group,"koulims",koulims_(1,1), shape(koulims_))
      call hdf5_read(fhdf5,group,"smap",smap_(1,1), shape(smap_))
      call hdf5_read(fhdf5,group,"smap_rel",smap_rel_(1,1), shape(smap_rel_))
      call hdf5_read(fhdf5,gname_,"evals",evalstmp(1), shape(evalstmp))
#else
      read(unexc, pos=mypos)&
        & ikmap_,&      ! Non reduced k-grid index map 3d -> 1d 
        & vkl0_,&       ! Lattice vectors for k=k-qmt/2 grid
        & vkl_,&        ! Lattice vectors for k'=k+qmt/2 grid
        & ik2ikqmtm_,&  ! ik -> ik-qmt/2 index map
        & ik2ikqmtp_,&  ! ik -> ik+qmt/2 index map
        & ikqmtm2ikqmtp_,& ! ik-qmt/2 -> ik+qmt/2 index map
        & kousize_,&    ! Number of transitions at each k point
        & koulims_,&    ! For each k-point, lower and upper c and v index 
        & smap_,&       ! Index map  alpha -> c,v,k (absolute c,v,k indices)
        & smap_rel_,&   ! Index map  alpha -> c,v,k (relative c,v,k indices)
        & evalstmp      ! Excitonic enegies
      inquire(unexc, pos=mypos)

      ! Inquire ouput length of a complex number (in units of 4 byte by default)
      inquire(iolength=cmplxlen) zdummy
      cmplxlen=cmplxlen*4
#endif
      if(useenergy) then 
        call energy2index(size(evalstmp), size(evalstmp),&
          & evalstmp(iex1_:iex2_), r1, r2, i1, i2)
        i1 = i1+iex1_-1
        i2 = i2+iex1_-1
      else if(.not. useindex) then
        i1=iex1_
        i2=iex2_
      end if

      if(i1 < iex1_ .or. i2 > iex2_) then 
        write(*,*)
        write(*,'("Error(get_excitons): Eigenvector range mismatch.")')
        write(*,'(" Requested: i1=", i6," i2=", i6)') i1, i2
        write(*,'(" Stored: iex1_=", i6," iex2_=", i6)') iex1_, iex2_
        write(*,*)
        call terminate
      end if

      ! Eigenvalues
      allocate(evals_(i1:i2))
      evals_(:) = evalstmp(i1:i2)
      deallocate(evalstmp)
#ifdef _HDF5_
      ! Resonant part of the eigenvectors
      allocate(rvec_(hamsize_, i1:i2))
      call hdf5_read(fhdf5,gname_,"rvec", rvec_(1,1), shape(rvec_))
      if(fcoup_) then  
        ! Anti-resonant part of the eigenvectors
        allocate(avec_(hamsize_, i1:i2))
        call hdf5_write(fhdf5,gname_,"avec", avec_(1,1), shape(avec_))
      end if
#else
      ! Resonant part of the eigenvectors
      allocate(rvec_(hamsize_, i1:i2))
      pos1=int(i1-iex1_,8)*int(cmplxlen,8)*int(hamsize_,8)+mypos
      read(unexc, pos=pos1) rvec_

      if(fcoup_) then  
        ! Anti-resonant part of the eigenvectors
        allocate(avec_(hamsize_, i1:i2))
        pos1=int(iex2_-iex1_+1,8)*int(cmplxlen,8)*int(hamsize_,8)+mypos
        pos2=int(i1-iex1_,8)*int(cmplxlen,8)*int(hamsize_,8)+pos1
        read(unexc, pos=pos2) avec_
      end if
      close(unexc)
#endif
      ! Set stored index range
      iex1_ = i1
      iex2_ = i2

      excitons_allocated = .true.

    end subroutine get_excitons

    subroutine putd_excitons(evals, drvec, davec, iqmt, a1, a2)
      use modxs, only: fhdf5
      use mod_hdf5
      use mod_kpoint, only: ikmap
      use modinput

      implicit none

      ! I/O
      real(8), intent(in) :: evals(:)
      type(dzmat), intent(in) :: drvec
      type(dzmat), intent(in), optional :: davec
      integer(4), intent(in), optional :: iqmt, a1, a2

      ! Local
      type(dzmat) :: dauxmat
      integer(4) :: stat, unexc
      logical :: fcoup, fesel, fchibarq
      integer(4) :: i1, i2, nexcstored, iq, m, n, m2, n2, i, ngridk(3)
      logical :: sane, distributed


      character(256) :: fname, ciq, ci
      character(256) :: tdastring, bsetypestring, scrtypestring
      character(256) :: group, gname_, gname
      if(present(davec)) then
        sane = drvec%isdistributed == davec%isdistributed
      else
        sane = .true.
      end if

      distributed = drvec%isdistributed
      print *, 'distributed=', distributed
      if(.not. distributed .and. sane) then 
        if(present(davec)) then 
          call put_excitons(evals(a1:a2), drvec%za(:,a1:a2), avec=davec%za(:,a1:a2),&
           & iqmt=iqmt, a1=a1, a2=a2)
        else
          call put_excitons(evals(a1:a2), drvec%za(:,a1:a2),&
           & iqmt=iqmt, a1=a1, a2=a2)
        end if
        return
      else if(.not. sane) then 
        write(*,*) "putd_excitions: input not sane"
        call terminate
      end if

      ngridk = input%groundstate%ngridk

      m = drvec%nrows
      n = drvec%ncols
  
      ! Input checking
      if(present(a1) .and. .not. present(a2) .or. .not. present(a1) .and. present(a2)) then
        if(bi2d%isroot) then 
          write(*,'("Error(putd_excitons): Specify upper and lower index.")')
        end if
        call terminate
      end if
      if(present(a1) .and. present(a2)) then 
        i1=a1
        i2=a2
        nexcstored = i2-i1+1
      else
        i1=1
        i2=n
        nexcstored = i2-i1+1
      end if
      if(i1 > i2 .or. i1<1 .or. i2<1 .or. nexcstored > n) then 
        if(bi2d%isroot) then 
          write(*,'("Error(putd_excitons): Index range invalid")')
          write(*,'("  i1=",i8," i2=",i8," nexcstored=", i8," m=",i8," n=",i8)')&
            & i1,i2,nexcstored,m,n
        end if
        call terminate
      end if
      if(size(evals) /= nexcstored) then 
        if(bi2d%isroot) then 
          write(*,'("Error(putd_excitons): Array sizes invalid")')
          write(*,'("  size(evals)=",i8," nexcstored=",i8," shape(drvec)=", 2i8)')&
            & size(evals), nexcstored, m, n
        end if
        call terminate
      end if
      if(present(davec)) then
        m2 = davec%nrows
        n2 = davec%ncols
        if(m /= m2 .or. n /= n2) then 
          if(bi2d%isroot) then 
            write(*,'("Error(putd_excitons): Array sizes invalid")')
            write(*,'("  shape(drvec)=",2i8," shape(davec)=", 2i8)') m, n, m2, n2
          end if
          call terminate
        end if
      end if

      if(present(iqmt)) then 
        iq = iqmt
      else
        iq = 1
      end if
      if(iq < 1 .or. iq > size(input%xs%qpointset%qpoint, 2)) then
        if(mpiglobal%rank==0) then 
          write(*,'("Error(putd_excitons): Q point index invalid")')
        end if
        call terminate
      end if

      ! BSE type
      fcoup = input%xs%bse%coupling 
      if(any(input%xs%bse%nstlbse == 0)) then
        fesel = .true.
      else
        fesel = .false.
      end if

      ! Was the Coulomb potential truncated?
      fchibarq = input%xs%bse%chibarq

      ! Root does the writing to file
      if(bi2d%isroot) then 

        ! Generate file name  
        if(fcoup) then
          tdastring=''
        else
          if(fchibarq) then 
            tdastring="-TDA-BAR"
          else
            tdastring="-TDA"
          end if
        end if
        bsetypestring = '-'//trim(input%xs%bse%bsetype)//trim(tdastring)
        scrtypestring = '-'//trim(input%xs%screening%screentype)
#ifndef _HDF5_
        ! Set filename to EXCCOEFF_*.OUT
        call genfilname(basename='EXCCOEFF', iqmt=iq, bsetype=trim(bsetypestring),&
          & scrtype=trim(scrtypestring), filnam=fname)

        ! Open stream access file 
        call getunit(unexc)
        open(unexc, file=trim(fname), access='stream',&
          & action='write', form='unformatted', status='replace', iostat=stat)
        if(stat /= 0) then
          write(*,*) stat
          write(*,'("Error(storeexcitons): Error creating file ", a)') trim(fname)
          write(*,*)
          call terminate
        end if
#endif
#ifdef _HDF5_
        ! Create hdf5 File
        write(ciq, '(I4.4)') iq ! Generate string out of momentum transfer index
        gname="eigvec"//trim(bsetypestring)//trim(scrtypestring)
        if (.not. hdf5_exist_group(fhdf5,"/",gname)) then
          call hdf5_create_group(fhdf5,"/",gname)
        end if
        gname_=trim(adjustl(gname))//"/"
        ! Generate subgroup for each iqmt
        if (.not. hdf5_exist_group(fhdf5,gname_,ciq)) then
          call hdf5_create_group(fhdf5,gname,ciq)
        end if
        gname_=trim(adjustl(gname_))//trim(adjustl(ciq))//"/"
        ! Write Metadata
        call hdf5_create_group(fhdf5, gname_, "parameters")
        group= trim(adjustl(gname_))//'parameters'
        call hdf5_write(fhdf5,group,"fcoup",fcoup)    ! Was the TDA used?
        call hdf5_write(fhdf5,group,"fesel",fesel)
        call hdf5_write(fhdf5,group,"nk_max",nk_max)
        call hdf5_write(fhdf5,group,"nk_bse",nk_bse)
        call hdf5_write(fhdf5,group,"hamsize",hamsize)
        call hdf5_write(fhdf5,group,"iq", iq)
        call hdf5_write(fhdf5,group,"vqlmt(iq)", vqlmt(1,iq), shape(vqlmt(1:3,iq)))
        call hdf5_write(fhdf5,group,"ngridk", ngridk(1), shape(ngridk))
        call hdf5_write(fhdf5,group,"ikmap", ikmap(1,1,1), shape(ikmap))
        call hdf5_write(fhdf5,group,"vkl0", vkl0(1,1), shape(vkl0))
        call hdf5_write(fhdf5,group,"vkl", vkl(1,1), shape(vkl))
        call hdf5_write(fhdf5,group,"ik2ikqmtp",ik2ikqmtp(1), shape(ik2ikqmtp(:)))
        call hdf5_write(fhdf5,group,"ik2ikqmtm",ik2ikqmtm(1), shape(ik2ikqmtm(:)))
        call hdf5_write(fhdf5,group,"ikqmtm2ikqmtp",ikqmtm2ikqmtp(1), shape(ikqmtm2ikqmtp(:)))
        call hdf5_write(fhdf5,group,"kousize", kousize(1), shape(kousize))
        call hdf5_write(fhdf5,group,"koulims",koulims(1,1), shape(koulims))
        call hdf5_write(fhdf5,group,"smap",smap(1,1), shape(smap))
        call hdf5_write(fhdf5,group,"smap_rel",smap_rel(1,1), shape(smap_rel))
        call hdf5_write(fhdf5,group,"nexcstored",nexcstored)
        call hdf5_write(fhdf5,group,"i1",i1)
        call hdf5_write(fhdf5,group,"i2",i2)
        call hdf5_write(fhdf5,group,"ioref",ioref)
        call hdf5_write(fhdf5,group,"iuref",iuref)
        ! Write actual data
        call hdf5_write(fhdf5,gname_,"evals",evals(1), shape(evals))
        ! Create groups for distributed eigenvectors
        if (.not. hdf5_exist_group(fhdf5,gname_,"rvec")) then
          call hdf5_create_group(fhdf5,gname_,"rvec")
        end if
        if ((present(davec)) .and. (.not. hdf5_exist_group(fhdf5,gname_,"avec"))) then
          call hdf5_create_group(fhdf5,gname_,"avec")
        end if
#endif
#ifndef _HDF5_
        ! Write data 
        !   Meta data
        write(unexc)&
          & fcoup,&       ! Was the TDA used?
          & fesel,&       ! Where the participating transitions chosen by energy?
          & nk_max,&      ! Number of non-reduced k-points 
          & nk_bse,&      ! Number of k-points used in the bse hamiltonian
          & hamsize,&     ! Size of the RR block of the BSE hamiltonian and number of considered transitions
          & nexcstored,&  ! Number of saved eigenvectors
          & i1, i2,&      ! Range of saved eigenvectors
          & ioref, iuref,&! Reference absolute state index for occpied and unoccupied index (usually lowest and 1st unoccupied)
          & iq,&          ! Index of momentum transfer vector
          & vqlmt(1:3,iq),& ! Momentum transver vector
          & ngridk,&      ! k-grid spacing
          & ikmap,&       ! k-grid index map 3d -> 1d 
          & vkl0,&        ! Lattice vectors for k=k-qmt/2 grid
          & vkl,&         ! Lattice vectors for k'=k+qmt/2 grid
          & ik2ikqmtm(:),& ! ik -> ik-qmt/2 index map
          & ik2ikqmtp(:),& ! ik -> ik+qmt/2 index map
          & ikqmtm2ikqmtp(:),& ! ik-qmt/2 -> ik+qmt/2 index map
          & kousize,&     ! Number of transitions at each k point
          & koulims,&     ! For each k-point, lower and upper c and v index 
          & smap,&        ! Index map  alpha -> c,v,k (absolute c,v,k indices)
          & smap_rel      ! Index map  alpha -> c,v,k (relative c,v,k indices)
        ! Evals
        write(unexc) evals
#endif
        ! Collect eigenvectors column wise and write them to file 

        call new_dzmat(dauxmat, m, 1, bi0d)
#ifdef _HDF5_
        group=trim(adjustl(gname_))//'rvec'
#endif
        do i= 1, nexcstored
          ! Copy i'th column of distributed eigenvector matrix to root 
          call dzmat_copy(drvec%context, m, 1, dmata=drvec, dmatb=dauxmat,&
            & ra=1, ca=i+drvec%subj-1)
          ! Write eigenvector
#ifdef _HDF5_
          write(ci, '(I8.8)') i
          print *, 'ci=', trim(ci)
          call hdf5_write(fhdf5, group, ci, dauxmat%za(1,1),  shape(dauxmat%za(1:m,1)))
#else          
          write(unexc) dauxmat%za(1:m,1)
#endif
          end do

#ifdef _HDF5_
        group=trim(adjustl(gname_))//'avec'
#endif
        if(present(davec)) then 
          do i= 1, nexcstored
            call dzmat_copy(davec%context, m, 1, dmata=davec, dmatb=dauxmat,&
              & ra=1, ca=i+davec%subj-1)
            ! Write eigenvector
#ifdef _HDF5_
            write(ci, '(I4.8)') i
            call hdf5_write(fhdf5, group, ci, dauxmat%za(1,1), shape(dauxmat%za(1:m,1)))
#else          
            write(unexc) dauxmat%za(1:m,1)
#endif
            end do
        end if

        call del_dzmat(dauxmat)
#ifndef _HDF5_
        ! Done
        close(unexc)
#endif
      ! Send to root
      else

        do i= 1, nexcstored
          ! Copy i'th column of distributed eigenvector matrix to root 
          call dzmat_copy(drvec%context, m, 1, dmata=drvec,&
            & ra=1, ca=i+drvec%subj-1)
        end do

        if(present(davec)) then 
          do i= 1, nexcstored
            call dzmat_copy(davec%context, m, 1, dmata=davec,&
              & ra=1, ca=i+davec%subj-1)
          end do
        end if

      end if

    end subroutine putd_excitons
    
end module m_putgetexcitons<|MERGE_RESOLUTION|>--- conflicted
+++ resolved
@@ -393,21 +393,6 @@
       ! Read Meta data
       group=trim(adjustl(gname_))//"parameters"
       call hdf5_initialize()
-<<<<<<< HEAD
-      call hdf5_read(fname,group,"fcoup",fcoup_)      
-      call hdf5_read(fname,group,"fesel",fesel_)      
-      call hdf5_read(fname,group,"nk_max",nk_max_)
-      call hdf5_read(fname,group,"nk_bse",nk_bse_)
-      call hdf5_read(fname,group,"hamsize",hamsize_)
-      call hdf5_read(fname,group,"iq", iq_)
-      call hdf5_read(fname,group,"vqlmt(iq)", vqlmt_(1), (/3/))
-      call hdf5_read(fname,group,"ngridk", ngridk_(1), shape(ngridk_))
-      call hdf5_read(fname,group,"nexcstored",nexcstored_)
-      call hdf5_read(fname,group,"i1",iex1_)
-      call hdf5_read(fname,group,"i2",iex2_)
-      call hdf5_read(fname,group,"ioref",ioref_)
-      call hdf5_read(fname,group,"iuref",iuref_)
-=======
       call hdf5_read(fhdf5,group,"fcoup",fcoup_)      
       call hdf5_read(fhdf5,group,"fesel",fesel_)      
       call hdf5_read(fhdf5,group,"nk_max",nk_max_)
@@ -421,7 +406,6 @@
       call hdf5_read(fhdf5,group,"i2",iex2_)
       call hdf5_read(fhdf5,group,"ioref",ioref_)
       call hdf5_read(fhdf5,group,"iuref",iuref_)
->>>>>>> 6efc4205
 #else
       ! Read Meta data
       read(unexc, pos=1)&
@@ -595,7 +579,7 @@
       end if
 
       distributed = drvec%isdistributed
-      print *, 'distributed=', distributed
+
       if(.not. distributed .and. sane) then 
         if(present(davec)) then 
           call put_excitons(evals(a1:a2), drvec%za(:,a1:a2), avec=davec%za(:,a1:a2),&
