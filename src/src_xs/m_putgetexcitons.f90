module m_putgetexcitons
  use modmpi
  use modinput, only: input
  use modbse
  use modscl
  use mod_kpoint, only: vkl
  use modxs, only: vkl0, vqlmt
  use m_getunit
  use m_genfilname

  implicit none

  ! Module status
  logical ::  excitons_allocated = .false.

  ! Read in quantities
  logical :: fcoup_, fesel_
  integer(4) :: nk_max_, nk_bse_
  integer(4) :: hamsize_, nexcstored_, iex1_, iex2_
  integer(4) :: iq_
  integer(4) :: ioref_, iuref_
  integer(4), allocatable :: ik2ikqmtp_(:), ik2ikqmtm_(:), ikqmtm2ikqmtp_(:)
  integer(4), allocatable :: kousize_(:), koulims_(:,:)
  integer(4), allocatable :: smap_(:,:), smap_rel_(:,:)
  real(8), allocatable :: vqlmt_(:)
  integer(4), allocatable :: ngridk_(:), ikmap_(:,:,:)
  real(8), allocatable :: vkl_(:,:), vkl0_(:,:)
  real(8), allocatable :: evals_(:)
  complex(8), allocatable :: rvec_(:, :), avec_(:,:)

  contains

    subroutine clear_excitons

      if(allocated(ik2ikqmtp_)) deallocate(ik2ikqmtp_)
      if(allocated(ik2ikqmtm_)) deallocate(ik2ikqmtm_)
      if(allocated(ikqmtm2ikqmtp_)) deallocate(ikqmtm2ikqmtp_)
      if(allocated(kousize_)) deallocate(kousize_)
      if(allocated(koulims_)) deallocate(koulims_)
      if(allocated(smap_)) deallocate(smap_)
      if(allocated(smap_rel_)) deallocate(smap_rel_)
      if(allocated(ngridk_)) deallocate(ngridk_)
      if(allocated(ikmap_)) deallocate(ikmap_)
      if(allocated(vkl0_)) deallocate(vkl0_)
      if(allocated(vkl_)) deallocate(vkl_)
      if(allocated(vqlmt_)) deallocate(vqlmt_)
      if(allocated(evals_)) deallocate(evals_)
      if(allocated(rvec_)) deallocate(rvec_)
      if(allocated(avec_)) deallocate(avec_)

      excitons_allocated = .false.

    end subroutine clear_excitons

    subroutine put_excitons(evals, rvec, avec, iqmt, a1, a2)
      use modxs, only: fhdf5
      use mod_kpoint, only: ikmap
      use modinput
      use mod_hdf5

      implicit none

      ! I/O
      real(8), intent(in) :: evals(:)
      complex(8), intent(in) :: rvec(:,:)
      complex(8), intent(in), optional :: avec(:,:)
      integer(4), intent(in), optional :: iqmt, a1, a2

      ! Local
      integer(4) :: stat, unexc
      logical :: fcoup, fesel, fchibarq
      integer(4) :: i1, i2, nexcstored, iq, m, n, ngridk(3)

      character(128) :: group, gname, gname_, ciq, ci
      character(256) :: fname
      character(256) :: tdastring, bsetypestring, scrtypestring

      ngridk = input%groundstate%ngridk
      
      m = size(rvec,1)
      n = size(rvec,2)

      ! Input checking
      if(size(evals) /= size(rvec,2)) then 
        write(*,'("Error(put_excitons): Array sizes invalid")')
        write(*,'("  size(evals)=",i8," shape(rvec)=", 2i8)') size(evals), shape(rvec)
        call terminate
      end if
      if(present(avec)) then
        if(any(shape(rvec) /= shape(avec))) then 
          write(*,'("Error(put_excitons): Array sizes invalid")')
          write(*,'("  shape(rvec)=",2i8," shape(avec)=", 2i8)') shape(rvec), shape(avec)
          call terminate
        end if
      end if
      if(present(a1) .and. .not. present(a2) .or. .not. present(a1) .and. present(a2)) then
        write(*,'("Error(put_excitons): Specify upper and lower index.")')
        call terminate
      end if

      if(present(a1) .and. present(a2)) then 
        i1=a1
        i2=a2
        nexcstored = i2-i1+1
      else
        i1=1
        i2=n
        nexcstored = i2-i1+1
      end if

      if(i1 > i2 .or. i1<1 .or. i2<1 .or. nexcstored /= n) then 
        write(*,'("Error(put_excitons): Index range invalid")')
        call terminate
      end if

      if(present(iqmt)) then 
        iq = iqmt
      else
        iq = 1
      end if
      if(iq < 1 .or. iq > size(input%xs%qpointset%qpoint, 2)) then
        write(*,'("Error(put_excitons): Q point index invalid")')
        call terminate
      end if

      ! Was the Coulomb potential truncated?
      fchibarq = input%xs%bse%chibarq

      ! BSE type
      fcoup = input%xs%bse%coupling 
      if(any(input%xs%bse%nstlbse == 0)) then
        fesel = .true.
      else
        fesel = .false.
      end if

      ! Generate file name  
      if(fcoup) then
        tdastring=''
      else
        if(fchibarq) then 
          tdastring="-TDA-BAR"
        else
          tdastring="-TDA"
        end if
      end if
      bsetypestring = '-'//trim(input%xs%bse%bsetype)//trim(tdastring)
      scrtypestring = '-'//trim(input%xs%screening%screentype)
#ifndef _HDF5_
      ! Set filename to EXCCOEFF_*.OUT
      call genfilname(basename='EXCCOEFF', iqmt=iq, bsetype=trim(bsetypestring),&
        & scrtype=trim(scrtypestring), filnam=fname)

      ! Open stream access file 
      call getunit(unexc)
      open(unexc, file=trim(fname), access='stream',&
        & action='write', form='unformatted', status='replace', iostat=stat)
      if(stat /= 0) then
        write(*,*) stat
        write(*,'("Error(storeexcitons): Error creating file ", a)') trim(fname)
        write(*,*)
        call terminate
      end if
#endif
#ifdef _HDF5_  
      ! Create hdf5 File
      write(ciq, '(I4.4)') iq ! Generate string out of momentum transfer index
      gname="eigvec"//trim(bsetypestring)//trim(scrtypestring)
      if (.not. hdf5_exist_group(fhdf5,"/",gname)) then
        call hdf5_create_group(fhdf5,"/",gname)
      end if
      gname_=trim(adjustl(gname))//"/"
      ! Generate subgroup for each iqmt
      if (.not. hdf5_exist_group(fhdf5,gname_,ciq)) then
        call hdf5_create_group(fhdf5,gname,ciq)
      end if
      gname_=trim(adjustl(gname_))//trim(adjustl(ciq))//"/"
      
      ! Write Metadata
      call hdf5_create_group(fhdf5, gname_, "parameters")
      group= trim(adjustl(gname_))//"parameters"
      call hdf5_write(fhdf5,group,"fcoup",fcoup)    ! Was the TDA used?
      call hdf5_write(fhdf5,group,"fesel",fesel)
      call hdf5_write(fhdf5,group,"nk_max",nk_max)
      call hdf5_write(fhdf5,group,"nk_bse",nk_bse)
      call hdf5_write(fhdf5,group,"hamsize",hamsize)
      call hdf5_write(fhdf5,group,"iq", iq)
      call hdf5_write(fhdf5,group,"vqlmt(iq)", vqlmt(1,iq), shape(vqlmt(1:3,iq)))
      call hdf5_write(fhdf5,group,"ngridk", ngridk(1), shape(ngridk))
      call hdf5_write(fhdf5,group,"ikmap", ikmap(1,1,1), shape(ikmap))
      call hdf5_write(fhdf5,group,"vkl0", vkl0(1,1), shape(vkl0))
      call hdf5_write(fhdf5,group,"vkl", vkl(1,1), shape(vkl))
      call hdf5_write(fhdf5,group,"ik2ikqmtp",ik2ikqmtp(1), shape(ik2ikqmtp(:)))
      call hdf5_write(fhdf5,group,"ik2ikqmtm",ik2ikqmtm(1), shape(ik2ikqmtm(:)))
      call hdf5_write(fhdf5,group,"ikqmtm2ikqmtp",ikqmtm2ikqmtp(1), shape(ikqmtm2ikqmtp(:)))
      call hdf5_write(fhdf5,group,"kousize", kousize(1), shape(kousize))
      call hdf5_write(fhdf5,group,"koulims",koulims(1,1), shape(koulims))
      call hdf5_write(fhdf5,group,"smap",smap(1,1), shape(smap))
      call hdf5_write(fhdf5,group,"smap_rel",smap_rel(1,1), shape(smap_rel))
      call hdf5_write(fhdf5,group,"nexcstored",nexcstored)
      call hdf5_write(fhdf5,group,"i1",i1)
      call hdf5_write(fhdf5,group,"i2",i2)
      call hdf5_write(fhdf5,group,"ioref",ioref)
      call hdf5_write(fhdf5,group,"iuref",iuref)
      ! Write actual data
      call hdf5_write(fhdf5,gname_,"evals",evals(1), shape(evals))
      call hdf5_write(fhdf5,gname_,"rvec", rvec(1,1), shape(rvec))
      if(present(avec)) then
        call hdf5_write(fhdf5,gname_,"avec", avec(1,1), shape(avec))
      end if 
#else
      !   Meta data
      write(unexc)&
        & fcoup,&       ! Was the TDA used?
        & fesel,&       ! Where the participating transitions chosen by energy?
        & nk_max,&      ! Number of non-reduced k-points 
        & nk_bse,&      ! Number of k-points used in the bse hamiltonian
        & hamsize,&     ! Size of the RR block of the BSE hamiltonian and number of considered transitions
        & nexcstored,&  ! Number of saved eigenvectors
        & i1, i2,&      ! Range of saved eigenvectors
        & ioref, iuref,&! Reference absolute state index for occpied and unoccupied index (usually lowest and 1st unoccupied)
        & iq,&          ! Index of momentum transfer vector
        & vqlmt(1:3,iq),& ! Momentum transver vector
        & ngridk,&      ! k-grid spacing
        & ikmap,&       ! k-grid index map 3d -> 1d 
        & vkl0,&        ! Lattice vectors for k=k-qmt/2 grid
        & vkl,&         ! Lattice vectors for k'=k+qmt/2 grid
        & ik2ikqmtm(:),& ! ik -> ik-qmt/2 index map
        & ik2ikqmtp(:),& ! ik -> ik+qmt/2 index map
        & ikqmtm2ikqmtp(:),& ! ik-qmt/2 -> ik+qmt/2 index map
        & kousize,&     ! Number of transitions at each k point
        & koulims,&     ! For each k-point, lower and upper c and v index 
        & smap,&        ! Index map  alpha -> c,v,k (absolute c,v,k indices)
        & smap_rel      ! Index map  alpha -> c,v,k (relative c,v,k indices)
      !   EVAL and EVEC
      write(unexc) evals
      write(unexc) rvec
      if(present(avec)) then 
        write(unexc) avec
      end if

      close(unexc)
#endif
    end subroutine put_excitons

    subroutine get_excitons(iqmt, a1, a2, e1, e2)
      use modxs, only: fhdf5
      use mod_hdf5
      
      integer(4), intent(in), optional :: iqmt, a1, a2
      real(8), intent(in), optional :: e1, e2

      integer(4) :: i1, i2, nexcreq, iq, ivec(3)
      real(8) :: r1, r2, vqlmt(3), erange
      real(8), allocatable :: evalstmp(:)
      real(8), parameter :: epslat = 1.0d-6
      integer(4) :: stat, unexc, cmplxlen
      integer(8) :: mypos, pos1, pos2
      logical :: fcoup, fesel, fex, useindex, useenergy, fchibarq
      complex(8) :: zdummy

      character(256) :: fname

      character(256) :: tdastring, bsetypestring, scrtypestring
      character(128) :: group, ciq, gname, gname_

      if(present(iqmt)) then 
        iq = iqmt
      else
        iq = 1
      end if
      if(iq < 1) then
        write(*,'("Error(get_excitons): Q point index invalid")')
        call terminate
      end if

      ! If neither index nor energy range is specified, get all saved excitions.
      ! If energy range is passed [e1,e2), the corresponding exciton indices
      ! will be computed. If a index interval is passed [i1,i2] those excitons
      ! are read.
      useindex=.false.
      useenergy=.false.
      if((present(a1) .or. present(a2)) .and. (present(e1) .or. present(e2))) then 
        write(*,'("Error(get_excitons): Use either indxed or enegy range.")')
        call terminate
      end if
      if(present(a1) .and. .not. present(a2) .or. .not. present(a1) .and. present(a2)) then
        write(*,'("Error(get_excitons): Specify upper and lower index.")')
        call terminate
      end if
      if(present(e1) .and. .not. present(e2) .or. .not. present(e1) .and. present(e2)) then
        write(*,'("Error(get_excitons): Specify upper and lower energy bounds.")')
        call terminate
      end if
      if(present(a1)) then
        useindex=.true.
        useenergy=.false.
      end if
      if(present(e2)) then 
        useindex=.false.
        useenergy=.true.
      end if

      nexcreq = -1
      if(useindex) then 
        if(present(a1) .and. present(a2)) then 
          i1=a1
          i2=a2
          nexcreq = i2-i1+1
        end if
        if(i1 > i2 .or. i1<1 .or. i2<1) then 
          write(*,'("Error(get_excitons): index range invalid")')
          call terminate
        end if
      end if

      if(useenergy) then 
        r1 = e1
        r2 = e2
        erange= r2-r1
        if(erange < 0.0) then 
          write(*,'("Error(get_excitons): erange negative")')
          call terminate
        end if
      end if

      ! BSE type
      fcoup = input%xs%bse%coupling 
      if(any(input%xs%bse%nstlbse == 0)) then
        fesel = .true.
      else
        fesel = .false.
      end if

      vqlmt = input%xs%qpointset%qpoint(:,iq)
      call r3frac(epslat, vqlmt, ivec)

      ! Was the Coulomb potential truncated?
      fchibarq = input%xs%bse%chibarq
      ! Generate file name  
      if(fcoup) then
        tdastring=''
      else
        if(fchibarq) then 
          tdastring="-TDA-BAR"
        else
          tdastring="-TDA"
        end if
      end if
      bsetypestring = '-'//trim(input%xs%bse%bsetype)//trim(tdastring)
      scrtypestring = '-'//trim(input%xs%screening%screentype)
#ifndef _HDF5_
      ! Set filename to EXCCOEFF_*.OUT
      call genfilname(basename='EXCCOEFF', iqmt=iq, bsetype=trim(bsetypestring),&
        & scrtype=trim(scrtypestring), filnam=fname)
      ! Check if file exists
      inquire(file=trim(fname), exist=fex)
      if(.not. fex ) then
        write(*,*)
        write(*,'("Error(get_excitons): File does not exist:", a)') trim(fname)
        write(*,*)
        call terminate
      end if
      ! Open stream access file 
      call getunit(unexc)
      open(unexc, file=trim(fname), access='stream',&
        & action='read', form='unformatted', status='old', iostat=stat)
      if(stat /= 0) then
        write(*,*) stat
        write(*,'("Error(get_excitons): Error opening file ", a)') trim(fname)
        write(*,*)
        call terminate
      end if
#endif
      ! Allocate arrays
      call clear_excitons()
      allocate(vqlmt_(3))
      allocate(ngridk_(3))

#ifdef _HDF5_
      ! Create hdf5 File
      write(ciq, '(I4.4)') iq ! Generate string out of momentum transfer index
      gname="eigvec"//trim(bsetypestring)//trim(scrtypestring)
      if (.not. hdf5_exist_group(fhdf5,"/",gname)) then
        call hdf5_create_group(fhdf5,"/",gname)
      end if
      gname_=trim(adjustl(gname))//"/"
      ! Generate subgroup for each iqmt
      if (.not. hdf5_exist_group(fhdf5,gname_,ciq)) then
        call hdf5_create_group(fhdf5,gname,ciq)
      end if
      gname_=trim(adjustl(gname_))//trim(adjustl(ciq))//"/"
      ! Read Meta data
      group=trim(adjustl(gname_))//"parameters"
      call hdf5_initialize()
      call hdf5_read(fhdf5,group,"fcoup",fcoup_)      
      call hdf5_read(fhdf5,group,"fesel",fesel_)      
      call hdf5_read(fhdf5,group,"nk_max",nk_max_)
      call hdf5_read(fhdf5,group,"nk_bse",nk_bse_)
      call hdf5_read(fhdf5,group,"hamsize",hamsize_)
      call hdf5_read(fhdf5,group,"iq", iq_)
      call hdf5_read(fhdf5,group,"vqlmt(iq)", vqlmt_(1), (/3/))
      call hdf5_read(fhdf5,group,"ngridk", ngridk_(1), shape(ngridk_))
      call hdf5_read(fhdf5,group,"nexcstored",nexcstored_)
      call hdf5_read(fhdf5,group,"i1",iex1_)
      call hdf5_read(fhdf5,group,"i2",iex2_)
      call hdf5_read(fhdf5,group,"ioref",ioref_)
      call hdf5_read(fhdf5,group,"iuref",iuref_)
#else
      ! Read Meta data
      read(unexc, pos=1)&
        & fcoup_,&       ! Was the TDA used?
        & fesel_,&       ! Where the transitions selected by energy?
        & nk_max_,&      ! Number of non-reduced k-points 
        & nk_bse_,&      ! Number of k-points used in the bse hamiltonian
        & hamsize_,&     ! Size of the RR block of the BSE hamiltonian and number of considered transitions
        & nexcstored_,&  ! Number of saved eigenvectors
        & iex1_, iex2_,& ! Range of saved eigenvectors
        & ioref_, iuref_,&! Reference absolute state index for occpied and unoccupied index (usually lowest and 1st unoccupied)
        & iq_,&          ! Index of momentum transfer vector
        & vqlmt_,&       ! Momentum transver vector
        & ngridk_        ! k-grid spacing
      inquire(unexc, pos=mypos)
#endif  
      ! Check read parameters against requested ones
      if(fcoup_ .neqv. fcoup) then 
        write(*,*)
        write(*,'("Error(get_excitons): BSE type differs")')
        write(*,'(" Requested: fcoup=", l)') fcoup
        write(*,'(" Stored: fcoup_=", l)') fcoup_
        write(*,*)
        call terminate
      end if
      if(fesel_ .neqv. fesel) then 
        write(*,*)
        write(*,'("Error(get_excitons):  Transition selection schemes differs")')
        write(*,'(" Requested: fensel=", l)') fesel
        write(*,'(" Stored: fensel_=", l)') fesel_
        write(*,*)
        call terminate
      end if
      if(norm2(vqlmt-vqlmt_)>epslat) then 
        write(*,*)
        write(*,'("Error(get_excitons): Differing momentum transfer vector.")')
        write(*,'(" Requested: vqlmt=", 3E10.3)') vqlmt
        write(*,'(" Stored: vqlmt_=", 3E10.3)') vqlmt_
        write(*,*)
        call terminate
      end if

      ! Allocate and read meta data arrays
      allocate(ikmap_(0:ngridk_(1)-1,0:ngridk_(2)-1,0:ngridk_(3)-1))
      allocate(vkl0_(3,nk_max_))
      allocate(vkl_(3,nk_max_))
      allocate(ik2ikqmtm_(nk_max_))
      allocate(ik2ikqmtp_(nk_max_))
      allocate(ikqmtm2ikqmtp_(nk_max_))
      allocate(kousize_(nk_max_))
      allocate(koulims_(4,nk_max_))
      allocate(smap_(3,hamsize_))
      allocate(smap_rel_(3,hamsize_))

      allocate(evalstmp(iex1_:iex2_))
#ifdef _HDF5_
      call hdf5_read(fhdf5,group,"ikmap", ikmap_(1,1,1), shape(ikmap_))
      call hdf5_read(fhdf5,group,"vkl0", vkl0_(1,1), shape(vkl0_))
      call hdf5_read(fhdf5,group,"vkl", vkl_(1,1), shape(vkl_))
      call hdf5_read(fhdf5,group,"ik2ikqmtm",ik2ikqmtm_(1), (/nk_max_/))
      call hdf5_read(fhdf5,group,"ik2ikqmtp",ik2ikqmtp_(1), (/nk_max_/))
      call hdf5_read(fhdf5,group,"ikqmtm2ikqmtp",ikqmtm2ikqmtp_(1), (/nk_max_/))
      call hdf5_read(fhdf5,group,"kousize", kousize_(1), shape(kousize_))
      call hdf5_read(fhdf5,group,"koulims",koulims_(1,1), shape(koulims_))
      call hdf5_read(fhdf5,group,"smap",smap_(1,1), shape(smap_))
      call hdf5_read(fhdf5,group,"smap_rel",smap_rel_(1,1), shape(smap_rel_))
      call hdf5_read(fhdf5,gname_,"evals",evalstmp(1), shape(evalstmp))
#else
      read(unexc, pos=mypos)&
        & ikmap_,&      ! Non reduced k-grid index map 3d -> 1d 
        & vkl0_,&       ! Lattice vectors for k=k-qmt/2 grid
        & vkl_,&        ! Lattice vectors for k'=k+qmt/2 grid
        & ik2ikqmtm_,&  ! ik -> ik-qmt/2 index map
        & ik2ikqmtp_,&  ! ik -> ik+qmt/2 index map
        & ikqmtm2ikqmtp_,& ! ik-qmt/2 -> ik+qmt/2 index map
        & kousize_,&    ! Number of transitions at each k point
        & koulims_,&    ! For each k-point, lower and upper c and v index 
        & smap_,&       ! Index map  alpha -> c,v,k (absolute c,v,k indices)
        & smap_rel_,&   ! Index map  alpha -> c,v,k (relative c,v,k indices)
        & evalstmp      ! Excitonic enegies
      inquire(unexc, pos=mypos)

      ! Inquire ouput length of a complex number (in units of 4 byte by default)
      inquire(iolength=cmplxlen) zdummy
      cmplxlen=cmplxlen*4
#endif
      if(useenergy) then 
        call energy2index(size(evalstmp), size(evalstmp),&
          & evalstmp(iex1_:iex2_), r1, r2, i1, i2)
        i1 = i1+iex1_-1
        i2 = i2+iex1_-1
      else if(.not. useindex) then
        i1=iex1_
        i2=iex2_
      end if

      if(i1 < iex1_ .or. i2 > iex2_) then 
        write(*,*)
        write(*,'("Error(get_excitons): Eigenvector range mismatch.")')
        write(*,'(" Requested: i1=", i6," i2=", i6)') i1, i2
        write(*,'(" Stored: iex1_=", i6," iex2_=", i6)') iex1_, iex2_
        write(*,*)
        call terminate
      end if

      ! Eigenvalues
      allocate(evals_(i1:i2))
      evals_(:) = evalstmp(i1:i2)
      deallocate(evalstmp)
#ifdef _HDF5_
      ! Resonant part of the eigenvectors
      allocate(rvec_(hamsize_, i1:i2))
      call hdf5_read(fhdf5,gname_,"rvec", rvec_(1,1), shape(rvec_))
      if(fcoup_) then  
        ! Anti-resonant part of the eigenvectors
        allocate(avec_(hamsize_, i1:i2))
        call hdf5_write(fhdf5,gname_,"avec", avec_(1,1), shape(avec_))
      end if
#else
      ! Resonant part of the eigenvectors
      allocate(rvec_(hamsize_, i1:i2))
      pos1=int(i1-iex1_,8)*int(cmplxlen,8)*int(hamsize_,8)+mypos
      read(unexc, pos=pos1) rvec_

      if(fcoup_) then  
        ! Anti-resonant part of the eigenvectors
        allocate(avec_(hamsize_, i1:i2))
        pos1=int(iex2_-iex1_+1,8)*int(cmplxlen,8)*int(hamsize_,8)+mypos
        pos2=int(i1-iex1_,8)*int(cmplxlen,8)*int(hamsize_,8)+pos1
        read(unexc, pos=pos2) avec_
      end if
      close(unexc)
#endif
      ! Set stored index range
      iex1_ = i1
      iex2_ = i2

      excitons_allocated = .true.

    end subroutine get_excitons

    subroutine putd_excitons(evals, drvec, davec, iqmt, a1, a2)
      use modxs, only: fhdf5
      use mod_hdf5
      use mod_kpoint, only: ikmap
      use modinput

      implicit none

      ! I/O
      real(8), intent(in) :: evals(:)
      type(dzmat), intent(in) :: drvec
      type(dzmat), intent(in), optional :: davec
      integer(4), intent(in), optional :: iqmt, a1, a2

      ! Local
      type(dzmat) :: dauxmat
      integer(4) :: stat, unexc
      logical :: fcoup, fesel, fchibarq
      integer(4) :: i1, i2, nexcstored, iq, m, n, m2, n2, i, ngridk(3)
      logical :: sane, distributed


      character(256) :: fname, ciq, ci
      character(256) :: tdastring, bsetypestring, scrtypestring
      character(256) :: group, gname_, gname
      if(present(davec)) then
        sane = drvec%isdistributed .eqv. davec%isdistributed
      else
        sane = .true.
      end if

      distributed = drvec%isdistributed
<<<<<<< HEAD
=======

>>>>>>> db87bc7c
      if(.not. distributed .and. sane) then 
        if(present(davec)) then 
          call put_excitons(evals(a1:a2), drvec%za(:,a1:a2), avec=davec%za(:,a1:a2),&
           & iqmt=iqmt, a1=a1, a2=a2)
        else
          call put_excitons(evals(a1:a2), drvec%za(:,a1:a2),&
           & iqmt=iqmt, a1=a1, a2=a2)
        end if
        return
      else if(.not. sane) then 
        write(*,*) "putd_excitions: input not sane"
        call terminate
      end if

      ngridk = input%groundstate%ngridk

      m = drvec%nrows
      n = drvec%ncols
  
      ! Input checking
      if(present(a1) .and. .not. present(a2) .or. .not. present(a1) .and. present(a2)) then
        if(bicurrent%isroot) then 
          write(*,'("Error(putd_excitons): Specify upper and lower index.")')
        end if
        call terminate
      end if
      if(present(a1) .and. present(a2)) then 
        i1=a1
        i2=a2
        nexcstored = i2-i1+1
      else
        i1=1
        i2=n
        nexcstored = i2-i1+1
      end if
      if(i1 > i2 .or. i1<1 .or. i2<1 .or. nexcstored > n) then 
        if(bicurrent%isroot) then 
          write(*,'("Error(putd_excitons): Index range invalid")')
          write(*,'("  i1=",i8," i2=",i8," nexcstored=", i8," m=",i8," n=",i8)')&
            & i1,i2,nexcstored,m,n
        end if
        call terminate
      end if
      if(size(evals) /= nexcstored) then 
        if(bicurrent%isroot) then 
          write(*,'("Error(putd_excitons): Array sizes invalid")')
          write(*,'("  size(evals)=",i8," nexcstored=",i8," shape(drvec)=", 2i8)')&
            & size(evals), nexcstored, m, n
        end if
        call terminate
      end if
      if(present(davec)) then
        m2 = davec%nrows
        n2 = davec%ncols
        if(m /= m2 .or. n /= n2) then 
          if(bicurrent%isroot) then 
            write(*,'("Error(putd_excitons): Array sizes invalid")')
            write(*,'("  shape(drvec)=",2i8," shape(davec)=", 2i8)') m, n, m2, n2
          end if
          call terminate
        end if
      end if

      if(present(iqmt)) then 
        iq = iqmt
      else
        iq = 1
      end if
      if(iq < 1 .or. iq > size(input%xs%qpointset%qpoint, 2)) then
        if(mpiglobal%rank==0) then 
          write(*,'("Error(putd_excitons): Q point index invalid")')
        end if
        call terminate
      end if

      ! BSE type
      fcoup = input%xs%bse%coupling 
      if(any(input%xs%bse%nstlbse == 0)) then
        fesel = .true.
      else
        fesel = .false.
      end if

      ! Was the Coulomb potential truncated?
      fchibarq = input%xs%bse%chibarq

      ! Root does the writing to file
      if(bicurrent%isroot) then 

        ! Generate file name  
        if(fcoup) then
          tdastring=''
        else
          if(fchibarq) then 
            tdastring="-TDA-BAR"
          else
            tdastring="-TDA"
          end if
        end if
        bsetypestring = '-'//trim(input%xs%bse%bsetype)//trim(tdastring)
        scrtypestring = '-'//trim(input%xs%screening%screentype)
#ifndef _HDF5_
        ! Set filename to EXCCOEFF_*.OUT
        call genfilname(basename='EXCCOEFF', iqmt=iq, bsetype=trim(bsetypestring),&
          & scrtype=trim(scrtypestring), filnam=fname)

        ! Open stream access file 
        call getunit(unexc)
        open(unexc, file=trim(fname), access='stream',&
          & action='write', form='unformatted', status='replace', iostat=stat)
        if(stat /= 0) then
          write(*,*) stat
          write(*,'("Error(storeexcitons): Error creating file ", a)') trim(fname)
          write(*,*)
          call terminate
        end if
#endif
#ifdef _HDF5_
        ! Create hdf5 File
        write(ciq, '(I4.4)') iq ! Generate string out of momentum transfer index
        gname="eigvec"//trim(bsetypestring)//trim(scrtypestring)
        if (.not. hdf5_exist_group(fhdf5,"/",gname)) then
          call hdf5_create_group(fhdf5,"/",gname)
        end if
        gname_=trim(adjustl(gname))//"/"
        ! Generate subgroup for each iqmt
        if (.not. hdf5_exist_group(fhdf5,gname_,ciq)) then
          call hdf5_create_group(fhdf5,gname,ciq)
        end if
        gname_=trim(adjustl(gname_))//trim(adjustl(ciq))//"/"
        ! Write Metadata
        call hdf5_create_group(fhdf5, gname_, "parameters")
        group= trim(adjustl(gname_))//'parameters'
        call hdf5_write(fhdf5,group,"fcoup",fcoup)    ! Was the TDA used?
        call hdf5_write(fhdf5,group,"fesel",fesel)
        call hdf5_write(fhdf5,group,"nk_max",nk_max)
        call hdf5_write(fhdf5,group,"nk_bse",nk_bse)
        call hdf5_write(fhdf5,group,"hamsize",hamsize)
        call hdf5_write(fhdf5,group,"iq", iq)
        call hdf5_write(fhdf5,group,"vqlmt(iq)", vqlmt(1,iq), shape(vqlmt(1:3,iq)))
        call hdf5_write(fhdf5,group,"ngridk", ngridk(1), shape(ngridk))
        call hdf5_write(fhdf5,group,"ikmap", ikmap(1,1,1), shape(ikmap))
        call hdf5_write(fhdf5,group,"vkl0", vkl0(1,1), shape(vkl0))
        call hdf5_write(fhdf5,group,"vkl", vkl(1,1), shape(vkl))
        call hdf5_write(fhdf5,group,"ik2ikqmtp",ik2ikqmtp(1), shape(ik2ikqmtp(:)))
        call hdf5_write(fhdf5,group,"ik2ikqmtm",ik2ikqmtm(1), shape(ik2ikqmtm(:)))
        call hdf5_write(fhdf5,group,"ikqmtm2ikqmtp",ikqmtm2ikqmtp(1), shape(ikqmtm2ikqmtp(:)))
        call hdf5_write(fhdf5,group,"kousize", kousize(1), shape(kousize))
        call hdf5_write(fhdf5,group,"koulims",koulims(1,1), shape(koulims))
        call hdf5_write(fhdf5,group,"smap",smap(1,1), shape(smap))
        call hdf5_write(fhdf5,group,"smap_rel",smap_rel(1,1), shape(smap_rel))
        call hdf5_write(fhdf5,group,"nexcstored",nexcstored)
        call hdf5_write(fhdf5,group,"i1",i1)
        call hdf5_write(fhdf5,group,"i2",i2)
        call hdf5_write(fhdf5,group,"ioref",ioref)
        call hdf5_write(fhdf5,group,"iuref",iuref)
        ! Write actual data
        call hdf5_write(fhdf5,gname_,"evals",evals(1), shape(evals))
        ! Create groups for distributed eigenvectors
        if (.not. hdf5_exist_group(fhdf5,gname_,"rvec")) then
          call hdf5_create_group(fhdf5,gname_,"rvec")
        end if
        if ((present(davec)) .and. (.not. hdf5_exist_group(fhdf5,gname_,"avec"))) then
          call hdf5_create_group(fhdf5,gname_,"avec")
        end if
#endif
#ifndef _HDF5_
        ! Write data 
        !   Meta data
        write(unexc)&
          & fcoup,&       ! Was the TDA used?
          & fesel,&       ! Where the participating transitions chosen by energy?
          & nk_max,&      ! Number of non-reduced k-points 
          & nk_bse,&      ! Number of k-points used in the bse hamiltonian
          & hamsize,&     ! Size of the RR block of the BSE hamiltonian and number of considered transitions
          & nexcstored,&  ! Number of saved eigenvectors
          & i1, i2,&      ! Range of saved eigenvectors
          & ioref, iuref,&! Reference absolute state index for occpied and unoccupied index (usually lowest and 1st unoccupied)
          & iq,&          ! Index of momentum transfer vector
          & vqlmt(1:3,iq),& ! Momentum transver vector
          & ngridk,&      ! k-grid spacing
          & ikmap,&       ! k-grid index map 3d -> 1d 
          & vkl0,&        ! Lattice vectors for k=k-qmt/2 grid
          & vkl,&         ! Lattice vectors for k'=k+qmt/2 grid
          & ik2ikqmtm(:),& ! ik -> ik-qmt/2 index map
          & ik2ikqmtp(:),& ! ik -> ik+qmt/2 index map
          & ikqmtm2ikqmtp(:),& ! ik-qmt/2 -> ik+qmt/2 index map
          & kousize,&     ! Number of transitions at each k point
          & koulims,&     ! For each k-point, lower and upper c and v index 
          & smap,&        ! Index map  alpha -> c,v,k (absolute c,v,k indices)
          & smap_rel      ! Index map  alpha -> c,v,k (relative c,v,k indices)
        ! Evals
        write(unexc) evals
#endif
        ! Collect eigenvectors column wise and write them to file 

        call new_dzmat(dauxmat, m, 1, bi0d)
#ifdef _HDF5_
        group=trim(adjustl(gname_))//'rvec'
#endif
        do i= 1, nexcstored
          ! Copy i'th column of distributed eigenvector matrix to root 
          call dzmat_copy(drvec%context, m, 1, dmata=drvec, dmatb=dauxmat,&
            & ra=1, ca=i+drvec%subj-1)
          ! Write eigenvector
#ifdef _HDF5_
          write(ci, '(I8.8)') i
          print *, 'ci=', trim(ci)
          call hdf5_write(fhdf5, group, ci, dauxmat%za(1,1),  shape(dauxmat%za(1:m,1)))
#else          
          write(unexc) dauxmat%za(1:m,1)
#endif
          end do

#ifdef _HDF5_
        group=trim(adjustl(gname_))//'avec'
#endif
        if(present(davec)) then 
          do i= 1, nexcstored
            call dzmat_copy(davec%context, m, 1, dmata=davec, dmatb=dauxmat,&
              & ra=1, ca=i+davec%subj-1)
            ! Write eigenvector
#ifdef _HDF5_
            write(ci, '(I4.8)') i
            call hdf5_write(fhdf5, group, ci, dauxmat%za(1,1), shape(dauxmat%za(1:m,1)))
#else          
            write(unexc) dauxmat%za(1:m,1)
#endif
            end do
        end if

        call del_dzmat(dauxmat)
#ifndef _HDF5_
        ! Done
        close(unexc)
#endif
      ! Send to root
      else

        do i= 1, nexcstored
          ! Copy i'th column of distributed eigenvector matrix to root 
          call dzmat_copy(drvec%context, m, 1, dmata=drvec,&
            & ra=1, ca=i+drvec%subj-1)
        end do

        if(present(davec)) then 
          do i= 1, nexcstored
            call dzmat_copy(davec%context, m, 1, dmata=davec,&
              & ra=1, ca=i+davec%subj-1)
          end do
        end if

      end if

    end subroutine putd_excitons
    
end module m_putgetexcitons<|MERGE_RESOLUTION|>--- conflicted
+++ resolved
@@ -410,7 +410,7 @@
       ! Read Meta data
       read(unexc, pos=1)&
         & fcoup_,&       ! Was the TDA used?
-        & fesel_,&       ! Where the transitions selected by energy?
+        & fesel_,&       ! Were the transitions selected by energy?
         & nk_max_,&      ! Number of non-reduced k-points 
         & nk_bse_,&      ! Number of k-points used in the bse hamiltonian
         & hamsize_,&     ! Size of the RR block of the BSE hamiltonian and number of considered transitions
@@ -579,10 +579,7 @@
       end if
 
       distributed = drvec%isdistributed
-<<<<<<< HEAD
-=======
-
->>>>>>> db87bc7c
+
       if(.not. distributed .and. sane) then 
         if(present(davec)) then 
           call put_excitons(evals(a1:a2), drvec%za(:,a1:a2), avec=davec%za(:,a1:a2),&
