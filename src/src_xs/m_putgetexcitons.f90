module m_putgetexcitons
  use modmpi
  use modinput, only: input
  use modbse
  use modscl
  use mod_kpoint, only: vkl
  use modxs, only: vkl0, vqlmt, ikmapikq
  use m_getunit
  use m_genfilname

  implicit none

  ! Module status
  logical ::  excitons_allocated = .false.

  ! Read in quantities
  logical :: fcoup_, fesel_
  integer(4) :: nk_max_, nk_bse_
  integer(4) :: hamsize_, nexcstored_, iex1_, iex2_
  integer(4) :: iq_
  integer(4) :: ioref_, iuref_
  integer(4), allocatable :: ikmapikq_(:), kousize_(:), koulims_(:,:)
  integer(4), allocatable :: smap_(:,:), smap_rel_(:,:)
  real(8), allocatable :: vqlmt_(:)
  integer(4), allocatable :: ngridk_(:), ikmap_(:,:,:)
  real(8), allocatable :: vkl_(:,:), vkl0_(:,:)
  real(8), allocatable :: evals_(:)
  complex(8), allocatable :: rvec_(:, :), avec_(:,:)

  contains

    subroutine clear_excitons

      if(allocated(ikmapikq_)) deallocate(ikmapikq_)
      if(allocated(kousize_)) deallocate(kousize_)
      if(allocated(koulims_)) deallocate(koulims_)
      if(allocated(smap_)) deallocate(smap_)
      if(allocated(smap_rel_)) deallocate(smap_rel_)
      if(allocated(ngridk_)) deallocate(ngridk_)
      if(allocated(ikmap_)) deallocate(ikmap_)
      if(allocated(vkl0_)) deallocate(vkl0_)
      if(allocated(vkl_)) deallocate(vkl_)
      if(allocated(vqlmt_)) deallocate(vqlmt_)
      if(allocated(evals_)) deallocate(evals_)
      if(allocated(rvec_)) deallocate(rvec_)
      if(allocated(avec_)) deallocate(avec_)

      excitons_allocated = .false.

    end subroutine clear_excitons

    subroutine put_excitons(evals, rvec, avec, iqmt, a1, a2)
      use modxs, only: fhdf5
      use mod_kpoint, only: ikmap
      use modinput
      use mod_hdf5

      implicit none

      ! I/O
      real(8), intent(in) :: evals(:)
      complex(8), intent(in) :: rvec(:,:)
      complex(8), intent(in), optional :: avec(:,:)
      integer(4), intent(in), optional :: iqmt, a1, a2

      ! Local
      integer(4) :: stat, unexc
      logical :: fcoup, fesel
      integer(4) :: i1, i2, nexcstored, iq, m, n, ngridk(3)

      character(128) :: group
      character(256) :: fname
<<<<<<< HEAD
      character(256) :: tdastring, bsetypestring, scrtypestring
=======
      character(256) :: tdastring, bsetypestring, tistring, scrtypestring
      
      ! test variables
      integer :: test(12,4)
>>>>>>> ec016ac0

      ngridk = input%groundstate%ngridk
      
      m = size(rvec,1)
      n = size(rvec,2)

      ! Input checking
      if(size(evals) /= size(rvec,2)) then 
        write(*,'("Error(put_excitons): Array sizes invalid")')
        write(*,'("  size(evals)=",i8," shape(rvec)=", 2i8)') size(evals), shape(rvec)
        call terminate
      end if
      if(present(avec)) then
        if(any(shape(rvec) /= shape(avec))) then 
          write(*,'("Error(put_excitons): Array sizes invalid")')
          write(*,'("  shape(rvec)=",2i8," shape(avec)=", 2i8)') shape(rvec), shape(avec)
          call terminate
        end if
      end if
      if(present(a1) .and. .not. present(a2) .or. .not. present(a1) .and. present(a2)) then
        write(*,'("Error(put_excitons): Specify upper and lower index.")')
        call terminate
      end if

      if(present(a1) .and. present(a2)) then 
        i1=a1
        i2=a2
        nexcstored = i2-i1+1
      else
        i1=1
        i2=n
        nexcstored = i2-i1+1
      end if

      if(i1 > i2 .or. i1<1 .or. i2<1 .or. nexcstored /= n) then 
        write(*,'("Error(put_excitons): Index range invalid")')
        call terminate
      end if

      if(present(iqmt)) then 
        iq = iqmt
      else
        iq = 1
      end if
      if(iq < 1 .or. iq > size(input%xs%qpointset%qpoint, 2)) then
        write(*,'("Error(put_excitons): Q point index invalid")')
        call terminate
      end if

      ! BSE type
      fcoup = input%xs%bse%coupling 
      if(any(input%xs%bse%nstlbse == 0)) then
        fesel = .true.
      else
        fesel = .false.
      end if

      ! Generate file name  
      if(fcoup) then
        tdastring=''
      else
        tdastring="-TDA"
      end if
<<<<<<< HEAD
      bsetypestring = '-'//trim(input%xs%bse%bsetype)//trim(tdastring)
=======
      if(fti) then 
        tistring="-TI"
      else
        tistring=''
      end if
#ifndef _HDF5_
      bsetypestring = '-'//trim(input%xs%bse%bsetype)//trim(tdastring)//trim(tistring)
>>>>>>> ec016ac0
      scrtypestring = '-'//trim(input%xs%screening%screentype)
      ! Set filename to EXCCOEFF_*.OUT
      call genfilname(basename='EXCCOEFF', iqmt=iq, bsetype=trim(bsetypestring),&
        & scrtype=trim(scrtypestring), filnam=fname)

      ! Open stream access file 
      call getunit(unexc)
      open(unexc, file=trim(fname), access='stream',&
        & action='write', form='unformatted', status='replace', iostat=stat)
      if(stat /= 0) then
        write(*,*) stat
        write(*,'("Error(storeexcitons): Error creating file ", a)') trim(fname)
        write(*,*)
        call terminate
      end if
#endif
#ifdef _HDF5_  
      ! Create hdf5 File
      if (.not. hdf5_exist_group(fhdf5,"/","eigvec")) then
        call hdf5_create_group(fhdf5,"/","eigvec")
      end if
      ! Write Metadata
      call hdf5_create_group(fhdf5, "/eigvec/", "parameters")
      group= "/eigvec/parameters"
      call hdf5_write(fhdf5,group,"fcoup",fcoup)    ! Was the TDA used?
      call hdf5_write(fhdf5,group,"fti",fti)
      call hdf5_write(fhdf5,group,"fesel",fesel)
      call hdf5_write(fhdf5,group,"nk_max",nk_max)
      call hdf5_write(fhdf5,group,"nk_bse",nk_bse)
      call hdf5_write(fhdf5,group,"hamsize",hamsize)
      call hdf5_write(fhdf5,group,"iq", iq)
      call hdf5_write(fhdf5,group,"vqlmt(iq)", vqlmt(1,iq), shape(vqlmt(1:3,iq)))
      call hdf5_write(fhdf5,group,"ngridk", ngridk(1), shape(ngridk))
      call hdf5_write(fhdf5,group,"ikmap", ikmap(1,1,1), shape(ikmap))
      call hdf5_write(fhdf5,group,"vkl0", vkl0(1,1), shape(vkl0))
      call hdf5_write(fhdf5,group,"vkl", vkl(1,1), shape(vkl))
      call hdf5_write(fhdf5,group,"ikmapikq(iq)",ikmapikq(1,iq), shape(ikmapikq(:,iq)))
      call hdf5_write(fhdf5,group,"kousize", kousize(1), shape(kousize))
      call hdf5_write(fhdf5,group,"koulims",koulims(1,1), shape(koulims))
      call hdf5_write(fhdf5,group,"smap",smap(1,1), shape(smap))
      call hdf5_write(fhdf5,group,"smap_rel",smap_rel(1,1), shape(smap_rel))
      call hdf5_write(fhdf5,group,"nexcstored",nexcstored)
      call hdf5_write(fhdf5,group,"i1",i1)
      call hdf5_write(fhdf5,group,"i2",i2)
      call hdf5_write(fhdf5,group,"ioref",ioref)
      call hdf5_write(fhdf5,group,"iuref",iuref)
      ! Write actual data
      call hdf5_write(fhdf5,"/eigvec/","evals",evals(1), shape(evals))
      call hdf5_write(fhdf5,"/eigvec/","rvec", rvec(1,1), shape(rvec))
      if(present(avec)) then
        call hdf5_write(fhdf5,"/eigvec/","avec", avec(1,1), shape(avec))
      end if 
      call hdf5_finalize()
      ! Write data 
#else
      !   Meta data
      write(unexc)&
        & fcoup,&       ! Was the TDA used?
        & fesel,&       ! Where the participating transitions chosen by energy?
        & nk_max,&      ! Number of non-reduced k-points 
        & nk_bse,&      ! Number of k-points used in the bse hamiltonian
        & hamsize,&     ! Size of the RR block of the BSE hamiltonian and number of considered transitions
        & nexcstored,&  ! Number of saved eigenvectors
        & i1, i2,&      ! Range of saved eigenvectors
        & ioref, iuref,&! Reference absolute state index for occpied and unoccupied index (usually lowest and 1st unoccupied)
        & iq,&          ! Index of momentum transfer vector
        & vqlmt(1:3,iq),& ! Momentum transver vector
        & ngridk,&      ! k-grid spacing
        & ikmap,&       ! k-grid index map 3d -> 1d 
        & vkl0,&        ! Lattice vectors for k grid
        & vkl,&         ! Lattice vectors for k'=k+qmt grid
        & ikmapikq(:,iq),& ! ik -> ik' index map
        & kousize,&     ! Number of transitions at each k point
        & koulims,&     ! For each k-point, lower and upper c and v index 
        & smap,&        ! Index map  alpha -> c,v,k (absolute c,v,k indices)
        & smap_rel      ! Index map  alpha -> c,v,k (relative c,v,k indices)
      !   EVAL and EVEC
      write(unexc) evals
      write(unexc) rvec
      if(present(avec)) then 
        write(unexc) avec
      end if

      close(unexc)
#endif
    end subroutine put_excitons

    subroutine get_excitons(iqmt, a1, a2, e1, e2)
      use mod_hdf5
      
      integer(4), intent(in), optional :: iqmt, a1, a2
      real(8), intent(in), optional :: e1, e2

      integer(4) :: i1, i2, nexcreq, iq, ivec(3)
      real(8) :: r1, r2, vqlmt(3), erange
      real(8), allocatable :: evalstmp(:)
      real(8), parameter :: epslat = 1.0d-6
      integer(4) :: stat, unexc, cmplxlen
      integer(8) :: mypos, pos1, pos2
      logical :: fcoup, fesel, fex, useindex, useenergy
      complex(8) :: zdummy

      character(256) :: fname
<<<<<<< HEAD
      character(256) :: tdastring, bsetypestring, scrtypestring

=======
      character(256) :: tdastring, bsetypestring, tistring, scrtypestring
      character(128) :: group
>>>>>>> ec016ac0
      if(present(iqmt)) then 
        iq = iqmt
      else
        iq = 1
      end if
      if(iq < 1) then
        write(*,'("Error(get_excitons): Q point index invalid")')
        call terminate
      end if

      ! If neither index nor energy range is specified, get all saved excitions.
      ! If energy range is passed [e1,e2), the corresponding exciton indices
      ! will be computed. If a index interval is passed [i1,i2] those excitons
      ! are read.
      useindex=.false.
      useenergy=.false.
      if((present(a1) .or. present(a2)) .and. (present(e1) .or. present(e2))) then 
        write(*,'("Error(get_excitons): Use either indxed or enegy range.")')
        call terminate
      end if
      if(present(a1) .and. .not. present(a2) .or. .not. present(a1) .and. present(a2)) then
        write(*,'("Error(get_excitons): Specify upper and lower index.")')
        call terminate
      end if
      if(present(e1) .and. .not. present(e2) .or. .not. present(e1) .and. present(e2)) then
        write(*,'("Error(get_excitons): Specify upper and lower energy bounds.")')
        call terminate
      end if
      if(present(a1)) then
        useindex=.true.
        useenergy=.false.
      end if
      if(present(e2)) then 
        useindex=.false.
        useenergy=.true.
      end if

      nexcreq = -1
      if(useindex) then 
        if(present(a1) .and. present(a2)) then 
          i1=a1
          i2=a2
          nexcreq = i2-i1+1
        end if
        if(i1 > i2 .or. i1<1 .or. i2<1) then 
          write(*,'("Error(get_excitons): index range invalid")')
          call terminate
        end if
      end if

      if(useenergy) then 
        r1 = e1
        r2 = e2
        erange= r2-r1
        if(erange < 0.0) then 
          write(*,'("Error(get_excitons): erange negative")')
          call terminate
        end if
      end if

      ! BSE type
      fcoup = input%xs%bse%coupling 
      if(any(input%xs%bse%nstlbse == 0)) then
        fesel = .true.
      else
        fesel = .false.
      end if

      vqlmt = input%xs%qpointset%qpoint(:,iq)
      call r3frac(epslat, vqlmt, ivec)

      ! Generate file name  
      if(fcoup) then
        tdastring=''
      else
        tdastring="-TDA"
      end if
      bsetypestring = '-'//trim(input%xs%bse%bsetype)//trim(tdastring)
      scrtypestring = '-'//trim(input%xs%screening%screentype)
      ! Set filename to EXCCOEFF_*.OUT
      call genfilname(basename='EXCCOEFF', iqmt=iq, bsetype=trim(bsetypestring),&
        & scrtype=trim(scrtypestring), filnam=fname)
#ifdef _HDF5_
      fname="/home/development/testing/hdf5/bse_output.h5"  
#endif
      ! Check if file exists
      inquire(file=trim(fname), exist=fex)
      if(.not. fex ) then
        write(*,*)
        write(*,'("Error(get_excitons): File does not exist:", a)') trim(fname)
        write(*,*)
        call terminate
      end if
#ifndef _HDF5_
      ! Open stream access file 
      call getunit(unexc)
      open(unexc, file=trim(fname), access='stream',&
        & action='read', form='unformatted', status='old', iostat=stat)
      if(stat /= 0) then
        write(*,*) stat
        write(*,'("Error(get_excitons): Error opening file ", a)') trim(fname)
        write(*,*)
        call terminate
      end if
#endif
      ! Allocate arrays
      call clear_excitons()
      allocate(vqlmt_(3))
      allocate(ngridk_(3))

#ifdef _HDF5_
      ! Read Meta data
      group="/eigvec/parameters"
      write(*,*) 'filename=', fname
      call hdf5_initialize()
      call hdf5_read(fname,group,"fcoup",fcoup_)      
      call hdf5_read(fname,group,"fti",fti_)      
      call hdf5_read(fname,group,"fesel",fesel_)      
      call hdf5_read(fname,group,"nk_max",nk_max_)
      call hdf5_read(fname,group,"nk_bse",nk_bse_)
      call hdf5_read(fname,group,"hamsize",hamsize_)
      call hdf5_read(fname,group,"iq", iq_)
      call hdf5_read(fname,group,"vqlmt(iq)", vqlmt_(1), (/3/))
      call hdf5_read(fname,group,"ngridk", ngridk_(1), shape(ngridk_))
      call hdf5_read(fname,group,"nexcstored",nexcstored_)
      call hdf5_read(fname,group,"i1",iex1_)
      call hdf5_read(fname,group,"i2",iex2_)
      call hdf5_read(fname,group,"ioref",ioref_)
      call hdf5_read(fname,group,"iuref",iuref_)
#else
      ! Read Meta data
      read(unexc, pos=1)&
        & fcoup_,&       ! Was the TDA used?
        & fesel_,&
        & nk_max_,&      ! Number of non-reduced k-points 
        & nk_bse_,&      ! Number of k-points used in the bse hamiltonian
        & hamsize_,&     ! Size of the RR block of the BSE hamiltonian and number of considered transitions
        & nexcstored_,&  ! Number of saved eigenvectors
        & iex1_, iex2_,& ! Range of saved eigenvectors
        & ioref_, iuref_,&! Reference absolute state index for occpied and unoccupied index (usually lowest and 1st unoccupied)
        & iq_,&          ! Index of momentum transfer vector
        & vqlmt_,&       ! Momentum transver vector
        & ngridk_        ! k-grid spacing
      inquire(unexc, pos=mypos)
#endif  
      ! Check read parameters against requested ones
      if(fcoup_ .neqv. fcoup) then 
        write(*,*)
        write(*,'("Error(get_excitons): BSE type differs")')
        write(*,'(" Requested: fcoup=", l)') fcoup
        write(*,'(" Stored: fcoup_=", l)') fcoup_
        write(*,*)
        call terminate
      end if
      if(fesel_ .neqv. fesel) then 
        write(*,*)
        write(*,'("Error(get_excitons):  Transition selection schemes differs")')
        write(*,'(" Requested: fensel=", l)') fesel
        write(*,'(" Stored: fensel_=", l)') fesel_
        write(*,*)
        call terminate
      end if
      if(norm2(vqlmt-vqlmt_)>epslat) then 
        write(*,*)
        write(*,'("Error(get_excitons): Differing momentum transfer vector.")')
        write(*,'(" Requested: vqlmt=", 3E10.3)') vqlmt
        write(*,'(" Stored: vqlmt_=", 3E10.3)') vqlmt_
        write(*,*)
        call terminate
      end if

      ! Allocate and read meta data arrays
      allocate(ikmap_(0:ngridk_(1)-1,0:ngridk_(2)-1,0:ngridk_(3)-1))
      allocate(vkl0_(3,nk_max_))
      allocate(vkl_(3,nk_max_))
      allocate(ikmapikq_(nk_max_))
      allocate(kousize_(nk_max_))
      allocate(koulims_(4,nk_max_))
      allocate(smap_(3,hamsize_))
      allocate(smap_rel_(3,hamsize_))

      allocate(evalstmp(iex1_:iex2_))
#ifdef _HDF5_
      call hdf5_read(fname,group,"ikmap", ikmap_(1,1,1), shape(ikmap_))
      call hdf5_read(fname,group,"vkl0", vkl0_(1,1), shape(vkl0_))
      call hdf5_read(fname,group,"vkl", vkl_(1,1), shape(vkl_))
      call hdf5_read(fname,group,"ikmapikq(iq)",ikmapikq_(1), (/nk_max_/))
      call hdf5_read(fname,group,"kousize", kousize_(1), shape(kousize_))
      call hdf5_read(fname,group,"koulims",koulims_(1,1), shape(koulims_))
      call hdf5_read(fname,group,"smap",smap_(1,1), shape(smap_))
      call hdf5_read(fname,group,"smap_rel",smap_rel_(1,1), shape(smap_rel_))
      call hdf5_read(fname,"/eigvec/","evals",evalstmp(1), shape(evalstmp))
#else
      read(unexc, pos=mypos)&
        & ikmap_,&      ! Non reduced k-grid index map 3d -> 1d 
        & vkl0_,&       ! Lattice vectors for k grid
        & vkl_,&        ! Lattice vectors for k'=k+qmt grid
        & ikmapikq_,&   ! ik -> ik' index map
        & kousize_,&    ! Number of transitions at each k point
        & koulims_,&    ! For each k-point, lower and upper c and v index 
        & smap_,&       ! Index map  alpha -> c,v,k (absolute c,v,k indices)
        & smap_rel_,&   ! Index map  alpha -> c,v,k (relative c,v,k indices)
        & evalstmp      ! Excitonic enegies
      inquire(unexc, pos=mypos)

      ! Inquire ouput length of a complex number (in units of 4 byte by default)
      inquire(iolength=cmplxlen) zdummy
      cmplxlen=cmplxlen*4
#endif
      if(useenergy) then 
        call energy2index(size(evalstmp), size(evalstmp),&
          & evalstmp(iex1_:iex2_), r1, r2, i1, i2)
        i1 = i1+iex1_-1
        i2 = i2+iex1_-1
      else if(.not. useindex) then
        i1=iex1_
        i2=iex2_
      end if

      if(i1 < iex1_ .or. i2 > iex2_) then 
        write(*,*)
        write(*,'("Error(get_excitons): Eigenvector range mismatch.")')
        write(*,'(" Requested: i1=", i6," i2=", i6)') i1, i2
        write(*,'(" Stored: iex1_=", i6," iex2_=", i6)') iex1_, iex2_
        write(*,*)
        call terminate
      end if

      ! Eigenvalues
      allocate(evals_(i1:i2))
      evals_(:) = evalstmp(i1:i2)
      deallocate(evalstmp)
#ifdef _HDF5_
      ! Resonant part of the eigenvectors
      allocate(rvec_(hamsize_, i1:i2))
      pos1=int(i1-iex1_,8)*int(cmplxlen,8)*int(hamsize_,8)+mypos
      call hdf5_read(fname,"/excitons/","rvec", rvec_(1,1), shape(rvec_))
      if(fcoup_) then  
        ! Anti-resonant part of the eigenvectors
        allocate(avec_(hamsize_, i1:i2))
        pos1=int(iex2_-iex1_+1,8)*int(cmplxlen,8)*int(hamsize_,8)+mypos
        pos2=int(i1-iex1_,8)*int(cmplxlen,8)*int(hamsize_,8)+pos1
        call hdf5_write(fname,"/excitons/","avec", avec_(1,1), shape(avec_))
      end if
      call hdf5_finalize()
#else
      ! Resonant part of the eigenvectors
      allocate(rvec_(hamsize_, i1:i2))
      pos1=int(i1-iex1_,8)*int(cmplxlen,8)*int(hamsize_,8)+mypos
      read(unexc, pos=pos1) rvec_

      if(fcoup_) then  
        ! Anti-resonant part of the eigenvectors
        allocate(avec_(hamsize_, i1:i2))
        pos1=int(iex2_-iex1_+1,8)*int(cmplxlen,8)*int(hamsize_,8)+mypos
        pos2=int(i1-iex1_,8)*int(cmplxlen,8)*int(hamsize_,8)+pos1
        read(unexc, pos=pos2) avec_
      end if
      close(unexc)
#endif
      ! Set stored index range
      iex1_ = i1
      iex2_ = i2

      excitons_allocated = .true.

    end subroutine get_excitons

    subroutine putd_excitons(evals, drvec, davec, iqmt, a1, a2)
      use mod_kpoint, only: ikmap
      use modinput

      implicit none

      ! I/O
      real(8), intent(in) :: evals(:)
      type(dzmat), intent(in) :: drvec
      type(dzmat), intent(in), optional :: davec
      integer(4), intent(in), optional :: iqmt, a1, a2

      ! Local
      type(dzmat) :: dauxmat
      integer(4) :: stat, unexc
      logical :: fcoup, fesel
      integer(4) :: i1, i2, nexcstored, iq, m, n, m2, n2, i, ngridk(3)
      logical :: sane, distributed


      character(256) :: fname
      character(256) :: tdastring, bsetypestring, scrtypestring

      if(present(davec)) then
        sane = drvec%isdistributed == davec%isdistributed
      else
        sane = .true.
      end if

      distributed = drvec%isdistributed

      if(.not. distributed .and. sane) then 
        if(present(davec)) then 
          call put_excitons(evals(a1:a2), drvec%za(:,a1:a2), avec=davec%za(:,a1:a2),&
           & iqmt=iqmt, a1=a1, a2=a2)
        else
          call put_excitons(evals(a1:a2), drvec%za(:,a1:a2),&
           & iqmt=iqmt, a1=a1, a2=a2)
        end if
        return
      else if(.not. sane) then 
        write(*,*) "putd_excitions: input not sane"
        call terminate
      end if

      ngridk = input%groundstate%ngridk

      m = drvec%nrows
      n = drvec%ncols
  
      ! Input checking
      if(present(a1) .and. .not. present(a2) .or. .not. present(a1) .and. present(a2)) then
        if(bi2d%isroot) then 
          write(*,'("Error(putd_excitons): Specify upper and lower index.")')
        end if
        call terminate
      end if
      if(present(a1) .and. present(a2)) then 
        i1=a1
        i2=a2
        nexcstored = i2-i1+1
      else
        i1=1
        i2=n
        nexcstored = i2-i1+1
      end if
      if(i1 > i2 .or. i1<1 .or. i2<1 .or. nexcstored > n) then 
        if(bi2d%isroot) then 
          write(*,'("Error(putd_excitons): Index range invalid")')
          write(*,'("  i1=",i8," i2=",i8," nexcstored=", i8," m=",i8," n=",i8)')&
            & i1,i2,nexcstored,m,n
        end if
        call terminate
      end if
      if(size(evals) /= nexcstored) then 
        if(bi2d%isroot) then 
          write(*,'("Error(putd_excitons): Array sizes invalid")')
          write(*,'("  size(evals)=",i8," nexcstored=",i8," shape(drvec)=", 2i8)')&
            & size(evals), nexcstored, m, n
        end if
        call terminate
      end if
      if(present(davec)) then
        m2 = davec%nrows
        n2 = davec%ncols
        if(m /= m2 .or. n /= n2) then 
          if(bi2d%isroot) then 
            write(*,'("Error(putd_excitons): Array sizes invalid")')
            write(*,'("  shape(drvec)=",2i8," shape(davec)=", 2i8)') m, n, m2, n2
          end if
          call terminate
        end if
      end if

      if(present(iqmt)) then 
        iq = iqmt
      else
        iq = 1
      end if
      if(iq < 1 .or. iq > size(input%xs%qpointset%qpoint, 2)) then
        if(mpiglobal%rank==0) then 
          write(*,'("Error(putd_excitons): Q point index invalid")')
        end if
        call terminate
      end if

      ! BSE type
      fcoup = input%xs%bse%coupling 
      if(any(input%xs%bse%nstlbse == 0)) then
        fesel = .true.
      else
        fesel = .false.
      end if

      ! Root does the writing to file
      if(bi2d%isroot) then 

        ! Generate file name  
        if(fcoup) then
          tdastring=''
        else
          tdastring="-TDA"
        end if
        bsetypestring = '-'//trim(input%xs%bse%bsetype)//trim(tdastring)
        scrtypestring = '-'//trim(input%xs%screening%screentype)
        ! Set filename to EXCCOEFF_*.OUT
        call genfilname(basename='EXCCOEFF', iqmt=iq, bsetype=trim(bsetypestring),&
          & scrtype=trim(scrtypestring), filnam=fname)

        ! Open stream access file 
        call getunit(unexc)
        open(unexc, file=trim(fname), access='stream',&
          & action='write', form='unformatted', status='replace', iostat=stat)
        if(stat /= 0) then
          write(*,*) stat
          write(*,'("Error(storeexcitons): Error creating file ", a)') trim(fname)
          write(*,*)
          call terminate
        end if

        ! Write data 
        !   Meta data
        write(unexc)&
          & fcoup,&       ! Was the TDA used?
          & fesel,&       ! Where the participating transitions chosen by energy?
          & nk_max,&      ! Number of non-reduced k-points 
          & nk_bse,&      ! Number of k-points used in the bse hamiltonian
          & hamsize,&     ! Size of the RR block of the BSE hamiltonian and number of considered transitions
          & nexcstored,&  ! Number of saved eigenvectors
          & i1, i2,&      ! Range of saved eigenvectors
          & ioref, iuref,&! Reference absolute state index for occpied and unoccupied index (usually lowest and 1st unoccupied)
          & iq,&          ! Index of momentum transfer vector
          & vqlmt(1:3,iq),& ! Momentum transver vector
          & ngridk,&      ! k-grid spacing
          & ikmap,&       ! k-grid index map 3d -> 1d 
          & vkl0,&        ! Lattice vectors for k grid
          & vkl,&         ! Lattice vectors for k'=k+qmt grid
          & ikmapikq(:,iq),& ! ik -> ik' index map
          & kousize,&     ! Number of transitions at each k point
          & koulims,&     ! For each k-point, lower and upper c and v index 
          & smap,&        ! Index map  alpha -> c,v,k (absolute c,v,k indices)
          & smap_rel      ! Index map  alpha -> c,v,k (relative c,v,k indices)
        ! Evals
        write(unexc) evals

        ! Collect eigenvectors column wise and write them to file 

        call new_dzmat(dauxmat, m, 1, bi0d)

        do i= 1, nexcstored
          ! Copy i'th column of distributed eigenvector matrix to root 
          call dzmat_copy(drvec%context, m, 1, dmata=drvec, dmatb=dauxmat,&
            & ra=1, ca=i+drvec%subj-1)
          ! Write eigenvector
          write(unexc) dauxmat%za(1:m,1)
        end do

        if(present(davec)) then 
          do i= 1, nexcstored
            call dzmat_copy(davec%context, m, 1, dmata=davec, dmatb=dauxmat,&
              & ra=1, ca=i+davec%subj-1)
            ! Write eigenvector
            write(unexc) dauxmat%za(1:m,1)
          end do
        end if

        call del_dzmat(dauxmat)

        ! Done
        close(unexc)

      ! Send to root
      else

        do i= 1, nexcstored
          ! Copy i'th column of distributed eigenvector matrix to root 
          call dzmat_copy(drvec%context, m, 1, dmata=drvec,&
            & ra=1, ca=i+drvec%subj-1)
        end do

        if(present(davec)) then 
          do i= 1, nexcstored
            call dzmat_copy(davec%context, m, 1, dmata=davec,&
              & ra=1, ca=i+davec%subj-1)
          end do
        end if

      end if

    end subroutine putd_excitons
    
end module m_putgetexcitons<|MERGE_RESOLUTION|>--- conflicted
+++ resolved
@@ -70,14 +70,7 @@
 
       character(128) :: group
       character(256) :: fname
-<<<<<<< HEAD
       character(256) :: tdastring, bsetypestring, scrtypestring
-=======
-      character(256) :: tdastring, bsetypestring, tistring, scrtypestring
-      
-      ! test variables
-      integer :: test(12,4)
->>>>>>> ec016ac0
 
       ngridk = input%groundstate%ngridk
       
@@ -141,17 +134,8 @@
       else
         tdastring="-TDA"
       end if
-<<<<<<< HEAD
+#ifndef _HDF5_
       bsetypestring = '-'//trim(input%xs%bse%bsetype)//trim(tdastring)
-=======
-      if(fti) then 
-        tistring="-TI"
-      else
-        tistring=''
-      end if
-#ifndef _HDF5_
-      bsetypestring = '-'//trim(input%xs%bse%bsetype)//trim(tdastring)//trim(tistring)
->>>>>>> ec016ac0
       scrtypestring = '-'//trim(input%xs%screening%screentype)
       ! Set filename to EXCCOEFF_*.OUT
       call genfilname(basename='EXCCOEFF', iqmt=iq, bsetype=trim(bsetypestring),&
@@ -255,13 +239,10 @@
       complex(8) :: zdummy
 
       character(256) :: fname
-<<<<<<< HEAD
+
       character(256) :: tdastring, bsetypestring, scrtypestring
-
-=======
-      character(256) :: tdastring, bsetypestring, tistring, scrtypestring
       character(128) :: group
->>>>>>> ec016ac0
+
       if(present(iqmt)) then 
         iq = iqmt
       else
