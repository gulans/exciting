--- conflicted
+++ resolved
@@ -41,27 +41,18 @@
   integer:: ido, nev, ncv, lworkl, info, ierr, j,i
   integer:: nconv, maxitr, ishfts, mode, ldv
   integer::iparam(11), ipntr(14)
-<<<<<<< HEAD
-  complex(8)::workd(3*nmat(ik,ispn)),resid(nmat(ik,ispn)),v(nmat(ik,ispn),nstfv+2)
-  complex(8)::d(nmat(ik,ispn))
-  complex(8)::workl(3*(2*nstfv)*(2*nstfv)+5*(2*nstfv))
-  complex(8):: sigma, workev(2*(nstfv+2))
-  character         bmat*1, which*2
-  real(8):: rwork(nmat(ik,ispn)), tol
-=======
   complex(8),allocatable::workd(:),resid(:),v(:,:),workev(:),workl(:),d(:)
   real(8),allocatable:: rwork(:)
   complex(8)::sigma
   character:: bmat*1, which*2
   real(8):: tol
->>>>>>> 95342145
   logical::rvec
   logical::          select(nmat(ik,ispn))
   !ZHPTR interface vars
   integer ::IPIV(nmat(ik,ispn))
   !parameters
   nev=nstfv
-  ncv=nstfv*2
+  ncv=nstfv+2
   n=nmat(ik,ispn)
 ldv=n
   allocate(workd(3*n),resid(n),v(ldv,ncv),workev(2*ncv),workl(3*ncv*ncv+5*ncv),d(ncv))
