subroutine iterativearpacksecequn(ik,ispn,apwalm,vgpc,evalfv,evecfv)

  !USES:
  use modmain
  use modmpi

  ! !INPUT/OUTPUT PARAMETERS:
  !   ik     : k-point number (in,integer)
  !   ispn   : first-variational spin index (in,integer)
  !   apwalm : APW matching coefficients
  !            (in,complex(ngkmax,apwordmax,lmmaxapw,natmtot))
  !   vgpc   : G+k-vectors in Cartesian coordinates
  !   evalfv : first-variational eigenvalues (out,real(nstfv))
  !   evecfv : first-variational eigenvectors (out,complex(nmatmax,nstfv))
  ! !DESCRIPTION:
  ! This routine will perform several ARPACK iterations 
<<<<<<< HEAD
  
=======

>>>>>>> 5414db1c
  !BOC
  implicit none
#ifdef DEBUG
  !include declarations for timing output of ARPACK
#include "../../src/ARPACK/SRC/debug.h"
#endif
  ! arguments
  integer,intent(in)       :: ik
  integer,intent(in)       :: ispn
  real(8),intent(in)       :: vgpc(3,ngkmax)
  complex(8),intent(in)    :: apwalm(ngkmax,apwordmax,lmmaxapw,natmtot)
  real(8),intent(inout)    :: evalfv(nstfv,nspnfv)
  complex(8),intent(inout) :: evecfv(nmatmax,nstfv,nspnfv)

  ! local variables
  complex(8) 	:: h(npmat(ik,ispn))
  complex(8) 	:: o(npmat(ik,ispn))
  integer ::n
  real:: cpu0,cpu1
  Complex(8)::                 zero, one
  parameter         (zero = (0.0D+0, 0.0D+0) ,one = (1.0D+0, 0.0D+0) )
  !IO vars
  integer::koffset,recl
  character(256):: outfilenamestring,filetag
  external outfilenamestring
  logical::  dorestart
  !ARPACK Interface vars
<<<<<<< HEAD

  integer:: ido, nev, ncv, lworkl, info,infoznaupd, ierr, j,i
=======
  integer:: ido, nev, ncv, lworkl, info,infoznaupd, info2, j,i
>>>>>>> 5414db1c
  integer :: nevmax, ncvmax,nmax
  integer:: nconv, maxitr, ishfts, mode, ldv
  integer::iparam(11), ipntr(14)
  complex(8),allocatable::workd(:),resid(:),v(:,:),workev(:),workl(:),d(:)
  real(8),allocatable:: rwork(:),rd(:)
  integer,allocatable::idx(:)
  complex(8)::sigma
  character:: bmat*1, which*2
  real(8):: tol
  logical::rvec
  logical:: select(nmat(ik,ispn))
  !ZHPTR interface vars
  integer ::IPIV(nmat(ik,ispn))
#ifdef DEBUG
  ndigit = -3
  logfil = 6
  mngets = 0
  mnaitr = 0
  mnapps = 0
  mnaupd = 1
  mnaup2 = 0
  mneigh = 0
  mneupd = 1
  open (logfil,file="ARPACK.OUT")
#endif
  !##################	
  !ARPACK parameters
  !##################
  nev=nstfv
<<<<<<< HEAD
  ncv=3*nstfv+2
  nevmax=max(15,nstfv)
  ncvmax= nevmax*3
  nmax=nmatmax
  n=nmat(ik,ispn)
  ldv=n
  allocate(workd(3*nmax),resid(nmax),v(ldv,ncvmax),workev(2*ncvmax),workl(3*ncvmax*ncvmax+6*ncvmax),d(ncvmax))
  allocate(rwork(ncvmax))
  bmat  = 'G'
  which = 'SM'
  sigma = zero
  lworkl =3*ncvmax*ncvmax+5*ncvmax 
  tol    = 0.0
=======
  ncv=2*nev
  nevmax=nev
  ncvmax= ncv
  nmax=nmatmax
  n=nmat(ik,ispn)
  ldv=n
  lworkl =3*ncvmax*ncvmax+5*ncvmax 
  allocate(workd(3*nmax))
  allocate(resid(nmax))
  allocate(v(ldv,ncvmax))
  allocate(workev(2*ncvmax))
  allocate(workl(lworkl))
  allocate(d(ncvmax))
  allocate(rwork(ncvmax))
  allocate(rd(ncvmax),idx(ncvmax))
  bmat  = 'G'
  which = 'LM'
  sigma=dcmplx(lowesteval,0)
  resid(:)=0.0
  tol    = 1.e-8
>>>>>>> 5414db1c
  ido    = 0
  info   = 0
  ishfts = 1
  maxitr = 2000
<<<<<<< HEAD
  mode   = 2
  iparam(1) = ishfts
  iparam(3) = maxitr  
  iparam(7) = mode 
  if(iscl.ne.1) then
     call getevecfv(vkl(1,ik),vgkl(1,1,ik,1),evecfv)
     call getevalfv(vkl(1,ik),evalfv)
  endif
  call hamiltonandoverlapsetup(npmat(ik,ispn),ngk(ik,ispn),apwalm,igkig(1,ik,ispn),vgpc,h,o)
  !calculate LU decomposition to be used in the reverse communication loop
#ifdef DEBUG
write (333,*)"h",h,"o",o
#endif
  call zhptrf('U', n, o, IPIV, info )
=======
  mode= 3
  iparam(1) = ishfts
  iparam(3) = maxitr  
  iparam(7) = mode 
  !################################
  !open file with previous residual
  !################################
  inquire(iolength=recl)resid  
  koffset=ik-firstk(procofk(ik))+1      
  infoznaupd=0
  dorestart=.false.
  filetag='ARPACKVEC.OUT'
  if(iscl.ne.1.and.dorestart)then
     !take old eigenvector as new starting vector to increase convergence               
     open(70,file=outfilenamestring(filetag,ik),action='READ', &
          form='UNFORMATTED',access='DIRECT',recl=recl)
     read(70,rec=koffset)resid
     close(70)  
     infoznaupd=1
  endif
  !##################
  !setup hamiltonian#
  !##################
  call hamiltonandoverlapsetup(npmat(ik,ispn),ngk(ik,ispn),apwalm,igkig(1,ik,ispn),vgpc,h,o)
  call cpu_time(cpu0)
  !#######################################################################
  !calculate LU decomposition to be used in the reverse communication loop
  !#######################################################################

  call zaxpy(npmat(ik,ispn),-sigma,o,1,h,1)
  call zhptrf('U', n, h, IPIV, info )

>>>>>>> 5414db1c
  if (info.ne.0)then
     write(*,*)"error in iterativearpacksecequn zhptrf ",info
     stop
  endif
  !################################################
  !# reverse comunication loop of arpack library: #
  !################################################
  do i=1,maxitr 
     call znaupd  &
          ( ido, bmat, n, which, nev, tol, resid, ncv, v, ldv, iparam,  &
          ipntr, workd, workl, lworkl, rwork, infoznaupd)
#ifdef DEBUG
     ! write(*,*) "ido",ido
<<<<<<< HEAD
=======
     write(555,*)"resid",resid
>>>>>>> 5414db1c
#endif

     if (ido .eq. -1 .or. ido .eq. 1) then

	call zhpmv("U",n,dcmplx(1.0,0.0),o,workd(ipntr(1)), 1,&
             dcmplx(0,0),workd(ipntr(2)), 1)
<<<<<<< HEAD
        call zhptrs('U', N, 1, o, IPIV, workd(ipntr(2)), n, INFO )
=======

        call zhptrs('U', N, 1, h, IPIV, workd(ipntr(2)), n, INFO )
>>>>>>> 5414db1c
        if (info.ne.0)then
           write(*,*)"error in iterativearpacksecequn zhptrs ",info
           stop
        endif
<<<<<<< HEAD
=======
     else if(ido .eq.1) then
        call zcopy (n, workd(ipntr(3)), 1, workd(ipntr(2)), 1)
        call zhptrs('U', N, 1, h, IPIV, workd(ipntr(2)), n, INFO )
>>>>>>> 5414db1c
     else if (ido .eq. 2) then
 	call zhpmv("U",n,dcmplx(1.0,0.0),o,workd(ipntr(1)), 1,&
             dcmplx(0,0),workd(ipntr(2)), 1)
     else 
        exit
     endif
  end do
<<<<<<< HEAD
=======
  !###############
  ! errorhandling
  !###############
>>>>>>> 5414db1c
  if ( infoznaupd .ne. 0 ) then
     print *, ' ' 
     print *, ' Error with znaupd, info = ', infoznaupd
     print *, ' Check the documentation of znaupd'
     print *, ' '
     stop
  else
<<<<<<< HEAD
     rvec = .false.

     call zneupd  (rvec,'A',select,d,v,n,sigma,&
          workev,bmat,n,which,nev,tol,resid,ncv,v,&
          n, iparam, ipntr, workd, workl, lworkl, rwork,&
          ierr )
=======
     !#################################################
     !write data to scratch for restart with old vector
     !#################################################
     if(dorestart)then
        open(70,file=outfilenamestring(filetag,ik),action='WRITE', &
             form='UNFORMATTED',access='DIRECT',recl=recl)   
        write(70,rec=koffset)v(:,1)
        close(70)   
     endif
     !########################
     !post processing of evec
     !########################
     rvec = .true.
     select=.true.
     call zneupd  (rvec,'A',select,d,v,n,sigma,&
          workev,bmat,n,which,nev,tol,resid,ncv,v,&
          n, iparam, ipntr, workd, workl, lworkl, rwork,&
          info2 )
>>>>>>> 5414db1c
     !         (rvec , howmny, select, d     ,
     !    &                   z    , ldz   , sigma , workev,
     !    &                   bmat , n     , which , nev   ,
     !    &                   tol  , resid , ncv   , v     ,
     !    &                   ldv  , iparam, ipntr , workd ,
     !    &                   workl, lworkl, rwork , info  )
<<<<<<< HEAD
     if ( ierr .ne. 0 ) then
=======
     if ( info2 .ne. 0 ) then
>>>>>>> 5414db1c
        print *, ' ' 
        print *, ' Error with zneupd, info = ', info2
        print *, ' Check the documentation of zneupd'
        print *, ' '	 
<<<<<<< HEAD
	write(*,*)"eval",d(1:nstfv)
=======
	write(*,*)"eval",d(1:nev)
>>>>>>> 5414db1c
        write(*,*)"iter",i	
        stop
     endif

  endif
<<<<<<< HEAD
#ifdef DEBUG
  write(*,*)"eval",d(1:nstfv)	
  write(*,*)"iterations",i
#endif

  evecfv(:,1:nstfv,ispn)=v(:,1:nstfv)
  evalfv(1:nstfv,ispn)=d(1:nstfv)
  call putevecfv(ik,evecfv)
  call putevalfv(ik,evalfv)
=======
  call cpu_time(cpu1)
  timefv=timefv+cpu1-cpu0
#ifdef DEBUG
  close(logfil)
#endif
  if(rank.eq.0)write(60,*)"ARPACK iterations ", i
  !##########################
  !sort and copy eigenvectors
  !##########################
  rd=real(d)
  call sortidx (nstfv,rd(:),idx(:))
  do j=1,nstfv
     evecfv(:,j,ispn)=v(:,idx(j))
     evalfv(j,ispn)=rd(idx(j))
  end do
>>>>>>> 5414db1c
  deallocate(workd,resid,v,workev,workl,d)
  deallocate(rwork,rd,idx)
  return
end subroutine iterativearpacksecequn
!EOC<|MERGE_RESOLUTION|>--- conflicted
+++ resolved
@@ -14,11 +14,7 @@
   !   evecfv : first-variational eigenvectors (out,complex(nmatmax,nstfv))
   ! !DESCRIPTION:
   ! This routine will perform several ARPACK iterations 
-<<<<<<< HEAD
-  
-=======
-
->>>>>>> 5414db1c
+
   !BOC
   implicit none
 #ifdef DEBUG
@@ -46,12 +42,7 @@
   external outfilenamestring
   logical::  dorestart
   !ARPACK Interface vars
-<<<<<<< HEAD
-
-  integer:: ido, nev, ncv, lworkl, info,infoznaupd, ierr, j,i
-=======
   integer:: ido, nev, ncv, lworkl, info,infoznaupd, info2, j,i
->>>>>>> 5414db1c
   integer :: nevmax, ncvmax,nmax
   integer:: nconv, maxitr, ishfts, mode, ldv
   integer::iparam(11), ipntr(14)
@@ -81,21 +72,6 @@
   !ARPACK parameters
   !##################
   nev=nstfv
-<<<<<<< HEAD
-  ncv=3*nstfv+2
-  nevmax=max(15,nstfv)
-  ncvmax= nevmax*3
-  nmax=nmatmax
-  n=nmat(ik,ispn)
-  ldv=n
-  allocate(workd(3*nmax),resid(nmax),v(ldv,ncvmax),workev(2*ncvmax),workl(3*ncvmax*ncvmax+6*ncvmax),d(ncvmax))
-  allocate(rwork(ncvmax))
-  bmat  = 'G'
-  which = 'SM'
-  sigma = zero
-  lworkl =3*ncvmax*ncvmax+5*ncvmax 
-  tol    = 0.0
-=======
   ncv=2*nev
   nevmax=nev
   ncvmax= ncv
@@ -116,27 +92,10 @@
   sigma=dcmplx(lowesteval,0)
   resid(:)=0.0
   tol    = 1.e-8
->>>>>>> 5414db1c
   ido    = 0
   info   = 0
   ishfts = 1
   maxitr = 2000
-<<<<<<< HEAD
-  mode   = 2
-  iparam(1) = ishfts
-  iparam(3) = maxitr  
-  iparam(7) = mode 
-  if(iscl.ne.1) then
-     call getevecfv(vkl(1,ik),vgkl(1,1,ik,1),evecfv)
-     call getevalfv(vkl(1,ik),evalfv)
-  endif
-  call hamiltonandoverlapsetup(npmat(ik,ispn),ngk(ik,ispn),apwalm,igkig(1,ik,ispn),vgpc,h,o)
-  !calculate LU decomposition to be used in the reverse communication loop
-#ifdef DEBUG
-write (333,*)"h",h,"o",o
-#endif
-  call zhptrf('U', n, o, IPIV, info )
-=======
   mode= 3
   iparam(1) = ishfts
   iparam(3) = maxitr  
@@ -169,7 +128,6 @@
   call zaxpy(npmat(ik,ispn),-sigma,o,1,h,1)
   call zhptrf('U', n, h, IPIV, info )
 
->>>>>>> 5414db1c
   if (info.ne.0)then
      write(*,*)"error in iterativearpacksecequn zhptrf ",info
      stop
@@ -183,32 +141,22 @@
           ipntr, workd, workl, lworkl, rwork, infoznaupd)
 #ifdef DEBUG
      ! write(*,*) "ido",ido
-<<<<<<< HEAD
-=======
      write(555,*)"resid",resid
->>>>>>> 5414db1c
 #endif
 
      if (ido .eq. -1 .or. ido .eq. 1) then
 
 	call zhpmv("U",n,dcmplx(1.0,0.0),o,workd(ipntr(1)), 1,&
              dcmplx(0,0),workd(ipntr(2)), 1)
-<<<<<<< HEAD
-        call zhptrs('U', N, 1, o, IPIV, workd(ipntr(2)), n, INFO )
-=======
 
         call zhptrs('U', N, 1, h, IPIV, workd(ipntr(2)), n, INFO )
->>>>>>> 5414db1c
         if (info.ne.0)then
            write(*,*)"error in iterativearpacksecequn zhptrs ",info
            stop
         endif
-<<<<<<< HEAD
-=======
      else if(ido .eq.1) then
         call zcopy (n, workd(ipntr(3)), 1, workd(ipntr(2)), 1)
         call zhptrs('U', N, 1, h, IPIV, workd(ipntr(2)), n, INFO )
->>>>>>> 5414db1c
      else if (ido .eq. 2) then
  	call zhpmv("U",n,dcmplx(1.0,0.0),o,workd(ipntr(1)), 1,&
              dcmplx(0,0),workd(ipntr(2)), 1)
@@ -216,12 +164,9 @@
         exit
      endif
   end do
-<<<<<<< HEAD
-=======
   !###############
   ! errorhandling
   !###############
->>>>>>> 5414db1c
   if ( infoznaupd .ne. 0 ) then
      print *, ' ' 
      print *, ' Error with znaupd, info = ', infoznaupd
@@ -229,14 +174,6 @@
      print *, ' '
      stop
   else
-<<<<<<< HEAD
-     rvec = .false.
-
-     call zneupd  (rvec,'A',select,d,v,n,sigma,&
-          workev,bmat,n,which,nev,tol,resid,ncv,v,&
-          n, iparam, ipntr, workd, workl, lworkl, rwork,&
-          ierr )
-=======
      !#################################################
      !write data to scratch for restart with old vector
      !#################################################
@@ -255,43 +192,23 @@
           workev,bmat,n,which,nev,tol,resid,ncv,v,&
           n, iparam, ipntr, workd, workl, lworkl, rwork,&
           info2 )
->>>>>>> 5414db1c
      !         (rvec , howmny, select, d     ,
      !    &                   z    , ldz   , sigma , workev,
      !    &                   bmat , n     , which , nev   ,
      !    &                   tol  , resid , ncv   , v     ,
      !    &                   ldv  , iparam, ipntr , workd ,
      !    &                   workl, lworkl, rwork , info  )
-<<<<<<< HEAD
-     if ( ierr .ne. 0 ) then
-=======
      if ( info2 .ne. 0 ) then
->>>>>>> 5414db1c
         print *, ' ' 
         print *, ' Error with zneupd, info = ', info2
         print *, ' Check the documentation of zneupd'
         print *, ' '	 
-<<<<<<< HEAD
-	write(*,*)"eval",d(1:nstfv)
-=======
 	write(*,*)"eval",d(1:nev)
->>>>>>> 5414db1c
         write(*,*)"iter",i	
         stop
      endif
 
   endif
-<<<<<<< HEAD
-#ifdef DEBUG
-  write(*,*)"eval",d(1:nstfv)	
-  write(*,*)"iterations",i
-#endif
-
-  evecfv(:,1:nstfv,ispn)=v(:,1:nstfv)
-  evalfv(1:nstfv,ispn)=d(1:nstfv)
-  call putevecfv(ik,evecfv)
-  call putevalfv(ik,evalfv)
-=======
   call cpu_time(cpu1)
   timefv=timefv+cpu1-cpu0
 #ifdef DEBUG
@@ -307,7 +224,6 @@
      evecfv(:,j,ispn)=v(:,idx(j))
      evalfv(j,ispn)=rd(idx(j))
   end do
->>>>>>> 5414db1c
   deallocate(workd,resid,v,workev,workl,d)
   deallocate(rwork,rd,idx)
   return
