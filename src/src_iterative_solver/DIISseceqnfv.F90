subroutine  DIISseceqnfv(ik,ispn,apwalm,vgpc,evalfv,evecfv)

  !USES:
  use modmain, only: nstfv,vkl,ngk,igkig,nmat,vgkl,timemat,npmat&
       ,apwordmax,lmmaxapw,natmtot,nkpt,nmatmax,nspnfv,timefv,ngkmax
  use sclcontroll
  use diisinterfaces
  ! !INPUT/OUTPUT PARAMETERS:
  !   ik     : k-point number (in,integer)
  !   ispn   : first-variational spin index (in,integer)
  !   apwalm : APW matching coefficients
  !            (in,complex(ngkmax,apwordmax,lmmaxapw,natmtot))
  !   vgpc   : G+k-vectors in Cartesian coordinates
  !   evalfv : first-variational eigenvalues (out,real(nstfv))
  !   evecfv : first-variational eigenvectors (out,complex(nmatmax,nstfv))
  ! !DESCRIPTION:
  ! This routine will perform several Bock Davidson iterations following the sceme:
  ! 1. for each of m bands:
  !   a. calculate Residual
  !$$
  !\ket{\mathbf{R}\left(\ket{\mathbf{A}^{ap}},E^{ap}\right)}=(\mathbf{H}-E^{ap}\mathbf{S})\ket{ \mathbf{A}^{ap}}
  !$$
  !   b. calculate $\delta \mathbf{A}$
  ! 2. solve Projected system in evecsv+$\delta \mathbf{A}$ subspace
  !EOP
  !BOC
  implicit none
  ! arguments
  integer, 	intent(in) 		:: ik
  integer, 	intent(in) 		:: ispn
  real(8),    intent(in)    :: vgpc(3,ngkmax)
  complex(8), intent(in) 	:: apwalm(ngkmax,apwordmax,lmmaxapw,natmtot)
  real(8), 	intent(inout) 	:: evalfv(nstfv,nspnfv)
  complex(8), intent(inout) :: evecfv(nmatmax,nstfv,nspnfv)

  ! local variables


  integer 	::is,ia,idiis,n,np,ievec,iv
  real(8)  	::vl,vu,abstol
  real(8) 	::cpu0,cpu1
  real(8) 	::eps,rnorm
  complex(8):: hamilton(nmat(ik,ispn),nmat(ik,ispn))
  complex(8):: overlap(nmat(ik,ispn),nmat(ik,ispn))
  complex(8):: P(nmatmax,nmatmax)
  complex(8):: h(nmat(ik,ispn),nstfv,diismax) 
  complex(8):: s(nmat(ik,ispn),nstfv,diismax)
  complex(8):: r(nmat(ik,ispn),nstfv)
  complex(8):: subspacevectors(nmat(ik,ispn),nstfv,diismax)
  real(8)::w(nmatmax),rnorms(nstfv)
  integer evecmap(nstfv),  iunconverged
  if ((ik.lt.1).or.(ik.gt.nkpt)) then
     write(*,*)
     write(*,'("Error(seceqnfv): k-point out of range : ",I8)') ik
     write(*,*)
     stop
  end if
  n=nmat(ik,ispn)
  np=npmat(ik,ispn)

  !----------------------------------------!
  !     Hamiltonian and overlap set up     !
  !----------------------------------------!
  call cpu_time(cpu0)
  call hamiltonandoverlapsetupnotpacked(n,ngk(ik,ispn),apwalm,igkig(1,ik,ispn),vgpc,hamilton,overlap)

  call cpu_time(cpu1)

  !$OMP CRITICAL
  timemat=timemat+cpu1-cpu0
  !$OMP END CRITICAL
  !update eigenvectors with iteration
  call cpu_time(cpu0)
  if(calculate_preconditioner()) then
     call seceqfvprecond(ik,n, hamilton,overlap,P,evalfv,evecfv)
  else
     iunconverged=nstfv	
     call readprecond(ik,n,P,w)    	
     call getevecfv(vkl(1,ik),vgkl(1,1,ik,1),evecfv)
     call getevalfv(vkl(1,ik),evalfv)
<<<<<<< HEAD
     call prerotate_preconditioner(n,hamilton,overlap,evecfv,P,w)
=======
     call prerotate_preconditioner(n,2*nstfv,hamilton,evecfv,P)
     call precondspectrumupdate(n,2*nstfv,hamilton,overlap,P,w)
>>>>>>> e1118d6c
     do idiis=1,diismax
        !h(:,:,diis) holds matrix with current aproximate 
        !vectors multiplied with hamilton
        !o: same for overlap*evecfv
<<<<<<< HEAD

        call setuphsvect(n ,hamilton,overlap,evecfv(:,:,ispn),&
             h(:,:,idiis),s(:,:,idiis))
        call rayleighqotient(n,iunconverged,evecfv(:,:,ispn)&
=======
        call setuphsvect(n,nstfv,hamilton,overlap,evecfv(:,:,ispn),&
             h(:,:,idiis),s(:,:,idiis))
        call rayleighqotient(n,nstfv,evecfv(:,:,ispn)&
>>>>>>> e1118d6c
             , h(:,:,idiis),s(:,:,idiis),evalfv(:,ispn))
        call residualvectors(n,iunconverged,h(:,:,idiis),s(:,:,idiis)&
        ,evalfv(:,ispn),r,rnorms)
        if  (allconverged(nstfv,rnorms)) exit	
        call remove_converged(evecmap(nstfv),iunconverged,r,h,s,subspacevectors)
        call calcupdatevectors(n,iunconverged,P,w,r,evalfv,subspacevectors(:,:,idiis)) 
        call diisupdate(idiis,iunconverged,n,h,s, subspacevectors,evalfv(:,ispn)&
        ,evecfv(:,:,ispn))
     end do

     call cpu_time(cpu1)
  endif
  timefv=timefv+cpu1-cpu0
  return
end subroutine DIISseceqnfv
!EOC<|MERGE_RESOLUTION|>--- conflicted
+++ resolved
@@ -72,32 +72,21 @@
   !update eigenvectors with iteration
   call cpu_time(cpu0)
   if(calculate_preconditioner()) then
-     call seceqfvprecond(ik,n, hamilton,overlap,P,evalfv,evecfv)
+     call seceqfvprecond(ik,n,hamilton,overlap,P,evalfv,evecfv)
   else
      iunconverged=nstfv	
      call readprecond(ik,n,P,w)    	
      call getevecfv(vkl(1,ik),vgkl(1,1,ik,1),evecfv)
      call getevalfv(vkl(1,ik),evalfv)
-<<<<<<< HEAD
-     call prerotate_preconditioner(n,hamilton,overlap,evecfv,P,w)
-=======
      call prerotate_preconditioner(n,2*nstfv,hamilton,evecfv,P)
      call precondspectrumupdate(n,2*nstfv,hamilton,overlap,P,w)
->>>>>>> e1118d6c
      do idiis=1,diismax
         !h(:,:,diis) holds matrix with current aproximate 
         !vectors multiplied with hamilton
         !o: same for overlap*evecfv
-<<<<<<< HEAD
-
-        call setuphsvect(n ,hamilton,overlap,evecfv(:,:,ispn),&
-             h(:,:,idiis),s(:,:,idiis))
-        call rayleighqotient(n,iunconverged,evecfv(:,:,ispn)&
-=======
         call setuphsvect(n,nstfv,hamilton,overlap,evecfv(:,:,ispn),&
              h(:,:,idiis),s(:,:,idiis))
         call rayleighqotient(n,nstfv,evecfv(:,:,ispn)&
->>>>>>> e1118d6c
              , h(:,:,idiis),s(:,:,idiis),evalfv(:,ispn))
         call residualvectors(n,iunconverged,h(:,:,idiis),s(:,:,idiis)&
         ,evalfv(:,ispn),r,rnorms)
