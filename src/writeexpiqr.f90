



subroutine writeexpiqr
use modmain
use modinput
implicit none
! local variables
integer::nk, ik, jk, i, j
real(8)::vecqc(3), a, b
! allocatable arrays
complex(8), allocatable :: emat(:, :)
! initialise universal variables
call init0
call init1
! allocate the matrix elements array for < i,k+G+q | exp(iq.r) | j,k >
allocate(emat(nstsv, nstsv))
! read in the density and potentials from file
call readstate
! find the new linearisation energies
call linengy
! generate the APW radial functions
call genapwfr
! generate the local-orbital radial functions
call genlofr
! number of k-points to write out
if (kstlist(1, 1).le.0) then
  nk=nkpt
else
  nk=nkstlist
end if
open(50, file='EXPIQR.OUT', action='WRITE', form='FORMATTED')
write(50, *)
write(50, '("q-vector (lattice coordinates) :")')
write(50, '(3G18.10)') input%properties%elnes%vecql
write(50, '("q-vector (Cartesian coordinates) :")')
call r3mv(bvec, input%properties%elnes%vecql, vecqc)
write(50, '(3G18.10)') vecqc
write(50, *)
write(50, '(I8, " : number of k-points")') nk
write(50, '(I6, " : number of states per k-point")') nstsv
do jk=1, nk
  if (kstlist(1, 1).le.0) then
    ik=jk
  else
    ik=kstlist(1, jk)
  end if
  if ((ik.le.0).or.(ik.gt.nkpt)) then
    write(*, *)
    write(*, '("Error(writeexpiqr): k-point out of range : ", I8)') ik
    write(*, *)
    stop
  end if
<<<<<<< HEAD
  write(50, *)
  write(50, '(" k-point (lattice coordinates) :")')
  write(50, '(3G18.10)') vkl(:, ik)
  write(50, *)
  write(50, '(" k-point (Cartesian coordinates) :")')
  write(50, '(3G18.10)') vkc(:, ik)
  call genexpiqr(ik, emat)
  do i=1, nstsv
    write(50, *)
    write(50, '(I6, " : state i; state j, <...>, |<...>|^2 below")') i
    do j=1, nstsv
      a=dble(emat(i, j))
      b=aimag(emat(i, j))
      write(50, '(I6, 3G18.10)') j, a, b, a**2+b**2
      write(91919, '(3i6, 2g18.10, 3x, g18.10)') jk, i, j, conjg(emat(j, i)), abs(emat(j, i)) ** 2  !SAG
=======
  write(50,*)
  write(50,'(" k-point (lattice coordinates) :")')
  write(50,'(3G18.10)') vkl(:,ik)
  write(50,*)
  write(50,'(" k-point (Cartesian coordinates) :")')
  write(50,'(3G18.10)') vkc(:,ik)
  call genexpiqr(ik,emat)
  do i=1,nstsv
    write(50,*)
    write(50,'(I6," : state i; state j, <...>, |<...>|^2 below")') i
    do j=1,nstsv
      a=dble(emat(i,j))
      b=aimag(emat(i,j))
      write(50,'(I6,3G18.10)') j,a,b,a**2+b**2
>>>>>>> 2e97703e
    end do
  end do
! end loop over k-points
end do
close(50)
write(*, *)
write(*, '("Info(writeexpiqr)")')
write(*, '(" < i, k+q | exp(iq.r) | j, k > matrix elements written to&
 & EXPIQR.OUT")')
write(*, '(" for the q-vector in vecql and all k-points in kstlist")')
write(*, *)
deallocate(emat)
return
end subroutine<|MERGE_RESOLUTION|>--- conflicted
+++ resolved
@@ -10,12 +10,12 @@
 integer::nk, ik, jk, i, j
 real(8)::vecqc(3), a, b
 ! allocatable arrays
-complex(8), allocatable :: emat(:, :)
+complex(8), allocatable :: emat(:,:)
 ! initialise universal variables
 call init0
 call init1
 ! allocate the matrix elements array for < i,k+G+q | exp(iq.r) | j,k >
-allocate(emat(nstsv, nstsv))
+allocate(emat(nstsv,nstsv))
 ! read in the density and potentials from file
 call readstate
 ! find the new linearisation energies
@@ -25,50 +25,33 @@
 ! generate the local-orbital radial functions
 call genlofr
 ! number of k-points to write out
-if (kstlist(1, 1).le.0) then
+if (kstlist(1,1).le.0) then
   nk=nkpt
 else
   nk=nkstlist
 end if
-open(50, file='EXPIQR.OUT', action='WRITE', form='FORMATTED')
-write(50, *)
-write(50, '("q-vector (lattice coordinates) :")')
+open(50,file='EXPIQR.OUT',action='WRITE',form='FORMATTED')
+write(50,*)
+write(50,'("q-vector (lattice coordinates) :")')
 write(50, '(3G18.10)') input%properties%elnes%vecql
-write(50, '("q-vector (Cartesian coordinates) :")')
+write(50,'("q-vector (Cartesian coordinates) :")')
 call r3mv(bvec, input%properties%elnes%vecql, vecqc)
-write(50, '(3G18.10)') vecqc
-write(50, *)
-write(50, '(I8, " : number of k-points")') nk
-write(50, '(I6, " : number of states per k-point")') nstsv
-do jk=1, nk
-  if (kstlist(1, 1).le.0) then
+write(50,'(3G18.10)') vecqc
+write(50,*)
+write(50,'(I8," : number of k-points")') nk
+write(50,'(I6," : number of states per k-point")') nstsv
+do jk=1,nk
+  if (kstlist(1,1).le.0) then
     ik=jk
   else
-    ik=kstlist(1, jk)
+    ik=kstlist(1,jk)
   end if
   if ((ik.le.0).or.(ik.gt.nkpt)) then
-    write(*, *)
-    write(*, '("Error(writeexpiqr): k-point out of range : ", I8)') ik
-    write(*, *)
+    write(*,*)
+    write(*,'("Error(writeexpiqr): k-point out of range : ",I8)') ik
+    write(*,*)
     stop
   end if
-<<<<<<< HEAD
-  write(50, *)
-  write(50, '(" k-point (lattice coordinates) :")')
-  write(50, '(3G18.10)') vkl(:, ik)
-  write(50, *)
-  write(50, '(" k-point (Cartesian coordinates) :")')
-  write(50, '(3G18.10)') vkc(:, ik)
-  call genexpiqr(ik, emat)
-  do i=1, nstsv
-    write(50, *)
-    write(50, '(I6, " : state i; state j, <...>, |<...>|^2 below")') i
-    do j=1, nstsv
-      a=dble(emat(i, j))
-      b=aimag(emat(i, j))
-      write(50, '(I6, 3G18.10)') j, a, b, a**2+b**2
-      write(91919, '(3i6, 2g18.10, 3x, g18.10)') jk, i, j, conjg(emat(j, i)), abs(emat(j, i)) ** 2  !SAG
-=======
   write(50,*)
   write(50,'(" k-point (lattice coordinates) :")')
   write(50,'(3G18.10)') vkl(:,ik)
@@ -83,18 +66,17 @@
       a=dble(emat(i,j))
       b=aimag(emat(i,j))
       write(50,'(I6,3G18.10)') j,a,b,a**2+b**2
->>>>>>> 2e97703e
     end do
   end do
 ! end loop over k-points
 end do
 close(50)
-write(*, *)
-write(*, '("Info(writeexpiqr)")')
-write(*, '(" < i, k+q | exp(iq.r) | j, k > matrix elements written to&
+write(*,*)
+write(*,'("Info(writeexpiqr)")')
+write(*,'(" < i,k+q | exp(iq.r) | j,k > matrix elements written to&
  & EXPIQR.OUT")')
-write(*, '(" for the q-vector in vecql and all k-points in kstlist")')
-write(*, *)
+write(*,'(" for the q-vector in vecql and all k-points in kstlist")')
+write(*,*)
 deallocate(emat)
 return
 end subroutine