--- conflicted
+++ resolved
@@ -57,13 +57,8 @@
  writeengy.f90 writechg.f90 writeforce.f90 genjlgpr.f90 findkpt.f90 \
  putevalfv.f90 getevalfv.f90 putevalsv.f90 getevalsv.f90 putoccsv.f90 \
  getoccsv.f90 putevecfv.f90 getevecfv.f90 putevecsv.f90 getevecsv.f90 \
-<<<<<<< HEAD
- delevec.f90 outfilenamestring.f90 genvmatk.f90 genwfsv.f90 \
- findsymsite.f90 geomplot.f90
-=======
  delevec.f90 genvmatk.f90 genvmat.f90 genwfsv.f90 \
  findsymsite.f90 geomplot.f90 hartfock.f90 genkinmat.f90 energykncr.f90
->>>>>>> 36753f85
 
 SRC_phonon = \
  phonon.f90 dyntask.f90 phcell.f90 phdisp.f90 readdyn.f90 dynqtor.f90 \
@@ -77,7 +72,6 @@
  vnlrho.f90 vnlrhomt.f90 genwiq2.f90 \
  exxengy.f90 exxengyk.f90 oepmain.F90 oepresk.f90 oepvnl.F90 \
  oepvnlk.f90 oepmagmt.f90 oepmag.f90 zrhoqint.f90
-<<<<<<< HEAD
 SRC_MPI=\
  mpiresumeevecfiles.F90 mpisumrhoandmag.F90 mpisync_evalsv_spnchr.F90
 # rdmft.f90 rdminit.f90 genvmat.f90 genkinmat.f90 rdmvnl.f90 rdmvnlk.f90 \
@@ -85,14 +79,11 @@
 # rdmminwf.f90 rdmvarywf.f90 rdmdedc.f90 rdmdexcdc.f90 rdmevecsv.f90 \
 # rdmvnlwf.f90 rdmdexcdn.f90
 
-=======
-
 SRC_rdmft =
 # rdmft.f90 rdmoccinit.f90 rdmdkdc.f90 rdmwriteengy.f90 rdmwritederiv.f90 \
 # rdmvnlwf.f90 rdmdedc.f90 rdmdexcdc.f90 rdmvarywf.f90 rdmengy.f90 \
 # rdmengyxc.f90 rdmminwf.f90 rdmdedn.f90 rdmdexcdn.f90 rdmvnl.f90 rdmvnlk.f90 \
 # rdmvaryn.f90 rdmminn.f90
->>>>>>> 36753f85
 
 SRC_lib = \
  euler.f90 wigner3j.f90 gaunt.f90 gauntyry.f90 r3mm.f90 r3mtm.f90 r3mmt.f90 \
