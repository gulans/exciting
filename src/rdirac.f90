
! Copyright (C) 2002-2005 J. K. Dewhurst, S. Sharma and C. Ambrosch-Draxl.
! This file is distributed under the terms of the GNU Lesser General Public
! License. See the file COPYING for license details.

!BOP
! !ROUTINE: rdirac
! !INTERFACE:
subroutine rdirac(n,l,k,np,nr,r,vr,eval,g0,f0)
! !INPUT/OUTPUT PARAMETERS:
!   n    : principal quantum number (in,integer)
!   l    : quantum number l (in,integer)
!   k    : quantum number k (l or l+1) (in,integer)
!   np   : order of predictor-corrector polynomial (in,integer)
!   nr   : number of radial mesh points (in,integer)
!   r    : radial mesh (in,real(nr))
!   vr   : potential on radial mesh (in,real(nr))
!   eval : eigenvalue without rest-mass energy (inout,real)
!   g0   : major component of the radial wavefunction (out,real(nr))
!   f0   : minor component of the radial wavefunction (out,real(nr))
! !DESCRIPTION:
!   Finds the solution to the radial Dirac equation for a given potential $v(r)$
!   and quantum numbers $n$, $k$ and $l$. The method involves integrating the
!   equation using the predictor-corrector method and adjusting $E$ until the
!   number of nodes in the wavefunction equals $n-l-1$. The calling routine must
!   provide an initial estimate for the eigenvalue. Note that the arrays
!   {\tt g0} and {\tt f0} represent the radial functions multiplied by $r$.
!
! !REVISION HISTORY:
!   Created September 2002 (JKD)
!EOP
!BOC
implicit none
! arguments
integer, intent(in) :: n
integer, intent(in) :: l
integer, intent(in) :: k
integer, intent(in) :: np
integer, intent(in) :: nr
real(8), intent(in) :: r(nr)
real(8), intent(in) :: vr(nr)
real(8), intent(inout) :: eval
real(8), intent(out) :: g0(nr)
real(8), intent(out) :: f0(nr)
! local variables
integer, parameter :: maxit=2000
integer kpa,it,nn,ir,irm,nnd,nndp
! energy convergence tolerance
<<<<<<< HEAD
real(8), parameter :: eps=1.d-11!!1.d-10
=======
real(8), parameter :: eps=1.d-11
>>>>>>> fca546e9
real(8) t1,de
! automatic arrays
real(8) g1(nr),f1(nr),fr(nr),gr(nr),cf(3,nr)
if (k.le.0) then
  write(*,*)
  write(*,'("Error(rdirac): k <= 0 : ",I8)') k
  write(*,*)
  stop
end if
if (k.gt.n) then
  write(*,*)
  write(*,'("Error(rdirac): incompatible n and k : ",2I8)') n,k
  write(*,*)
  stop
end if
if ((k.eq.n).and.(l.ne.k-1)) then
  write(*,*)
  write(*,'("Error(rdirac): incompatible n, k and l : ",3I8)') n,k,l
  write(*,*)
  stop
end if
if (k.eq.l) then
  kpa=k
else if (k.eq.l+1) then
  kpa=-k
else
  write(*,*)
  write(*,'("Error(rdirac): incompatible l and k : ",2I8)') l,k
  write(*,*)
  stop
end if
de=1.d0
nndp=0
do it=1,maxit
! integrate the Dirac equation
  call rdiracdme(0,kpa,eval,np,nr,r,vr,nn,g0,g1,f0,f1)
! check the number of nodes
  nnd=nn-(n-l-1)
  if (nnd.gt.0) then
    eval=eval-de
  else
    eval=eval+de
  end if
  if (it.gt.1) then
    if ((nnd.ne.0).or.(nndp.ne.0)) then
      if (nnd*nndp.le.0) then
        de=de*0.5d0
      else
        de=de*1.1d0
      end if
    end if
  end if
  nndp=nnd
  if (de.lt.eps*(abs(eval)+1.d0)) goto 20
end do
write(*,*)
write(*,'("Error(rdirac): maximum iterations exceeded")')
write(*,*)
stop
20 continue
! find effective infinity and set wavefunction to zero after that point
! major component
irm=nr
do ir=2,nr
  if ((g0(ir-1)*g0(ir).lt.0.d0).or.(g1(ir-1)*g1(ir).lt.0.d0)) irm=ir
end do
g0(irm:nr)=0.d0
! minor component
irm=nr
do ir=2,nr
  if ((f0(ir-1)*f0(ir).lt.0.d0).or.(f1(ir-1)*f1(ir).lt.0.d0)) irm=ir
end do
f0(irm:nr)=0.d0
! normalise
do ir=1,nr
  fr(ir)=g0(ir)**2+f0(ir)**2
end do
call fderiv(-1,nr,r,fr,gr,cf)
t1=sqrt(abs(gr(nr)))
if (t1.gt.0.d0) then
  t1=1.d0/t1
else
  write(*,*)
  write(*,'("Error(rdirac): zero wavefunction")')
  write(*,*)
  stop
end if
g0(:)=t1*g0(:)
f0(:)=t1*f0(:)
return
end subroutine
!EOC<|MERGE_RESOLUTION|>--- conflicted
+++ resolved
@@ -46,11 +46,7 @@
 integer, parameter :: maxit=2000
 integer kpa,it,nn,ir,irm,nnd,nndp
 ! energy convergence tolerance
-<<<<<<< HEAD
-real(8), parameter :: eps=1.d-11!!1.d-10
-=======
 real(8), parameter :: eps=1.d-11
->>>>>>> fca546e9
 real(8) t1,de
 ! automatic arrays
 real(8) g1(nr),f1(nr),fr(nr),gr(nr),cf(3,nr)
