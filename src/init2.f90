--- conflicted
+++ resolved
@@ -18,8 +18,8 @@
 real(8)::ts0, ts1
 real(8)::boxl(3, 4)
 #ifdef XS
-real(8) :: v(3), t1
-integer :: iq, iv(3)
+real(8) :: v(3),t1
+integer :: iq,iv(3)
 #endif
 
 call timesec(ts0)
@@ -39,18 +39,18 @@
 #endif
 ! allocate the q-point arrays
 if (allocated(ivq)) deallocate(ivq)
-allocate(ivq(3, ngridq(1)*ngridq(2)*ngridq(3)))
+allocate(ivq(3,ngridq(1)*ngridq(2)*ngridq(3)))
 if (allocated(vql)) deallocate(vql)
-allocate(vql(3, ngridq(1)*ngridq(2)*ngridq(3)))
+allocate(vql(3,ngridq(1)*ngridq(2)*ngridq(3)))
 if (allocated(vqc)) deallocate(vqc)
-allocate(vqc(3, ngridq(1)*ngridq(2)*ngridq(3)))
+allocate(vqc(3,ngridq(1)*ngridq(2)*ngridq(3)))
 if (allocated(wqpt)) deallocate(wqpt)
 allocate(wqpt(ngridq(1)*ngridq(2)*ngridq(3)))
 if (allocated(iqmap)) deallocate(iqmap)
-allocate(iqmap(0:ngridq(1)-1, 0:ngridq(2)-1, 0:ngridq(3)-1))
+allocate(iqmap(0:ngridq(1)-1,0:ngridq(2)-1,0:ngridq(3)-1))
 ! setup the q-point box (offset should always be zero)
-boxl(:, :)=0.d0
-boxl(1, 2)=1.d0; boxl(2, 3)=0.d0; boxl(3, 4)=0.d0
+boxl(:,:)=0.d0
+boxl(1,2)=1.d0; boxl(2,3)=0.d0; boxl(3,4)=0.d0
 ! generate the q-point set, note that the vectors vql and vqc are mapped to the
 ! first Brillouin zone
 call genppts(input%phonons%reduceq, .true., ngridq, boxl, nqpt, iqmap, ivq, vql, vqc, wqpt)
@@ -60,57 +60,57 @@
 #ifdef XS
 ! Q-/q-point set should have no offset
 ! setup the q-point box (offset should always be zero)
-boxl(:, :)=0.d0
-boxl(1, 2)=1.d0; boxl(2, 3)=1.d0; boxl(3, 4)=1.d0
-boxl(:, 2)=boxl(:, 2)+boxl(:, 1)
-boxl(:, 3)=boxl(:, 3)+boxl(:, 1)
-boxl(:, 4)=boxl(:, 4)+boxl(:, 1)
+boxl(:,:)=0.d0
+boxl(1,2)=1.d0; boxl(2,3)=1.d0; boxl(3,4)=1.d0
+boxl(:,2)=boxl(:,2)+boxl(:,1)
+boxl(:,3)=boxl(:,3)+boxl(:,1)
+boxl(:,4)=boxl(:,4)+boxl(:,1)
 ! assign momentum transfer Q-points set to q-point set
 if (((task.ge.301).and.(task.le.399))) then
    nqpt=nqptmt
    if (allocated(vqlmt)) deallocate(vqlmt)
-   allocate(vqlmt(3, nqpt))
+   allocate(vqlmt(3,nqpt))
    if (allocated(ivgmt)) deallocate(ivgmt)
-   allocate(ivgmt(3, nqpt))
+   allocate(ivgmt(3,nqpt))
    if (allocated(vql)) deallocate(vql)
-   allocate(vql(3, nqpt))
+   allocate(vql(3,nqpt))
    if (allocated(vqc)) deallocate(vqc)
-   allocate(vqc(3, nqpt))
-   do iq=1, nqpt
-      v(:)=vgqlmt(:, iq)
+   allocate(vqc(3,nqpt))
+   do iq=1,nqpt
+      v(:)=vgqlmt(:,iq)
       iv(:)=0
       ! map Q-point to reciprocal unit cell
       if (input%xs%tddft%mdfqtype.eq.1) call r3frac(input%structure%epslat, v, iv)
-      vqlmt(:, iq)=v(:)
-      ivgmt(:, iq)=iv(:)
-      vql(:, iq)=vqlmt(:, iq)
-      vqc(:, iq)=vql(1, iq)*bvec(:, 1)+vql(2, iq)*bvec(:, 2)+ &
-	   vql(3, iq)*bvec(:, 3)
+      vqlmt(:,iq)=v(:)
+      ivgmt(:,iq)=iv(:)
+      vql(:,iq)=vqlmt(:,iq)
+      vqc(:,iq)=vql(1,iq)*bvec(:,1)+vql(2,iq)*bvec(:,2)+ &
+	   vql(3,iq)*bvec(:,3)
    end do
 else
    ! determine only integer-part of Q-points
    if (allocated(ivgmt)) deallocate(ivgmt)
-   allocate(ivgmt(3, nqptmt))
-   do iq=1, nqptmt
-      v(:)=vgqlmt(:, iq)
+   allocate(ivgmt(3,nqptmt))
+   do iq=1,nqptmt
+      v(:)=vgqlmt(:,iq)
       iv(:)=0
       ! map Q-point to reciprocal unit cell
       if (input%xs%tddft%mdfqtype.eq.1) call r3frac(input%structure%epslat, v, iv)
-      ivgmt(:, iq)=iv(:)
+      ivgmt(:,iq)=iv(:)
    end do
 end if
 ! generate q-point set from grid
 if ((task.ge.400).and.(task.le.439)) then
    if (allocated(ivq)) deallocate(ivq)
-   allocate(ivq(3, ngridq(1)*ngridq(2)*ngridq(3)))
+   allocate(ivq(3,ngridq(1)*ngridq(2)*ngridq(3)))
    if (allocated(vql)) deallocate(vql)
-   allocate(vql(3, ngridq(1)*ngridq(2)*ngridq(3)))
+   allocate(vql(3,ngridq(1)*ngridq(2)*ngridq(3)))
    if (allocated(vqc)) deallocate(vqc)
-   allocate(vqc(3, ngridq(1)*ngridq(2)*ngridq(3)))
+   allocate(vqc(3,ngridq(1)*ngridq(2)*ngridq(3)))
    if (allocated(wqpt)) deallocate(wqpt)
    allocate(wqpt(ngridq(1)*ngridq(2)*ngridq(3)))
    if (allocated(iqmap)) deallocate(iqmap)
-   allocate(iqmap(0:ngridq(1)-1, 0:ngridq(2)-1, 0:ngridq(3)-1))
+   allocate(iqmap(0:ngridq(1)-1,0:ngridq(2)-1,0:ngridq(3)-1))
    ! generate reduced q-point set
    call genppts(input%phonons%reduceq, input%xs%BSE%fbzq, ngridq, boxl, nqpt, iqmap, ivq, vql, vqc, wqpt)
    nqptr=nqpt
@@ -118,28 +118,28 @@
 if ((task.eq.440).or.(task.eq.441).or.(task.eq.445).or.(task.eq.450).or.(task.eq.451).or. &
      (task.eq.499).or.(task.eq.700)) then
    if (allocated(ivqr)) deallocate(ivqr)
-   allocate(ivqr(3, ngridq(1)*ngridq(2)*ngridq(3)))
+   allocate(ivqr(3,ngridq(1)*ngridq(2)*ngridq(3)))
    if (allocated(vqlr)) deallocate(vqlr)
-   allocate(vqlr(3, ngridq(1)*ngridq(2)*ngridq(3)))
+   allocate(vqlr(3,ngridq(1)*ngridq(2)*ngridq(3)))
    if (allocated(vqcr)) deallocate(vqcr)
-   allocate(vqcr(3, ngridq(1)*ngridq(2)*ngridq(3)))
+   allocate(vqcr(3,ngridq(1)*ngridq(2)*ngridq(3)))
    if (allocated(wqptr)) deallocate(wqptr)
    allocate(wqptr(ngridq(1)*ngridq(2)*ngridq(3)))
    if (allocated(iqmapr)) deallocate(iqmapr)
-   allocate(iqmapr(0:ngridq(1)-1, 0:ngridq(2)-1, 0:ngridq(3)-1))
+   allocate(iqmapr(0:ngridq(1)-1,0:ngridq(2)-1,0:ngridq(3)-1))
    ! generate reduced q-point set
    call genppts(input%phonons%reduceq, input%xs%BSE%fbzq, ngridq, boxl, nqptr, iqmapr, ivqr, vqlr, vqcr, &
       wqptr)
    if (allocated(ivq)) deallocate(ivq)
-   allocate(ivq(3, ngridq(1)*ngridq(2)*ngridq(3)))
+   allocate(ivq(3,ngridq(1)*ngridq(2)*ngridq(3)))
    if (allocated(vql)) deallocate(vql)
-   allocate(vql(3, ngridq(1)*ngridq(2)*ngridq(3)))
+   allocate(vql(3,ngridq(1)*ngridq(2)*ngridq(3)))
    if (allocated(vqc)) deallocate(vqc)
-   allocate(vqc(3, ngridq(1)*ngridq(2)*ngridq(3)))
+   allocate(vqc(3,ngridq(1)*ngridq(2)*ngridq(3)))
    if (allocated(wqpt)) deallocate(wqpt)
    allocate(wqpt(ngridq(1)*ngridq(2)*ngridq(3)))
    if (allocated(iqmap)) deallocate(iqmap)
-   allocate(iqmap(0:ngridq(1)-1, 0:ngridq(2)-1, 0:ngridq(3)-1))
+   allocate(iqmap(0:ngridq(1)-1,0:ngridq(2)-1,0:ngridq(3)-1))
    ! generate non-reduced q-point set
    call genppts(.false., input%xs%BSE%fbzq, ngridq, boxl, nqpt, iqmap, ivq, vql, vqc, wqpt)
 end if
@@ -147,9 +147,9 @@
 if (allocated(nsymcrysq)) deallocate(nsymcrysq)
 allocate(nsymcrysq(nqpt))
 if (allocated(scqmap)) deallocate(scqmap)
-allocate(scqmap(nsymcrys, nqpt))
+allocate(scqmap(nsymcrys,nqpt))
 if (allocated(ivscwrapq)) deallocate(ivscwrapq)
-allocate(ivscwrapq(3, nsymcrys, nqpt))
+allocate(ivscwrapq(3,nsymcrys,nqpt))
 !do iq=1,nqpt
 !   call findgroupq(fbzq,vql(1,iq),epslat,bvec,symlat,nsymcrys,lsplsymc,&
 !	nsymcrysq(iq),scqmap(1,iq),ivscwrapq(1,1,iq))
@@ -159,15 +159,15 @@
 !     k+q-point set	!
 !-----------------------!
 if (allocated(qvkloff)) deallocate(qvkloff)
-allocate(qvkloff(3, 0:nqpt))
+allocate(qvkloff(3,0:nqpt))
 if (allocated(ikmapikq)) deallocate(ikmapikq)
-allocate(ikmapikq(nkpt, nqpt))
+allocate(ikmapikq(nkpt,nqpt))
 qvkloff(:, 0)=input%groundstate%vkloff(:)
-do iq=1, nqpt
+do iq=1,nqpt
    ! offset for k+q-point set derived from q-point
-   call genqvkloff(vql(1, iq), qvkloff(1, iq))
+   call genqvkloff(vql(1,iq),qvkloff(1,iq))
    ! map from k-point index to k+q point index for same k
-   call findkmapkq(vql(1, iq), qvkloff(1, iq), ikmapikq(1, iq))
+   call findkmapkq(vql(1,iq),qvkloff(1,iq),ikmapikq(1,iq))
 end do
 
 !---------------------!
@@ -185,32 +185,32 @@
 if (allocated(ngq)) deallocate(ngq)
 allocate(ngq(nqpt))
 if (allocated(igqig)) deallocate(igqig)
-allocate(igqig(ngqmax, nqpt))
+allocate(igqig(ngqmax,nqpt))
 if (allocated(vgql)) deallocate(vgql)
-allocate(vgql(3, ngqmax, nqpt))
+allocate(vgql(3,ngqmax,nqpt))
 if (allocated(vgqc)) deallocate(vgqc)
-allocate(vgqc(3, ngqmax, nqpt))
+allocate(vgqc(3,ngqmax,nqpt))
 if (allocated(gqc)) deallocate(gqc)
-allocate(gqc(ngqmax, nqpt))
+allocate(gqc(ngqmax,nqpt))
 if (allocated(tpgqc)) deallocate(tpgqc)
-allocate(tpgqc(2, ngqmax, nqpt))
+allocate(tpgqc(2,ngqmax,nqpt))
 if (allocated(sfacgq)) deallocate(sfacgq)
-allocate(sfacgq(ngqmax, natmtot, nqpt))
+allocate(sfacgq(ngqmax,natmtot,nqpt))
 if (allocated(ylmgq)) deallocate(ylmgq)
-allocate(ylmgq(lmmaxapw, ngqmax, nqpt))
+allocate(ylmgq(lmmaxapw,ngqmax,nqpt))
 if (allocated(ivgigq)) deallocate(ivgigq)
-allocate(ivgigq(intgqv(1, 1):intgqv(1, 2), intgqv(2, 1):intgqv(2, 2), &
-     intgqv(3, 1):intgqv(3, 2), nqpt))
-do iq=1, nqpt
+allocate(ivgigq(intgqv(1,1):intgqv(1,2),intgqv(2,1):intgqv(2,2), &
+     intgqv(3,1):intgqv(3,2),nqpt))
+do iq=1,nqpt
    ! generate G+q vectors
-   call gengqvec(iq, vql(1, iq), vqc(1, iq), ngq(iq), igqig(1, iq), &
-	vgql(1, 1, iq), vgqc(1, 1, iq), gqc(1, iq), tpgqc(1, 1, iq))
+   call gengqvec(iq,vql(1,iq),vqc(1,iq),ngq(iq),igqig(1,iq), &
+	vgql(1,1,iq),vgqc(1,1,iq),gqc(1,iq),tpgqc(1,1,iq))
    ! generate structure factors for G-vectors
-   call gensfacgp(ngq(iq), vgqc(1, 1, iq), ngqmax, sfacgq(1, 1, iq))
+   call gensfacgp(ngq(iq),vgqc(1,1,iq),ngqmax,sfacgq(1,1,iq))
    ! spherical harmonics for G+q-vectors
    call genylmgq(iq, input%groundstate%lmaxvr)
 end do
-t1=maxval(gqc(1, :))
+t1=maxval(gqc(1,:))
 !if ((task.ge.400).and.(task.le.499).and.(gqmax.lt.t1)) then
 !   write(*,*)
 !   write(*,'("Error(init2): gqmax too small:",g18.10)') gqmax
@@ -223,14 +223,10 @@
 !     Coulomb potential     !
 !---------------------------!
 if (allocated(sptclg)) deallocate(sptclg)
-allocate(sptclg(ngqmax, nqpt))
-do iq=1, nqpt
+allocate(sptclg(ngqmax,nqpt))
+do iq=1,nqpt
    ! set up Coulomb potential square root
-<<<<<<< HEAD
-   call genptclg('nocutoff', ngqmax, ngq, vgqc(:, :, iq), gqc(:, iq), sptclg(:, iq))
-=======
    call genptclg('nocutoff',ngqmax,ngq(iq),vgqc(:,:,iq),gqc(:,iq),sptclg(:,iq))
->>>>>>> 2e97703e
 end do
 
 !------------------------!
@@ -262,47 +258,47 @@
   resoep=1.d0
 ! find maximum core states over all species
   ncrmax=0
-  do is=1, nspecies
-    do ia=1, natoms(is)
+  do is=1,nspecies
+    do ia=1,natoms(is)
       ic=0
-      do ist=1, spnst(is)
-	if (spcore(ist, is)) then
-	  do m=-spk(ist, is), spk(ist, is)-1
-	    ic=ic+1
-	  end do
-	end if
+      do ist=1,spnst(is)
+        if (spcore(ist,is)) then
+          do m=-spk(ist,is),spk(ist,is)-1
+            ic=ic+1
+          end do
+        end if
       end do
-      ncrmax=max(ncrmax, ic)
+      ncrmax=max(ncrmax,ic)
     end do
   end do
 ! allocate and zero the complex exchange potential and field
   if (allocated(zvxmt)) deallocate(zvxmt)
-  allocate(zvxmt(lmmaxvr, nrcmtmax, natmtot))
-  zvxmt(:, :, :)=0.d0
+  allocate(zvxmt(lmmaxvr,nrcmtmax,natmtot))
+  zvxmt(:,:,:)=0.d0
   if (allocated(zvxir)) deallocate(zvxir)
   allocate(zvxir(ngrtot))
   zvxir(:)=0.d0
   if (associated(input%groundstate%spin)) then
     if (allocated(zbxmt)) deallocate(zbxmt)
-    allocate(zbxmt(lmmaxvr, nrcmtmax, natmtot, ndmag))
-    zbxmt(:, :, :, :)=0.d0
+    allocate(zbxmt(lmmaxvr,nrcmtmax,natmtot,ndmag))
+    zbxmt(:,:,:,:)=0.d0
     if (allocated(zbxir)) deallocate(zbxir)
-    allocate(zbxir(ngrtot, ndmag))
-    zbxir(:, :)=0.d0
+    allocate(zbxir(ngrtot,ndmag))
+    zbxir(:,:)=0.d0
   end if
 end if
 if ((task.eq.5).or.(task.eq.6).or.(task.eq.300)) then
 ! allocate the kinetic matrix elements for Hartree-Fock/RDMFT
   if (allocated(kinmatc)) deallocate(kinmatc)
-  allocate(kinmatc(nstsv, nstsv, nkpt))
+  allocate(kinmatc(nstsv,nstsv,nkpt))
 end if
 if (task.eq.300) then
   if (allocated(vclmat)) deallocate(vclmat)
-  allocate(vclmat(nstsv, nstsv, nkpt))
+  allocate(vclmat(nstsv,nstsv,nkpt))
   if (allocated(dkdc)) deallocate(dkdc)
-  allocate(dkdc(nstsv, nstsv, nkpt))
+  allocate(dkdc(nstsv,nstsv,nkpt))
   if (allocated(vnlrdm)) deallocate(vnlrdm)
-  allocate(vnlrdm(nstsv, nkpt, nstsv, nkptnr))
+  allocate(vnlrdm(nstsv,nkpt,nstsv,nkptnr))
 end if
 
 call timesec(ts1)
