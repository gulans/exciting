
! Copyright (C) 2002-2005 J. K. Dewhurst, S. Sharma and C. Ambrosch-Draxl.
! This file is distributed under the terms of the GNU General Public License.
! See the file COPYING for license details.

subroutine init2
use modmain
#ifdef XS
use modxs
#endif
implicit none
! local variables
integer is,ia,ist,ic,m
real(8) ts0,ts1
<<<<<<< HEAD
real(8) vqloff(3)
#ifdef XS
real(8) :: v(3),t1
integer :: iq,iv(3)
#endif
  
=======
real(8) boxl(3,4)

>>>>>>> a57873d7
call timesec(ts0)

!---------------------!
!     q-point set     !
!---------------------!
! check if the system is an isolated molecule
if (molecule) ngridq(:)=1
! OEP, Hartree-Fock or RDMFT
if ((xctype.lt.0).or.(task.eq.5).or.(task.eq.6).or.(task.eq.300)) then
  ngridq(:)=ngridk(:)
  reduceq=.false.
end if
#ifdef XS
if (task.le.300) then
#endif
! allocate the q-point arrays
if (allocated(ivq)) deallocate(ivq)
allocate(ivq(3,ngridq(1)*ngridq(2)*ngridq(3)))
if (allocated(vql)) deallocate(vql)
allocate(vql(3,ngridq(1)*ngridq(2)*ngridq(3)))
if (allocated(vqc)) deallocate(vqc)
allocate(vqc(3,ngridq(1)*ngridq(2)*ngridq(3)))
if (allocated(wqpt)) deallocate(wqpt)
allocate(wqpt(ngridq(1)*ngridq(2)*ngridq(3)))
if (allocated(iqmap)) deallocate(iqmap)
allocate(iqmap(0:ngridq(1)-1,0:ngridq(2)-1,0:ngridq(3)-1))
! setup the q-point box (offset should always be zero)
boxl(:,:)=0.d0
boxl(1,2)=1.d0; boxl(2,3)=0.d0; boxl(3,4)=0.d0
! generate the q-point set, note that the vectors vql and vqc are mapped to the
! first Brillouin zone
<<<<<<< HEAD
call genppts(reduceq,.true.,ngridq,vqloff,nqpt,iqmap,ivq,vql,vqc,wqpt)
# ifdef XS
end if
#endif
#ifdef XS
! Q-/q-point set should have no offset
vqloff(:)=0.d0
! assign momentum transfer Q-points set to q-point set
if (((task.ge.301).and.(task.le.399))) then
   nqpt=nqptmt
   if (allocated(vqlmt)) deallocate(vqlmt)
   allocate(vqlmt(3,nqpt))
   if (allocated(ivgmt)) deallocate(ivgmt)
   allocate(ivgmt(3,nqpt))
   if (allocated(vql)) deallocate(vql)
   allocate(vql(3,nqpt))
   if (allocated(vqc)) deallocate(vqc)
   allocate(vqc(3,nqpt))
   do iq=1,nqpt
      v(:)=vgqlmt(:,iq)
      iv(:)=0
      ! map Q-point to reciprocal unit cell
      if (mdfqtype.eq.1) call r3frac(epslat,v,iv)
      vqlmt(:,iq)=v(:)
      ivgmt(:,iq)=iv(:)
      vql(:,iq)=vqlmt(:,iq)
      vqc(:,iq)=vql(1,iq)*bvec(:,1)+vql(2,iq)*bvec(:,2)+ &
	   vql(3,iq)*bvec(:,3)
   end do
end if
! generate q-point set from grid
if ((task.ge.400).and.(task.le.439)) then
   if (allocated(ivq)) deallocate(ivq)
   allocate(ivq(3,ngridq(1)*ngridq(2)*ngridq(3)))
   if (allocated(vql)) deallocate(vql)
   allocate(vql(3,ngridq(1)*ngridq(2)*ngridq(3)))
   if (allocated(vqc)) deallocate(vqc)
   allocate(vqc(3,ngridq(1)*ngridq(2)*ngridq(3)))
   if (allocated(wqpt)) deallocate(wqpt)
   allocate(wqpt(ngridq(1)*ngridq(2)*ngridq(3)))
   if (allocated(iqmap)) deallocate(iqmap)
   allocate(iqmap(0:ngridq(1)-1,0:ngridq(2)-1,0:ngridq(3)-1))
   ! generate reduced q-point set
   call genppts(reduceq,fbzq,ngridq,vqloff,nqpt,iqmap,ivq,vql,vqc,wqpt)
   nqptr=nqpt
end if
if ((task.eq.440).or.(task.eq.441).or.(task.eq.445).or.(task.eq.450).or. &
     (task.eq.499).or.(task.eq.700)) then
   if (allocated(ivqr)) deallocate(ivqr)
   allocate(ivqr(3,ngridq(1)*ngridq(2)*ngridq(3)))
   if (allocated(vqlr)) deallocate(vqlr)
   allocate(vqlr(3,ngridq(1)*ngridq(2)*ngridq(3)))
   if (allocated(vqcr)) deallocate(vqcr)
   allocate(vqcr(3,ngridq(1)*ngridq(2)*ngridq(3)))
   if (allocated(wqptr)) deallocate(wqptr)
   allocate(wqptr(ngridq(1)*ngridq(2)*ngridq(3)))
   if (allocated(iqmapr)) deallocate(iqmapr)
   allocate(iqmapr(0:ngridq(1)-1,0:ngridq(2)-1,0:ngridq(3)-1))
   ! generate reduced q-point set
   call genppts(reduceq,fbzq,ngridq,vqloff,nqptr,iqmapr,ivqr,vqlr,vqcr, &
      wqptr)
   if (allocated(ivq)) deallocate(ivq)
   allocate(ivq(3,ngridq(1)*ngridq(2)*ngridq(3)))
   if (allocated(vql)) deallocate(vql)
   allocate(vql(3,ngridq(1)*ngridq(2)*ngridq(3)))
   if (allocated(vqc)) deallocate(vqc)
   allocate(vqc(3,ngridq(1)*ngridq(2)*ngridq(3)))
   if (allocated(wqpt)) deallocate(wqpt)
   allocate(wqpt(ngridq(1)*ngridq(2)*ngridq(3)))
   if (allocated(iqmap)) deallocate(iqmap)
   allocate(iqmap(0:ngridq(1)-1,0:ngridq(2)-1,0:ngridq(3)-1))
   ! generate non-reduced q-point set
   call genppts(.false.,fbzq,ngridq,vqloff,nqpt,iqmap,ivq,vql,vqc,wqpt)
end if
! find (little/small) group of q
if (allocated(nsymcrysq)) deallocate(nsymcrysq)
allocate(nsymcrysq(nqpt))
if (allocated(scqmap)) deallocate(scqmap)
allocate(scqmap(nsymcrys,nqpt))
if (allocated(ivscwrapq)) deallocate(ivscwrapq)
allocate(ivscwrapq(3,nsymcrys,nqpt))
!do iq=1,nqpt
!   call findgroupq(fbzq,vql(1,iq),epslat,bvec,symlat,nsymcrys,lsplsymc,&
!	nsymcrysq(iq),scqmap(1,iq),ivscwrapq(1,1,iq))
!end do

!-----------------------!
!     k+q-point set	!
!-----------------------!
if (allocated(qvkloff)) deallocate(qvkloff)
allocate(qvkloff(3,0:nqpt))
if (allocated(ikmapikq)) deallocate(ikmapikq)
allocate(ikmapikq(nkpt,nqpt))
qvkloff(:,0)=vkloff(:)
do iq=1,nqpt
   ! offset for k+q-point set derived from q-point
   call genqvkloff(vql(1,iq),qvkloff(1,iq))
   ! map from k-point index to k+q point index for same k
   call findkmapkq(vql(1,iq),qvkloff(1,iq),ikmapikq(1,iq))
end do

!---------------------!
!     G+q-point set   !
!---------------------!
! checking
if (gqmax.ge.gkmax) then
   write(*,'(a,2g18.10)') 'Warning(init2/xs): gqmax >= gkmax: ',gqmax, &
	gkmax
end if
! maximum number of G+q vectors for all q
call getngqmax

! allocate the G+q-vector arrays
if (allocated(ngq)) deallocate(ngq)
allocate(ngq(nqpt))
if (allocated(igqig)) deallocate(igqig)
allocate(igqig(ngqmax,nqpt))
if (allocated(vgql)) deallocate(vgql)
allocate(vgql(3,ngqmax,nqpt))
if (allocated(vgqc)) deallocate(vgqc)
allocate(vgqc(3,ngqmax,nqpt))
if (allocated(gqc)) deallocate(gqc)
allocate(gqc(ngqmax,nqpt))
if (allocated(tpgqc)) deallocate(tpgqc)
allocate(tpgqc(2,ngqmax,nqpt))
if (allocated(sfacgq)) deallocate(sfacgq)
allocate(sfacgq(ngqmax,natmtot,nqpt))
if (allocated(ylmgq)) deallocate(ylmgq)
allocate(ylmgq(lmmaxapw,ngqmax,nqpt))
if (allocated(ivgigq)) deallocate(ivgigq)
allocate(ivgigq(intgqv(1,1):intgqv(1,2),intgqv(2,1):intgqv(2,2), &
     intgqv(3,1):intgqv(3,2),nqpt))
do iq=1,nqpt
   ! generate G+q vectors
   call gengqvec(iq,vql(1,iq),vqc(1,iq),ngq(iq),igqig(1,iq), &
	vgql(1,1,iq),vgqc(1,1,iq),gqc(1,iq),tpgqc(1,1,iq))
   ! generate structure factors for G-vectors
   call gensfacgp(ngq(iq),vgqc(1,1,iq),ngqmax,sfacgq(1,1,iq))
   ! spherical harmonics for G+q-vectors
   call genylmgq(iq,lmaxvr)
end do
t1=maxval(gqc(1,:))
if ((task.ge.400).and.(task.le.499).and.(gqmax.lt.t1)) then
   write(*,*)
   write(*,'("Error(init2): gqmax too small:",g18.10)') gqmax
   write(*,'(" smalles possible value:",g18.10)') t1
   write(*,*)
   call terminate
end if

!---------------------------!
!     Coulomb potential     !
!---------------------------!
if (allocated(sptclg)) deallocate(sptclg)
allocate(sptclg(ngqmax,nqpt))
do iq=1,nqpt
   ! set up Coulomb potential square root
   call genptclg('nocutoff',ngqmax,ngq,vgqc(:,:,iq),gqc(:,iq),sptclg(:,iq))
end do

!------------------------!
!     radial functions   !
!------------------------!
! read density and potentials from file (STATE.OUT) exclusively
isreadstate0=.true.
call readstate
isreadstate0=.false.
! find the new linearisation energies
call linengy
! generate the APW radial functions
call genapwfr
! generate the local-orbital radial functions
call genlofr
#endif
=======
call genppts(reduceq,.true.,ngridq,boxl,nqpt,iqmap,ivq,vql,vqc,wqpt)
>>>>>>> a57873d7

!-----------------------------------------------!
!     OEP, Hartree-Fock and RDMFT variables     !
!-----------------------------------------------!
if ((xctype.lt.0).or.(task.eq.5).or.(task.eq.6).or.(task.eq.300)) then
! determine the 1/q^2 integral weights if required
  call genwiq2
! output the 1/q^2 integrals to WIQ2.OUT
  call writewiq2
end if
if (xctype.lt.0) then
! initialise OEP residual magnitude
  resoep=1.d0
! find maximum core states over all species
  ncrmax=0
  do is=1,nspecies
    do ia=1,natoms(is)
      ic=0
      do ist=1,spnst(is)
        if (spcore(ist,is)) then
          do m=-spk(ist,is),spk(ist,is)-1
            ic=ic+1
          end do
        end if
      end do
      ncrmax=max(ncrmax,ic)
    end do
  end do
! allocate and zero the complex exchange potential and field
  if (allocated(zvxmt)) deallocate(zvxmt)
  allocate(zvxmt(lmmaxvr,nrcmtmax,natmtot))
  zvxmt(:,:,:)=0.d0
  if (allocated(zvxir)) deallocate(zvxir)
  allocate(zvxir(ngrtot))
  zvxir(:)=0.d0
  if (spinpol) then
    if (allocated(zbxmt)) deallocate(zbxmt)
    allocate(zbxmt(lmmaxvr,nrcmtmax,natmtot,ndmag))
    zbxmt(:,:,:,:)=0.d0
    if (allocated(zbxir)) deallocate(zbxir)
    allocate(zbxir(ngrtot,ndmag))
    zbxir(:,:)=0.d0
  end if
end if
if ((task.eq.5).or.(task.eq.6).or.(task.eq.300)) then
! allocate the kinetic matrix elements for Hartree-Fock/RDMFT
  if (allocated(kinmatc)) deallocate(kinmatc)
  allocate(kinmatc(nstsv,nstsv,nkpt))
end if
if (task.eq.300) then
  if (allocated(vclmat)) deallocate(vclmat)
  allocate(vclmat(nstsv,nstsv,nkpt))
  if (allocated(dkdc)) deallocate(dkdc)
  allocate(dkdc(nstsv,nstsv,nkpt))
  if (allocated(vnlrdm)) deallocate(vnlrdm)
  allocate(vnlrdm(nstsv,nkpt,nstsv,nkptnr))
end if

call timesec(ts1)
timeinit=timeinit+ts1-ts0

return
end subroutine
<|MERGE_RESOLUTION|>--- conflicted
+++ resolved
@@ -12,17 +12,12 @@
 ! local variables
 integer is,ia,ist,ic,m
 real(8) ts0,ts1
-<<<<<<< HEAD
-real(8) vqloff(3)
+real(8) boxl(3,4)
 #ifdef XS
 real(8) :: v(3),t1
 integer :: iq,iv(3)
 #endif
   
-=======
-real(8) boxl(3,4)
-
->>>>>>> a57873d7
 call timesec(ts0)
 
 !---------------------!
@@ -54,14 +49,15 @@
 boxl(1,2)=1.d0; boxl(2,3)=0.d0; boxl(3,4)=0.d0
 ! generate the q-point set, note that the vectors vql and vqc are mapped to the
 ! first Brillouin zone
-<<<<<<< HEAD
-call genppts(reduceq,.true.,ngridq,vqloff,nqpt,iqmap,ivq,vql,vqc,wqpt)
+call genppts(reduceq,.true.,ngridq,boxl,nqpt,iqmap,ivq,vql,vqc,wqpt)
 # ifdef XS
 end if
 #endif
 #ifdef XS
 ! Q-/q-point set should have no offset
-vqloff(:)=0.d0
+! setup the q-point box (offset should always be zero)
+boxl(:,:)=0.d0
+boxl(1,2)=1.d0; boxl(2,3)=1.d0; boxl(3,4)=1.d0
 ! assign momentum transfer Q-points set to q-point set
 if (((task.ge.301).and.(task.le.399))) then
    nqpt=nqptmt
@@ -98,7 +94,7 @@
    if (allocated(iqmap)) deallocate(iqmap)
    allocate(iqmap(0:ngridq(1)-1,0:ngridq(2)-1,0:ngridq(3)-1))
    ! generate reduced q-point set
-   call genppts(reduceq,fbzq,ngridq,vqloff,nqpt,iqmap,ivq,vql,vqc,wqpt)
+   call genppts(reduceq,fbzq,ngridq,boxl,nqpt,iqmap,ivq,vql,vqc,wqpt)
    nqptr=nqpt
 end if
 if ((task.eq.440).or.(task.eq.441).or.(task.eq.445).or.(task.eq.450).or. &
@@ -114,7 +110,7 @@
    if (allocated(iqmapr)) deallocate(iqmapr)
    allocate(iqmapr(0:ngridq(1)-1,0:ngridq(2)-1,0:ngridq(3)-1))
    ! generate reduced q-point set
-   call genppts(reduceq,fbzq,ngridq,vqloff,nqptr,iqmapr,ivqr,vqlr,vqcr, &
+   call genppts(reduceq,fbzq,ngridq,boxl,nqptr,iqmapr,ivqr,vqlr,vqcr, &
       wqptr)
    if (allocated(ivq)) deallocate(ivq)
    allocate(ivq(3,ngridq(1)*ngridq(2)*ngridq(3)))
@@ -127,7 +123,7 @@
    if (allocated(iqmap)) deallocate(iqmap)
    allocate(iqmap(0:ngridq(1)-1,0:ngridq(2)-1,0:ngridq(3)-1))
    ! generate non-reduced q-point set
-   call genppts(.false.,fbzq,ngridq,vqloff,nqpt,iqmap,ivq,vql,vqc,wqpt)
+   call genppts(.false.,fbzq,ngridq,boxl,nqpt,iqmap,ivq,vql,vqc,wqpt)
 end if
 ! find (little/small) group of q
 if (allocated(nsymcrysq)) deallocate(nsymcrysq)
@@ -229,9 +225,6 @@
 ! generate the local-orbital radial functions
 call genlofr
 #endif
-=======
-call genppts(reduceq,.true.,ngridq,boxl,nqpt,iqmap,ivq,vql,vqc,wqpt)
->>>>>>> a57873d7
 
 !-----------------------------------------------!
 !     OEP, Hartree-Fock and RDMFT variables     !
