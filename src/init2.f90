
! Copyright (C) 2002-2005 J. K. Dewhurst, S. Sharma and C. Ambrosch-Draxl.
! This file is distributed under the terms of the GNU General Public License.
! See the file COPYING for license details.

Subroutine init2
      Use modmain
      Use modinput
#ifdef XS
      Use modxs
#endif
      Implicit None
! local variables
      logical :: redq
      Integer :: is, ia, ist, ic, m
      Real (8) :: ts0, ts1
      Real (8) :: boxl (3, 4)
#ifdef XS
      Real (8) :: v (3), t1
      Integer :: iq, iv (3)
      Character (256) :: filex
#endif

      Call timesec (ts0)

!---------------------!
!     q-point set     !
!---------------------!
      redq = .true.
      ! phonons
      if ((task .eq. 200).or.(task .eq. 201).or. &
          (task .eq. 210).or.(task .eq. 220).or.(task .eq. 230).or. &
          (task .eq. 240).or.(task .eq. 245).or.(task .eq. 250)) then
          ngridq(:)=input%phonons%ngridq(:)
          redq=input%phonons%reduceq
      end if
      ! phonons for q-points from list
      if (task .eq. 230) then
          nphwrt = size (input%phonons%qpointset%qpoint, 2)
      	  if (allocated(vqlwrt)) deallocate(vqlwrt)
          allocate(vqlwrt(3,nphwrt))
          Do iq = 1, nphwrt
            vqlwrt(:,iq) = input%phonons%qpointset%qpoint(:, iq)
          end do
      end if
      ! OEP, Hartree-Fock or RDMFT
      If (associated(input%groundstate%OEP) .or. &
      &   associated(input%groundstate%Hybrid) .or. &
      &  (task .Eq. 300) .or. &
      &  (associated(input%groundstate%HartreeFock))) Then 
        ngridq (:) = input%groundstate%ngridk(:)
        redq = .False.
      End If

#ifdef XS
      If (task .Le. 300) Then
#endif
! allocate the q-point arrays
         If (allocated(ivq)) deallocate (ivq)
         Allocate (ivq(3, ngridq(1)*ngridq(2)*ngridq(3)))
         If (allocated(vql)) deallocate (vql)
         Allocate (vql(3, ngridq(1)*ngridq(2)*ngridq(3)))
         If (allocated(vqc)) deallocate (vqc)
         Allocate (vqc(3, ngridq(1)*ngridq(2)*ngridq(3)))
         If (allocated(wqpt)) deallocate (wqpt)
         Allocate (wqpt(ngridq(1)*ngridq(2)*ngridq(3)))
         If (allocated(iqmap)) deallocate (iqmap)
         Allocate (iqmap(0:ngridq(1)-1, 0:ngridq(2)-1, 0:ngridq(3)-1))
! setup the q-point box (offset should always be zero)
         boxl (:, :) = 0.d0
         boxl (1, 2) = 1.d0
         boxl (2, 3) = 1.d0
         boxl (3, 4) = 1.d0
! generate the q-point set, note that the vectors vql and vqc are mapped to the
! first Brillouin zone
         Call genppts(redq, .True., ngridq, boxl, &
         &            nqpt, iqmap, ivq, vql, vqc, wqpt)
#ifdef XS
      End If
#endif
#ifdef XS

! Q-/q-point set should have no offset
! setup the q-point box (offset should always be zero)
      boxl(:,:) = 0.d0
      boxl(1,2) = 1.d0
      boxl(2,3) = 1.d0
      boxl(3,4) = 1.d0
      ! boxl(:,2) = boxl(:,2) + boxl(:,1)
      ! boxl(:,3) = boxl(:,3) + boxl(:,1)
      ! boxl(:,4) = boxl(:,4) + boxl(:,1)

! assign momentum transfer Q-points set to q-point set
      If ((task .Ge. 301) .And. (task .Le. 399)) Then
         nqpt = size (input%xs%qpointset%qpoint, 2)
         If (allocated(vqlmt)) deallocate (vqlmt)
         Allocate (vqlmt(3, nqpt))
         If (allocated(ivgmt)) deallocate (ivgmt)
         Allocate (ivgmt(3, nqpt))
         If (allocated(vql)) deallocate (vql)
         Allocate (vql(3, nqpt))
         If (allocated(vqc)) deallocate (vqc)
         Allocate (vqc(3, nqpt))
         Do iq = 1, nqpt
            v(:) = input%xs%qpointset%qpoint(:, iq)
            iv(:) = 0
            ! map Q-point to reciprocal unit cell
            If (input%xs%tddft%mdfqtype .Eq. 1) Call r3frac(input%structure%epslat, v, iv)
            vqlmt(:,iq) = v(:)
            ivgmt(:,iq) = iv(:)
            vql(:,iq) = vqlmt(:,iq)
            vqc(:,iq) = vql(1,iq)*bvec(:,1) + &
            &           vql(2,iq)*bvec(:,2) + &
            &           vql(3,iq)*bvec(:,3)
            ! check consistency of Q-point with gqmax
            v(:) = input%xs%qpointset%qpoint(1,iq)*bvec(:,1)+ &
            &      input%xs%qpointset%qpoint(2,iq)*bvec(:,2)+ &
            &      input%xs%qpointset%qpoint(3,iq)*bvec(:,3)
            t1 = sqrt(v(1)**2+v(2)**2+v(3)**2)
            if ((input%xs%gqmax.ne.0.d0).and.(t1.gt.input%xs%gqmax)) then
              write(*,*)
              write(*,'("Info(init2): Q-point exceeds gqmax")')
              write(*,'(" Q-point number         : ",i6)') iq
              write(*,'(" Q-point (latt. coords.): ",3g18.10)') vql(:,iq)
              write(*,'(" Q-point length         : ",3g18.10)') t1
              write(*,'(" gqmax                  : ",g18.10)') input%xs%gqmax
              write(*,*)
              if (input%xs%gqmaxtype .eq. "|G+q|") then
                write(*,'("Error(init2): gqmaxtype = ""|G+q|"" and Q-point exceeds gqmax")')
                write(*,'(" set gqmaxtype to ""|G|""")')
                write(*,*)
                stop
              end if
            end if
            if (input%xs%tddft%mdfqtype .eq. 1) then
              write(*,'("Error(init2): mdfqtype = 1 and Q-point exceeds gqmax")')
              write(*,'(" set mdfqtype to 0")')
              write(*,*)
              stop
            end if
            ! check if required tasks can be managed for non-zero Q-point
            if (t1.ne.0.d0) then
              if (input%xs%xstype.eq."TDDFT") then
                if ((input%xs%xstype.eq."MB1").or.(input%xs%xstype.eq."MB1_NLF")) then
                  write(*,*)
                  write(*,'("Error(init2): BSE derived xc kernel only works for optics (Q=0) - code limitation")')
                  write(*,*)
                  stop
                end if
              end if
              if (input%xs%xstype.eq."BSE") then
                write(*,*)
                write(*,'("Error(init2): BSE only works for optics (Q=0) - code limitation")')
                write(*,*)
                stop
              end if
            end if
         End Do
      Else if (task .ge. 400) then
         ! determine only integer-part of Q-points
         If (allocated(ivgmt)) deallocate (ivgmt)
         Allocate (ivgmt(3, size(input%xs%qpointset%qpoint, 2)))
         Do iq = 1, size(input%xs%qpointset%qpoint, 2)
            v(:) = input%xs%qpointset%qpoint(:,iq)
            iv(:) = 0
            ! map Q-point to reciprocal unit cell
            If (input%xs%tddft%mdfqtype .Eq. 1) Call r3frac(input%structure%epslat, v, iv)
            ivgmt(:,iq) = iv(:)
         End Do
      End If

      ! generate q-point set from grid
      If ((task .Ge. 400) .And. (task .Le. 439)) Then
         If (allocated(ivq)) deallocate (ivq)
         Allocate (ivq(3, ngridq(1)*ngridq(2)*ngridq(3)))
         If (allocated(vql)) deallocate (vql)
         Allocate (vql(3, ngridq(1)*ngridq(2)*ngridq(3)))
         If (allocated(vqc)) deallocate (vqc)
         Allocate (vqc(3, ngridq(1)*ngridq(2)*ngridq(3)))
         If (allocated(wqpt)) deallocate (wqpt)
         Allocate (wqpt(ngridq(1)*ngridq(2)*ngridq(3)))
         If (allocated(iqmap)) deallocate (iqmap)
         Allocate (iqmap(0:ngridq(1)-1, 0:ngridq(2)-1, 0:ngridq(3)-1))
         ! generate reduced q-point set
         Call genppts(input%xs%reduceq, input%xs%BSE%fbzq, ngridq, &
         &            boxl, nqpt, iqmap, ivq, vql, vqc, wqpt)
         nqptr = nqpt
      End If
<<<<<<< HEAD
      If ((task .Eq. 440) .Or. (task .Eq. 441) .Or. (task .Eq. 445) .or. &
      &   (task .Eq. 446) .Or. (task .Eq. 450) .Or. (task .Eq. 451) .Or. &
      &   (task .Eq. 499) .Or. (task .Eq. 700)) Then
=======
      If ((task .Eq. 440) .Or. (task .Eq. 441) .Or. (task .Eq. 445) .Or. (task .Eq. 446) &
     & .Or. (task .Eq. 450) .Or. (task .Eq. 451) .Or. (task .Eq. 499) &
     & .Or. (task .Eq. 700) .Or. (task .Eq. 710).Or.(task .Eq. 711)) Then
>>>>>>> 800beae8
         If (allocated(ivqr)) deallocate (ivqr)
         Allocate (ivqr(3, ngridq(1)*ngridq(2)*ngridq(3)))
         If (allocated(vqlr)) deallocate (vqlr)
         Allocate (vqlr(3, ngridq(1)*ngridq(2)*ngridq(3)))
         If (allocated(vqcr)) deallocate (vqcr)
         Allocate (vqcr(3, ngridq(1)*ngridq(2)*ngridq(3)))
         If (allocated(wqptr)) deallocate (wqptr)
         Allocate (wqptr(ngridq(1)*ngridq(2)*ngridq(3)))
         If (allocated(iqmapr)) deallocate (iqmapr)
         Allocate (iqmapr(0:ngridq(1)-1, 0:ngridq(2)-1, 0:ngridq(3)-1))
         ! generate reduced q-point set
         Call genppts(input%xs%reduceq, input%xs%BSE%fbzq, ngridq, &
         &            boxl, nqptr, iqmapr, ivqr, vqlr, vqcr, wqptr)
         If (allocated(ivq)) deallocate (ivq)
         Allocate (ivq(3, ngridq(1)*ngridq(2)*ngridq(3)))
         If (allocated(vql)) deallocate (vql)
         Allocate (vql(3, ngridq(1)*ngridq(2)*ngridq(3)))
         If (allocated(vqc)) deallocate (vqc)
         Allocate (vqc(3, ngridq(1)*ngridq(2)*ngridq(3)))
         If (allocated(wqpt)) deallocate (wqpt)
         Allocate (wqpt(ngridq(1)*ngridq(2)*ngridq(3)))
         If (allocated(iqmap)) deallocate (iqmap)
         Allocate (iqmap(0:ngridq(1)-1, 0:ngridq(2)-1, 0:ngridq(3)-1))
        ! generate non-reduced q-point set
         Call genppts(.False., input%xs%BSE%fbzq, ngridq, boxl, nqpt, &
         &            iqmap, ivq, vql, vqc, wqpt)
      End If
! find (little/small) group of q
      If (allocated(nsymcrysq)) deallocate (nsymcrysq)
      Allocate (nsymcrysq(nqpt))
      If (allocated(scqmap)) deallocate (scqmap)
      Allocate (scqmap(nsymcrys, nqpt))
      If (allocated(ivscwrapq)) deallocate (ivscwrapq)
      Allocate (ivscwrapq(3, nsymcrys, nqpt))
!do iq=1,nqpt
!   call findgroupq(fbzq,vql(1,iq),epslat,bvec,symlat,nsymcrys,lsplsymc,&
!	nsymcrysq(iq),scqmap(1,iq),ivscwrapq(1,1,iq))
!end do
  if (task .ge. 301) then

!-----------------------!
!     k+q-point set	    !
!-----------------------!
      If (allocated(qvkloff)) deallocate (qvkloff)
      Allocate (qvkloff(3, 0:nqpt))
      If (allocated(ikmapikq)) deallocate (ikmapikq)
      Allocate (ikmapikq(nkpt, nqpt))
      qvkloff (:, 0) = input%groundstate%vkloff(:)
      Do iq = 1, nqpt
        ! offset for k+q-point set derived from q-point
        Call genqvkloff(vql(1,iq), qvkloff(1,iq))
        ! map from k-point index to k+q point index for same k
        Call findkmapkq(vql(1,iq), qvkloff(1,iq), ikmapikq(1,iq))
      End Do
!
!---------------------!
!     G+q-point set   !
!---------------------!
! warning for small gqmax
      If (input%xs%gqmax .Ge. gkmax) Then
        write(*,'(a, 2g18.10)') 'Warning(init2/xs): input%xs%gqmax >= gkmax: ', &
        &  input%xs%gqmax, gkmax
      End If
! check consistency with FFT G-vector array
      if (input%groundstate%gmaxvr .lt. 2*gkmax + input%xs%gqmax) then
         write(*,*)
         write(*,'("Error(init2): gmaxvr < 2 gkmax + gqmax : ",2g18.10)') &
           & input%groundstate%gmaxvr, 2*gkmax+input%xs%gqmax
         write(*,'(" gmaxvr : ",g18.10)') input%groundstate%gmaxvr
         write(*,'(" gkmax  : ",g18.10)') gkmax
         write(*,'(" gqmax  : ",g18.10)') input%xs%gqmax
         write(*,'(" maximum value for gqmax    : ",g18.10)') &
           & input%groundstate%gmaxvr - 2*gkmax
         write(*,'(" Increase gmaxvr and re-do SCF calculation or decrease gqmax or rgkmax.")')
         write(*,*)
         call terminate
      end if
! maximum number of G+q vectors for all q
      Call getngqmax
! allocate the G+q-vector arrays
      If (allocated(ngq)) deallocate (ngq)
      Allocate (ngq(nqpt))
      If (allocated(igqig)) deallocate (igqig)
      Allocate (igqig(ngqmax, nqpt))
      If (allocated(vgql)) deallocate (vgql)
      Allocate (vgql(3, ngqmax, nqpt))
      If (allocated(vgqc)) deallocate (vgqc)
      Allocate (vgqc(3, ngqmax, nqpt))
      If (allocated(gqc)) deallocate (gqc)
      Allocate (gqc(ngqmax, nqpt))
      If (allocated(tpgqc)) deallocate (tpgqc)
      Allocate (tpgqc(2, ngqmax, nqpt))
      If (allocated(sfacgq)) deallocate (sfacgq)
      Allocate (sfacgq(ngqmax, natmtot, nqpt))
      If (allocated(ylmgq)) deallocate (ylmgq)
      Allocate (ylmgq(lmmaxapw, ngqmax, nqpt))
      If (allocated(ivgigq)) deallocate (ivgigq)
      Allocate (ivgigq(intgqv(1,1):intgqv(1,2), &
      &                intgqv(2,1):intgqv(2,2), &
      &                intgqv(3,1):intgqv(3,2), nqpt))
      Do iq = 1, nqpt
   ! generate G+q vectors
         Call gengqvec(iq, vql(1,iq), vqc(1,iq), ngq(iq), &
         &             igqig(1,iq), vgql(1,1,iq), vgqc(1,1,iq), &
         &             gqc(1,iq), tpgqc(1,1,iq))
   ! generate structure factors for G-vectors
         Call gensfacgp(ngq(iq), vgqc(1,1,iq), ngqmax, sfacgq(1,1,iq))
   ! spherical harmonics for G+q-vectors
         Call genylmgq(iq, input%groundstate%lmaxvr)
      End Do
!
!---------------------------!
!     Coulomb potential     !
!---------------------------!
      If (allocated(sptclg)) deallocate (sptclg)
      Allocate (sptclg(ngqmax, nqpt))
      Do iq = 1, nqpt
   ! set up Coulomb potential square root
         Call genptclg ('nocutoff', ngqmax, ngq(iq), vgqc(:, :, iq), &
        & gqc(:, iq), sptclg(:, iq))
      End Do
!
!------------------------!
!     radial functions   !
!------------------------!
! read density and potentials from file (STATE.OUT) exclusively
      isreadstate0 = .True.
      If (hybridhf) Then
! in case of HF hybrids read PBE potential
            isreadstate0 = .false. 
            filex=filext
            filext='_PBE.OUT'
            Call readstate
            filext=filex
      Else If (input%xs%dogroundstate .Ne. "fromscratch") Then 
         Call readstate
      Else
         If(task .Ne. 301) Then
            isreadstate0 = .False.
            filex = trim(filext)
            filext = '_QMT001.OUT'
            Call readstate
            filext = trim(filex)
         End If
      End If
      isreadstate0 = .False.
! find the new linearisation energies
      Call linengy
! generate the APW radial functions
      Call genapwfr
! generate the local-orbital radial functions
      Call genlofr
! update potential in case of HF Hybrids
        If (hybridhf)  Then
            filex= trim(filext)
            filext='.OUT'
            Call readstate
            filext=trim(filex)
        End If

  ! end for task >= 301 case
  end if
#endif
!
!-----------------------------------------------!
!     OEP, Hartree-Fock and RDMFT variables     !
!-----------------------------------------------!
      If ((input%groundstate%xctypenumber .Lt. 0) .Or. (task .Eq. 5) &
     & .Or. (task .Eq. 6) .Or. (task .Eq. 300) .Or.  (xctype(2) .Ge. 400)&
     &.Or.  (xctype(1) .Ge. 400)) Then
! determine the 1/q^2 integral weights if required
         Call genwiq2
! output the 1/q^2 integrals to WIQ2.OUT
         Call writewiq2
      End If
!      If ((input%groundstate%xctypenumber .Lt. 0) .Or.  (xctype(2) .Ge. 400)&
!     &.Or.  (xctype(1) .Ge. 400)) Then
      If (associated(input%groundstate%OEP)) Then
! initialise OEP residual magnitude
         resoep = 1.d0
! find maximum core states over all species
         ncrmax = 0
         Do is = 1, nspecies
            Do ia = 1, natoms (is)
               ic = 0
               Do ist = 1, spnst (is)
                  If (spcore(ist, is)) Then
                     Do m = - spk (ist, is), spk (ist, is) - 1
                        ic = ic + 1
                     End Do
                  End If
               End Do
               ncrmax = Max (ncrmax, ic)
            End Do
         End Do
! allocate and zero the complex exchange potential and field
         If (allocated(zvxmt)) deallocate (zvxmt)
         Allocate (zvxmt(lmmaxvr, nrcmtmax, natmtot))
         zvxmt (:, :, :) = 0.d0
         If (allocated(zvxir)) deallocate (zvxir)
         Allocate (zvxir(ngrtot))
         zvxir (:) = 0.d0
         If (associated(input%groundstate%spin)) Then
            If (allocated(zbxmt)) deallocate (zbxmt)
            Allocate (zbxmt(lmmaxvr, nrcmtmax, natmtot, ndmag))
            zbxmt (:, :, :, :) = 0.d0
            If (allocated(zbxir)) deallocate (zbxir)
            Allocate (zbxir(ngrtot, ndmag))
            zbxir (:, :) = 0.d0
         End If
      End If
      If ((task .Eq. 5) .Or. (task .Eq. 6) .Or. (task .Eq. 300)) Then
! allocate the kinetic matrix elements for Hartree-Fock/RDMFT
         If (allocated(kinmatc)) deallocate (kinmatc)
         Allocate (kinmatc(nstsv, nstsv, nkpt))
      End If
      If (task .Eq. 300) Then
         If (allocated(vclmat)) deallocate (vclmat)
         Allocate (vclmat(nstsv, nstsv, nkpt))
         If (allocated(dkdc)) deallocate (dkdc)
         Allocate (dkdc(nstsv, nstsv, nkpt))
         If (allocated(vnlrdm)) deallocate (vnlrdm)
         Allocate (vnlrdm(nstsv, nkpt, nstsv, nkptnr))
      End If
!
      Call timesec (ts1)
!      timeinit = timeinit + ts1 - ts0
!
      Return
End Subroutine<|MERGE_RESOLUTION|>--- conflicted
+++ resolved
@@ -186,15 +186,11 @@
          &            boxl, nqpt, iqmap, ivq, vql, vqc, wqpt)
          nqptr = nqpt
       End If
-<<<<<<< HEAD
-      If ((task .Eq. 440) .Or. (task .Eq. 441) .Or. (task .Eq. 445) .or. &
-      &   (task .Eq. 446) .Or. (task .Eq. 450) .Or. (task .Eq. 451) .Or. &
-      &   (task .Eq. 499) .Or. (task .Eq. 700)) Then
-=======
-      If ((task .Eq. 440) .Or. (task .Eq. 441) .Or. (task .Eq. 445) .Or. (task .Eq. 446) &
-     & .Or. (task .Eq. 450) .Or. (task .Eq. 451) .Or. (task .Eq. 499) &
-     & .Or. (task .Eq. 700) .Or. (task .Eq. 710).Or.(task .Eq. 711)) Then
->>>>>>> 800beae8
+      If ((task .Eq. 440) .Or. (task .Eq. 441) .Or. &
+      &   (task .Eq. 445) .Or. (task .Eq. 446) .Or. &
+      &   (task .Eq. 450) .Or. (task .Eq. 451) .Or. &
+      &   (task .Eq. 499) .Or. (task .Eq. 700) .Or. &
+      &   (task .Eq. 710) .Or. (task .Eq. 711)) Then
          If (allocated(ivqr)) deallocate (ivqr)
          Allocate (ivqr(3, ngridq(1)*ngridq(2)*ngridq(3)))
          If (allocated(vqlr)) deallocate (vqlr)
