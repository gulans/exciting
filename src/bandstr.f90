--- conflicted
+++ resolved
@@ -36,6 +36,7 @@
   Character (256) :: fname
   ! allocatable arrays
   Real (8), Allocatable :: evalfv (:, :)
+  Real (8), Allocatable :: e (:, :)
   ! low precision for band character array saves memory
   Real (4), Allocatable :: bc (:, :, :, :)
   Complex (8), Allocatable :: dmat (:, :, :, :, :)
@@ -54,54 +55,6 @@
   Call init0
   Call init1
 
-  if (associated(input%groundstate%HartreeFock)) then
-
-     !----------------------------------------      
-     ! Calculate the HF bandstructure
-     !----------------------------------------
-
-     fname='EVALHF.OUT'
-     inquire(File=fname,Exist=exist)
-     if (.not.exist) then
-        write(*,*)'ERROR(bandstr.f90): File EVALHF.OUT does not exist!'
-        stop
-     end if
-
-     inquire(IoLength=Recl) nkpt0, nstsv0
-     open (70, File=fname, Action='READ', Form='UNFORMATTED', &
-          &  Access='DIRECT', Recl=Recl)
-     read(70, Rec=1) nkpt0, nstsv0
-     close(70)
-
-<<<<<<< HEAD
-     nstsv=min(nstsv,nstsv0)
-
-     allocate(vkl0(3,nkpt0))
-     allocate(ehf(nstsv0,nkpt0))
-     allocate(e0(nkpt0,nstsv))
-     allocate(e1(nkpt,nstsv))
-
-     inquire(IoLength=Recl) nkpt0, nstsv0, vkl0(:,1), ehf(:,1)
-     open (70, File=fname, Action='READ', Form='UNFORMATTED', &
-          &  Access='DIRECT', Recl=Recl)
-     do ik = 1, nkpt0
-        read(70, Rec=ik) nkpt0, nstsv0, vkl0(:,ik), ehf(1:,ik)
-     end do ! ik
-     close(70)
-
-     ! Perform Fourier Interpolation
-     do ik = 1, nkpt0
-        e0(ik,1:nstsv)=cmplx(ehf(1:nstsv,ik),0.d0,8)
-     enddo
-
-     e1(:,:)=zzero
-     call fourintp(e0,nkpt0,vkl0,e1,nkpt,vkl,nstsv)
-
-     open(88,file='BAND-HF.OUT')
-     do ist = 1, nstsv
-        do ik = 1, nkpt
-           write(88,*) dpp1d(ik), dble(e1(ik,ist))
-=======
       if ((associated(input%groundstate%Hybrid).and. &
      & (input%groundstate%Hybrid%exchangetypenumber== 1)) &
      & .or.(associated(input%groundstate%HartreeFock))) then
@@ -145,31 +98,23 @@
 
         e1(:,:)=zzero
         call fourintp(e0,nkpt0,vkl0,e1,nkpt,vkl,nstsv)
-        
+
         open(88,file='BAND.OUT')
         do ist = 1, nstsv
           do ik = 1, nkpt
             write(88,*) dpp1d(ik), dble(e1(ik,ist))
           end do
           write(88,*)
->>>>>>> 3b86a402
         end do
-        write(88,*)
-     end do
-     close(88)
-
-     deallocate(vkl0,ehf,e0,e1)
-
-<<<<<<< HEAD
-     return
-  end if
-=======
+        close(88)
+
         deallocate(vkl0,ehf,e0,e1)
-              
+
         return
-      end if 
->>>>>>> 3b86a402
-
+      end if
+
+  ! allocate array for storing the eigenvalues
+      Allocate (e(nstsv, nkpt))
   ! maximum angular momentum for band character
   lmax = Min (3, input%groundstate%lmaxapw)
   lmmax = (lmax+1) ** 2
