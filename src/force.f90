--- conflicted
+++ resolved
@@ -92,11 +92,7 @@
       Real (8), Allocatable :: rfmt (:, :)
       Real (8), Allocatable :: grfmt (:, :, :)
       Real (8), Allocatable :: ffacg (:, :)
-<<<<<<< HEAD
       Real (8), Allocatable :: forcesum(:,:)
-=======
-      Real (8), Allocatable :: forcesum (:, :)
->>>>>>> f02bc103
 ! external functions
       Real (8) :: rfmtinp
       External rfmtinp
@@ -151,20 +147,13 @@
 
       If (input%groundstate%tfibs) Then
          Allocate (ffacg(ngvec, nspecies))
-<<<<<<< HEAD
-=======
-
->>>>>>> f02bc103
 ! generate the step function form factors
          Do is = 1, nspecies
             Call genffacg (is, ffacg(:, is))
          End Do
-<<<<<<< HEAD
-!         call hmlrad
-!         call hmlint
+
          call olprad
-=======
->>>>>>> f02bc103
+
 ! compute k-point dependent contribution to the IBS force
 
 #ifdef MPI
@@ -183,10 +172,6 @@
         deallocate(forcesum)
 #endif
 
-<<<<<<< HEAD
-!         write(*,*) forceibs(:,ias)
-=======
->>>>>>> f02bc103
 ! integral of effective potential with gradient of valence density
          Do is = 1, nspecies
             nr = nrmt (is)
