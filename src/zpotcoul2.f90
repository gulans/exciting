--- conflicted
+++ resolved
@@ -186,10 +186,6 @@
      if (psolver0d) then
             excite = .False.
      end if
-<<<<<<< HEAD
-!     write(*,*)"exc0d", exciting0d
-=======
->>>>>>> 00b2e043
    end if
    
 
