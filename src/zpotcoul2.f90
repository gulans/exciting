!
!
!
! Copyright (C) 2002-2005 J. K. Dewhurst, S. Sharma and C. Ambrosch-Draxl.
! This file is distributed under the terms of the GNU General Public License.
! See the file COPYING for license details.
!
!BOP
! !ROUTINE: zpotcoul
! !INTERFACE:
!
!
Subroutine zpotcoul2 (nr, nrmax, ld, r, igp0, gpc, jlgpr, ylmgp, sfacgp, &
& zn, zrhomt, zrhoir, zvclmt, zvclir, zrho0)
      Use modinput
      Use mod_kpoint, only: nkptnr
! !USES:
      Use modmain
#ifdef USEOMP
      use omp_lib
#endif
#ifdef PSOLVER
   use dictionaries
   use Poisson_Solver
   use at_domain
   use numerics, only: onehalf
#endif
! !INPUT/OUTPUT PARAMETERS:
!   nr     : number of radial points for each species (in,integer(nspecies))
!   nrmax  : maximum nr over all species (in,integer)
!   ld     : leading dimension of r (in,integer)
!   r      : radial mesh for each species (in,real(ld,nspecies))
!   igp0   : index of the shortest G+p-vector (in,integer)
!   gpc    : G+p-vector lengths (in,real(ngvec))
!   jlgpr  : spherical Bessel functions for evergy G+p-vector and muffin-tin
!            radius (in,real(0:lmaxvr+npsden+1,ngvec,nspecies))
!   ylmgp  : spherical harmonics of the G+p-vectors (in,complex(lmmaxvr,ngvec))
!   sfacgp : structure factors of the G+p-vectors (in,complex(ngvec,natmtot))
!   zn     : nuclear charges at the atomic centers (in,real(nspecies))
!   zrhomt : muffin-tin charge density (in,complex(lmmaxvr,nrmax,natmtot))
!   zrhoir : interstitial charge density (in,complex(ngrtot))
!   zvclmt : muffin-tin Coulomb potential (out,complex(lmmaxvr,nrmax,natmtot))
!   zvclir : interstitial Coulomb potential (out,complex(ngrtot))
!   zrho0  : G+p=0 term of the pseudocharge density (out,complex)
! !DESCRIPTION:
!   Calculates the Coulomb potential of a complex charge density by solving
!   Poisson's equation. First, the multipole moments of the muffin-tin charge
!   are determined for the $j$th atom of the $i$th species by
!   $$ q_{ij;lm}^{\rm MT}=\int_0^{R_i}r^{l+2}\rho_{ij;lm}(r)dr+z_{ij}Y_{00}
!   \,\delta_{l,0}\;, $$
!   where $R_i$ is the muffin-tin radius and $z_{ij}$ is a point charge located
!   at the atom center (usually the nuclear charge, which should be taken as
!   {\bf negative}). Next, the multipole moments of the continuation of the
!   interstitial density, $\rho^{\rm I}$, into the muffin-tin are found with
!   $$ q_{ij;lm}^{\rm I}=4\pi i^l R_i^{l+3}\sum_{\bf G}\frac{j_{l+1}(GR_i)}
!    {GR_i}\rho^{\rm I}({\bf G})\exp(i{\bf G}\cdot{\bf r}_{ij})Y_{lm}^*
!    (\hat{\bf G}), $$
!   remembering that
!   $$ \lim_{x\rightarrow 0}\frac{j_{l+n}(x)}{x^n}=\frac{1}{(2n+1)!!}
!    \delta_{l,0} $$
!   should be used for the case ${\bf G}=0$. A pseudocharge is now constructed
!   which is equal to the real density in the interstitial region and whose
!   multipoles are the difference between the real and interstitial muffin-tin
!   multipoles. This pseudocharge density is smooth in the sense that it can be
!   expanded in terms of the finite set of ${\bf G}$-vectors. In each muffin-tin
!   the pseudocharge has the form
!   $$ \rho_{ij}^{\rm P}({\bf r})=\rho^{\rm I}({\bf r}-{\bf r}_{ij})+\sum_{lm}
!    \rho_{ij;lm}^{\rm P}\frac{1}{R_i^{l+3}}\left(\frac{r}{R_i}\right)^l\left(1-
!    \frac{r^2}{R_i^2}\right)^{N_i}Y_{lm}(\hat{\bf r}) $$
!   where
!   $$ \rho_{ij;lm}^{\rm P}=\frac{(2l+2N_i+3)!!}{2^N_iN_i!(2l+1)!!}\left(
!    q_{ij;lm}^{\rm MT}-q_{ij;lm}^{\rm I}\right) $$
!   and $N_i\approx\frac{1}{2}R_iG_{\rm max}$ is generally a good choice.
!   The pseudocharge in reciprocal-space is given by
!   $$ \rho^{\rm P}({\bf G})=\rho^{\rm I}({\bf G})+\sum_{ij;lm}2^{N_i}N_i!
!    \frac{4\pi(-i)^l}{\Omega R_i^l}\frac{j_{l+N_i+1}(GR_i)}{(GR_i)^{N_i+1}}
!    \rho_{ij;lm}^{\rm P}\exp(-i{\bf G}\cdot{\bf r}_{ij})Y_{lm}(\hat{\bf G}) $$
!   which may be used for solving Poisson's equation directly
!   $$ V^{\rm P}({\bf G})=\begin{cases}
!     4\pi\frac{\rho^{\rm P}({\bf G})}{G^2} & G>0 \\
!     0 & G=0 \end{cases}\;. $$
!   The usual Green's function approach is then employed to determine the
!   potential in the muffin-tin sphere due to charge in the sphere. In other
!   words
!   $$ V_{ij;lm}^{\rm MT}(r)=\frac{4\pi}{2l+1}\left(\frac{1}{r^{l+1}}\int_0^r
!    \rho_{ij;lm}^{\rm MT}(r'){r'}^{l+2}dr'+r^l\int_r^{R_i}\frac{
!    \rho_{ij;lm}^{\rm MT}(r')}{{r'}^{l-1}}dr'\right)+\frac{1}{Y_{00}}
!    \frac{z_{ij}}{r}\delta_{l,0} $$
!   where the last term is the monopole arising from the point charge. All that
!   remains is to add the homogenous solution of Poisson's equation,
!   $$ V_{ij}^{\rm H}({\bf r})=\sum_{lm}V_{ij;lm}^{\rm H}\left(\frac{r}
!    {R_i}\right)^lY_{lm}(\hat{\bf r}), $$
!   to the muffin-tin potential so that it is continuous at the muffin-tin
!   boundary. Therefore the coefficients, $\rho_{ij;lm}^{\rm H}$, are given by
!   $$ V_{ij;lm}^{\rm H}=4\pi i^l\sum_{\bf G}j_{l}(Gr)V^{\rm P}({\bf G})
!    \exp(i{\bf G}\cdot{\bf r}_{ij})Y_{lm}^*(\hat{\bf G})-V_{ij;lm}^{\rm MT}
!    (R_i). $$
!   Finally note that the ${\bf G}$-vectors passed to the routine can represent
!   vectors with a non-zero offset, ${\bf G}+{\bf p}$ say, which is required for
!   calculating Coulomb matrix elements.
!
! !REVISION HISTORY:
!   Created April 2003 (JKD)
!EOP
!BOC
      Implicit None
! arguments
      Integer, Intent (In) :: nr (nspecies)
      Integer, Intent (In) :: nrmax
      Integer, Intent (In) :: ld
      Real (8), Intent (In) :: r (ld, nspecies)
      Integer, Intent (In) :: igp0
      Real (8), Intent (In) :: gpc (ngvec)
      Real (8), Intent (In) :: jlgpr(0:input%groundstate%lmaxvr+ &
      & input%groundstate%npsden+1, ngvec, nspecies)
      Complex (8), Intent (In) :: ylmgp (lmmaxvr, ngvec)
      Complex (8), Intent (In) :: sfacgp (ngvec, natmtot)
      Real (8), Intent (In) :: zn (nspecies)
      Complex (8), Intent (In) :: zrhomt (lmmaxvr, nrmax, natmtot)
      Complex (8), Intent (In) :: zrhoir (ngrtot)
      Complex (8), Intent (Out) :: zvclmt (lmmaxvr, nrmax, natmtot)
      Complex (8), Intent (Out) :: zvclir (ngrtot)
      Complex (8), Intent (Out) :: zrho0
! local variables
      Integer :: is, ia, ias, l, m, lm
      Integer :: ir, ig, ifg
      Real (8) :: fpo, t1, t2, t3
      Complex (8) zsum, zt1, zt2
! automatic arrays
      Real (8) :: rmtl (0:input%groundstate%lmaxvr+3, nspecies)
      Real (8) :: rl (nrmax, 0:input%groundstate%lmaxvr)
      Complex (8) vilm (lmmaxvr)
      Complex (8) qmt (lmmaxvr, natmtot)
      Complex (8) qi (lmmaxvr, natmtot)
      Complex (8) qilocal (lmmaxvr)
      Complex (8) zrp (lmmaxvr)
      real(8) :: vn(nrmax)
      real(8) :: third 
      parameter (third=0.3333333333333333333333d0)
#ifdef USEOMP
      integer ithr,nthreads,whichthread
#endif
      real(8), allocatable :: vdplmt(:,:,:), vdplir(:) 

! external functions
      Real (8) :: factnm
      External factnm

#ifdef PSOLVER

! PSolver related
   character(len=1) :: solvertype,afunc
   character(len=64) :: chain
   integer :: i1,i2,i3,n1,n2,n3,i1_max,i2_max,i3_max,isf_order, i, bc_type
   real(kind=8) :: max_diff, alpha_bc, beta_ac, gamma_ab, bc, ac, ab, r_c
   real(kind=8) :: sigma,length,hgrid,mu,energy,offset,acell,epot,intrhoS,intrhoF,intpotS,intpotF
   real(kind=8), dimension(:), allocatable :: fake_arr
   real(kind=8), allocatable :: psi, r_v(:), c_v(:)
   type(coulomb_operator) :: kernel
   type(dictionary), pointer :: dict
   type(domain) :: dom
   integer, dimension(3) :: ndims
   real(kind=8), dimension(3) :: hgrids
   logical psolver0d, psolver1d, psolver2d, psolver3d, exciting, exciting0d, excite


! Initialise PSolver
!call f_lib_initialize()
   psolver0d=(input%groundstate%vha.eq."psolver0d")
   psolver1d=(input%groundstate%vha.eq."psolver1d")
   psolver2d=(input%groundstate%vha.eq."psolver2d")
   psolver3d=(input%groundstate%vha.eq."psolver3d")
   exciting =(input%groundstate%vha.eq."exciting")
   exciting0d=(input%groundstate%vha.eq."exciting0d")
   if (exciting.or.exciting0d) then
      excite = .True.
   end if
write(*,*)"excite", excite
if (.not.excite) then
   !afunc='F'
   if (psolver0d) then! free in all directions
       write(*,*)"type F"
       solvertype='F'
       bc_type = 0
   else if ((psolver3d)) then! periodic x, y, z
       solvertype='P'
       bc_type = 3
       write(*,*)"type P"
   else if (psolver1d) then!free in x,y, periodic in z
       solvertype = 'W'
       bc_type = 1
       write(*,*) "type W"
   else if (psolver2d) then! free in y, periodic x, z
       solvertype = 'S'
       !afunc='S'
       bc_type = 2
       
       write(*,*) "type S"
   end if 



   isf_order=16
   n1=ngrid(1)
   n2=ngrid(2)
   n3=ngrid(3)
!write(*,*)n1,n2,n3, "n1, n2, n3"
   hgrids(1)=avec(1,1)/ngrid(1)
   hgrids(2)=avec(2,2)/ngrid(2)
   hgrids(3)=avec(3,3)/ngrid(3)

!write(*,*)hgrids(1), hgrids(2), hgrids(3), "hgrids"
  ! bc = acos(avec(:,2)* avec(:,3) / (SQRT(avec(:,2)* avec(:,2)) * SQRT(avec(:,3)* avec(:,3) ) ) )
   !ac = acos(avec(:,1)* avec(:,3) / (SQRT(avec(:,1)* avec(:,1)) * SQRT(avec(:,3)* avec(:,3) ) ) )
  ! ab = acos(avec(:,1)* avec(:,2) / (SQRT(avec(:,1)* avec(:,1)) * SQRT(avec(:,2)* avec(:,2) ) ) )

   bc = acos(DOT_PRODUCT(avec(:,2), avec(:,3)) / (SQRT(DOT_PRODUCT(avec(:,2), avec(:,2))) * SQRT(DOT_PRODUCT(avec(:,3), avec(:,3)) ) ) )!y, z
   ac = acos(DOT_PRODUCT(avec(:,1), avec(:,3)) / (SQRT(DOT_PRODUCT(avec(:,1), avec(:,1))) * SQRT(DOT_PRODUCT(avec(:,3), avec(:,3)) ) ) )!x, z
   ab = acos(DOT_PRODUCT(avec(:,1), avec(:,2)) / (SQRT(DOT_PRODUCT(avec(:,1), avec(:,1))) * SQRT(DOT_PRODUCT(avec(:,2), avec(:,2)) ) ) )!z, y

!write(*,*) avec(:,1), "avec, 23", bc
!write(*,*) avec(:,2), "avec, 13", ac
!write(*,*) avec(:,3), "avec, 12", ab
   dom=domain_new(units=ATOMIC_UNITS,bc=geocode_to_bc_enum(solvertype), alpha_bc=bc, beta_ac=ac, gamma_ab=ab,acell=ngrid*hgrids)!abc= avec)
   dict=>dict_new('kernel' .is. dict_new('isf_order' .is. isf_order))

   kernel=pkernel_init(0,1,dict,dom,ngrid,hgrids)

   call dict_free(dict)
   call pkernel_set(kernel,verbose=.true.)

end if

<<<<<<< HEAD
#endif
 !write(*,*)"reg"
=======
 
>>>>>>> 750fa9b9
      fpo = fourpi / omega
! solve Poisson's equation for the isolated charge in the muffin-tin
      Do is = 1, nspecies
!$OMP PARALLEL DEFAULT(SHARED) &
!$OMP PRIVATE(ias)
!$OMP DO
         Do ia = 1, natoms (is)
            ias = idxas (ia, is)
            Call zpotclmt (input%groundstate%ptnucl, &
            & input%groundstate%lmaxvr, nr(is), r(:, is), zn(is), &
            & lmmaxvr, zrhomt(:, :, ias), zvclmt(:, :, ias))
            ias = idxas (ia, is)
         End Do
!$OMP END DO
!$OMP END PARALLEL
      End Do

! add nuclear contributions
      Do is = 1, nspecies
         Do ia = 1, natoms (is)
            ias = idxas (ia, is)
           vmad(ias)=zvclmt (1, 1,ias)*y00
           If (zn(is) .Ne. 0.d0) Then
             Call potnucl (input%groundstate%ptnucl, nr(is), r(:,is), zn(is), vn)
             t1 = 1.d0 / y00
             Do ir = 1, nr(is)
               zvclmt (1, ir,ias) = zvclmt (1, ir,ias) + t1 * vn (ir)
             End Do
           End If
         End Do
      Enddo

! add dipole correction
      !if ((iscl>0).and.(input%groundstate%dipolecorrection)) then
      !  allocate(vdplmt(lmmaxvr,nrmax,natmtot),vdplir(ngrtot))
      !  call dipole_correction(vdplmt,vdplir)
      !  do is = 1, nspecies
      !    do ia = 1, natoms(is)
      !      ias = idxas(ia,is)
      !      do ir = 1, nr(is)
      !        zvclmt(1,ir,ias) = zvclmt(1,ir,ias)+vdplmt(1,ir,ias)
      !        zvclmt(3,ir,ias) = zvclmt(3,ir,ias)+vdplmt(3,ir,ias)
      !      end do
      !    end do
      !  end do
      !end if

! compute (R_mt)^l
      Do is = 1, nspecies
         rmtl (0, is) = 1.d0
         Do l = 1, input%groundstate%lmaxvr + 3
            rmtl (l, is) = rmtl (l-1, is) * rmt (is)
         End Do
      End Do
! compute the multipole moments from the muffin-tin potentials
      Do is = 1, nspecies
         Do ia = 1, natoms (is)
            ias = idxas (ia, is)
            lm = 0
            Do l = 0, input%groundstate%lmaxvr
               t1 = dble (2*l+1) * rmtl (l+1, is) / fourpi
               Do m = - l, l
                  lm = lm + 1
                  qmt (lm, ias) = t1 * zvclmt (lm, nr(is), ias)
               End Do
            End Do
!            write(*,*) qmt (:, ias)
!            write(*,*)
         End Do
      End Do

! Fourier transform density to G-space and store in zvclir
      zvclir (:) = zrhoir (:)
      Call zfftifc (3, ngrid,-1, zvclir)
! find the multipole moments of the interstitial charge density
      qi (:, :) = 0.d0
      Do is = 1, nspecies
         Do ia = 1, natoms (is)
            ias = idxas (ia, is)
#ifdef USEOMP
!$OMP PARALLEL DEFAULT(NONE) PRIVATE(qilocal,ig,ifg,zt1,t1,lm,t2,zt2,m,l,nthreads,whichthread,ithr) SHARED(input,gpc,sfacgp,zvclir,rmt,qi,ias,ngvec,is,ylmgp,jlgpr,zil,rmtl,igfft)
            qilocal=0d0
!$OMP DO    
#else
            qilocal=0d0
#endif
            Do ig = 1, ngvec
               ifg = igfft (ig)
               If (gpc(ig) .Gt. input%structure%epslat) Then
                  zt1 = fourpi * zvclir (ifg) * sfacgp (ig, ias)
                  t1 = 1.d0 / (gpc(ig)*rmt(is))
                  lm = 0
                  Do l = 0, input%groundstate%lmaxvr
                     t2 = t1 * rmtl (l+3, is) * jlgpr (l+1, ig, is)
                     zt2 = t2 * zt1 * zil (l)
                     Do m = - l, l
                        lm = lm + 1
                        qilocal (lm) = qilocal (lm) + zt2 * conjg (ylmgp(lm, ig))
                     End Do
                  End Do
               Else
                  t1 = fourpi * y00 * rmtl (3, is) / 3.d0
                  qilocal (1) = qilocal (1) + t1 * zvclir (ifg)
               End If
            End Do
#ifdef USEOMP
!$OMP END DO
            nthreads=omp_get_num_threads()
            whichthread=omp_get_thread_num()
            do ithr=0,nthreads-1
              if (ithr.eq.whichthread) then
                qi(:,ias)=qi(:,ias)+qilocal(:) 
              endif
!$OMP BARRIER
            enddo
!$OMP END PARALLEL
#else
            qi(:,ias)=qi(:,ias)+qilocal(:)
#endif
         End Do
      End Do

! find the smooth pseudocharge within the muffin-tin whose multipoles are the
! difference between the real muffin-tin and interstitial multipoles
      Do is = 1, nspecies
         Do ia = 1, natoms (is)
            ias = idxas (ia, is)
            lm = 0
            Do l = 0, input%groundstate%lmaxvr
! note the factor 2^N*N! is omitted because of reciprocal term in the
! form-factor
               t1 = factnm (2*(l+input%groundstate%npsden)+3, 2) / &
              & factnm (2*l+1, 2)
               Do m = - l, l
                  lm = lm + 1
                  zrp (lm) = (qmt(lm, ias)-qi(lm, ias)) * t1
               End Do
            End Do
!            write(*,*) zrp (:)
!            write(*,*)
! add the pseudocharge and real interstitial densities in G-space
#ifdef USEOMP
!$OMP PARALLEL DEFAULT(NONE) PRIVATE(ig,ifg,zt1,t1,t2,zsum,m,l,lm,t3) SHARED(input,gpc,zvclir,rmt,qi,ias,ngvec,is,ylmgp,jlgpr,zil,rmtl,igfft,zrp,fpo,sfacgp)
!$OMP DO    
#endif
            Do ig = 1, ngvec
               ifg = igfft (ig)
               If (gpc(ig) .Gt. input%structure%epslat) Then
                  zt1 = fpo * conjg (sfacgp(ig, ias))
                  t1 = gpc (ig) * rmt (is)
                  t2 = t1 ** (input%groundstate%npsden+1)
                  lm = 0
                  Do l = 0, input%groundstate%lmaxvr
                     lm = lm + 1
                     zsum = zrp (lm) * ylmgp (lm, ig)
                     Do m = - l + 1, l
                        lm = lm + 1
                        zsum = zsum + zrp (lm) * ylmgp (lm, ig)
                     End Do
                     t3 = jlgpr (input%groundstate%npsden+l+1, ig, is) / (t2*rmtl(l, is))
                     zvclir (ifg) = zvclir (ifg) + t3 * zt1 * zsum * conjg (zil(l))
                  End Do
               Else
                  t1 = fpo * y00 / factnm (2*input%groundstate%npsden+3, 2)
                  zvclir (ifg) = zvclir (ifg) + t1 * zrp (1)
               End If
            End Do
#ifdef USEOMP
!$OMP END DO
!$OMP END PARALLEL 
#endif

         End Do
      End Do





!------------------------------
<<<<<<< HEAD
#ifdef PSOLVER
if (.not.excite) then
=======

>>>>>>> 750fa9b9
! Fourier transform interstitial potential to real space
      Call zfftifc (3, ngrid, 1, zvclir)
      allocate(fake_arr(1),r_v(n1*n2*n3), c_v(n1*n2*n3))

      
      if (psolver0d) then
          write(*,*)"reorder statement"
          call reorder(bc_type, zvclir,ngrid, r_v, c_v)     
      else 
          write(*,*)"periodic in some dir"
          r_v=dble(zvclir)
          c_v=dimag(zvclir)
      end if

      offset=0


      call H_potential('G',kernel,r_v,fake_arr,energy,offset,.false.,quiet='yes')

      call H_potential('G',kernel,c_v,fake_arr,energy,offset,.false.,quiet='yes')


      zvclir=dcmplx(r_v,c_v)!combine complex and real solutions

      if (bc_type.eq.0) then
        write(*,*) "de-order"
        call reorder(bc_type, zvclir,ngrid, r_v, c_v)
        zvclir=dcmplx(r_v,c_v)
      end if
      deallocate(fake_arr, r_v, c_v)


! Fourier transform interstitial potential to reciprocal space
      Call zfftifc (3, ngrid, -1, zvclir)
      if (psolver3d) zvclir(1)=0d0
      
<<<<<<< HEAD
end if!psolver
 
#endif
if (excite) then!exciting or exciting0d
write(*,*)"excite"
! set zrho0 (pseudocharge density coefficient of the smallest G+p vector)
      ifg = igfft (igp0)
      zrho0 = zvclir (ifg)
      zvclir (ifg) = 0.d0

!radius
r_c = (3d0*omega*nkptnr/(fourpi))**(1d0/3d0)
write(*,*)"# of k-points", nkptnr, (fourpi*0.5d0)*r_c**2
! solve Poissons's equation in G-space for the pseudocharge
      Do ig = 1, ngvec
         ifg = igfft (ig)
       if (input%groundstate%vha.eq."exciting0d") then

         
         If (gpc(ig) .Gt. input%structure%epslat) Then
            zvclir (ifg) = fourpi * zvclir (ifg)*(1d0-cos(gpc(ig) * r_c )) / (gpc(ig)**2)
         Else
            zvclir (ifg) = zvclir(ifg)*(fourpi*0.5d0)*r_c**2
         End If
       end if


       
       if (input%groundstate%vha.eq."exciting") then
         If (gpc(ig) .Gt. input%structure%epslat) Then
            zvclir (ifg) = fourpi * zvclir (ifg) / (gpc(ig)**2)
         Else
            zvclir (ifg) = 0.d0
         End If
       end if
      End Do
!write(*,*)"Rc", r_c
end if


=======
 
>>>>>>> 750fa9b9
!------------------------------

! match potentials at muffin-tin boundary by adding homogeneous solution
      Do is = 1, nspecies
! compute (r/R_mt)^l
         Do ir = 1, nr (is)
            t1 = r (ir, is) / rmt (is)
            rl (ir, 0) = 1.d0
            Do l = 1, input%groundstate%lmaxvr
               rl (ir, l) = rl (ir, l-1) * t1
            End Do
         End Do
         Do ia = 1, natoms (is)
            ias = idxas (ia, is)
! find the spherical harmonic expansion of the interstitial potential at the
! muffin-tin radius
            vilm (:) = 0.d0

#ifdef USEOMP
!$OMP PARALLEL DEFAULT(NONE) PRIVATE(ig,ifg,zt1,zt2,zsum,m,l,lm,t3,qilocal,nthreads,whichthread,ithr) SHARED(input,zvclir,ias,ngvec,is,ylmgp,jlgpr,zil,rmtl,igfft,sfacgp,vilm)
            qilocal=0d0
!$OMP DO  
#else
            qilocal=0d0  
#endif
            Do ig = 1, ngvec
               ifg = igfft (ig)
               zt1 = fourpi * zvclir (ifg) * sfacgp (ig, ias)
               lm = 0
               Do l = 0, input%groundstate%lmaxvr
                  zt2 = jlgpr (l, ig, is) * zt1 * zil (l)
                  Do m = - l, l
                     lm = lm + 1
                     qilocal (lm) = qilocal (lm) + zt2 * conjg (ylmgp(lm, ig))
!                     vilm (lm) = vilm (lm) + zt2 * conjg (ylmgp(lm, ig))
                  End Do
               End Do
            End Do
#ifdef USEOMP
!$OMP END DO
            nthreads=omp_get_num_threads()
            whichthread=omp_get_thread_num()
            do ithr=0,nthreads-1
              if (ithr.eq.whichthread) then
                vilm  = vilm +qilocal
              endif
!$OMP BARRIER
            enddo
!$OMP END PARALLEL 
#else
            vilm  = vilm +qilocal 
#endif

! add homogenous solution

            zt1 = vilm (1) - zvclmt (1, nr(is), ias)
            vmad(ias)=vmad(ias)+zt1*rl(1,0)*y00

            lm = 0
            Do l = 0, input%groundstate%lmaxvr
               Do m = - l, l
                  lm = lm + 1
                  zt1 = vilm (lm) - zvclmt (lm, nr(is), ias)
                  Do ir = 1, nr (is)
                     zvclmt (lm, ir, ias) = zvclmt (lm, ir, ias) + zt1 &
                    & * rl (ir, l)
                  End Do
               End Do
            End Do
         End Do
      End Do
! Fourier transform interstitial potential to real-space
      Call zfftifc (3, ngrid, 1, zvclir)

! add dipole correction
      if ((iscl>0).and.(input%groundstate%dipolecorrection)) then
        allocate(vdplmt(lmmaxvr,nrmax,natmtot),vdplir(ngrtot))
        call dipole_correction(vdplmt,vdplir)
        do is = 1, nspecies
          do ia = 1, natoms(is)
            ias = idxas(ia,is)
            do ir = 1, nr(is)
              zvclmt(1,ir,ias) = zvclmt(1,ir,ias)+vdplmt(1,ir,ias)
              zvclmt(3,ir,ias) = zvclmt(3,ir,ias)+vdplmt(3,ir,ias)
            end do
          end do
        end do
        zvclir(:) =  zvclir(:)+vdplir(:)
        deallocate(vdplmt,vdplir)
      end if

<<<<<<< HEAD
#ifdef PSOLVER
if (.not.excite) then
=======
>>>>>>> 750fa9b9
   call pkernel_free(kernel)
end if
#endif

      Return
End Subroutine
!EOC<|MERGE_RESOLUTION|>--- conflicted
+++ resolved
@@ -231,12 +231,10 @@
 
 end if
 
-<<<<<<< HEAD
-#endif
- !write(*,*)"reg"
-=======
- 
->>>>>>> 750fa9b9
+
+#endif
+
+
       fpo = fourpi / omega
 ! solve Poisson's equation for the isolated charge in the muffin-tin
       Do is = 1, nspecies
@@ -417,12 +415,10 @@
 
 
 !------------------------------
-<<<<<<< HEAD
+
 #ifdef PSOLVER
 if (.not.excite) then
-=======
-
->>>>>>> 750fa9b9
+
 ! Fourier transform interstitial potential to real space
       Call zfftifc (3, ngrid, 1, zvclir)
       allocate(fake_arr(1),r_v(n1*n2*n3), c_v(n1*n2*n3))
@@ -459,7 +455,7 @@
       Call zfftifc (3, ngrid, -1, zvclir)
       if (psolver3d) zvclir(1)=0d0
       
-<<<<<<< HEAD
+
 end if!psolver
  
 #endif
@@ -500,9 +496,6 @@
 end if
 
 
-=======
- 
->>>>>>> 750fa9b9
 !------------------------------
 
 ! match potentials at muffin-tin boundary by adding homogeneous solution
@@ -594,11 +587,9 @@
         deallocate(vdplmt,vdplir)
       end if
 
-<<<<<<< HEAD
 #ifdef PSOLVER
 if (.not.excite) then
-=======
->>>>>>> 750fa9b9
+
    call pkernel_free(kernel)
 end if
 #endif
