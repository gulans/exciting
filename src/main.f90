
! Copyright (C) 2002-2005 J. K. Dewhurst, S. Sharma and C. Ambrosch-Draxl.
! This file is distributed under the terms of the GNU General Public License.
! See the file COPYING for license details.

! main routine for the EXCITING code
program main
  use modmain
  use modmpi
  implicit none
  ! local variables
  integer itask
  logical  paralleltask
  ! read input files
<<<<<<< HEAD
  call readinput
  call initMPI
=======
  call initMPI
  call readinput
>>>>>>> 125a4e0a
  ! perform the appropriate task
  do itask=1,ntasks
     task=tasks(itask)
     select case(task)
<<<<<<< HEAD
     case(0,1,2,3,200)
=======
     case(0,1,2,3,200,23,300:399,400:499,1200,1300,900:902)
>>>>>>> 125a4e0a
        paralleltask=.true.
     case default
        paralleltask=.false.
     end select
     if(paralleltask.or.rank.eq.0) then
        select case(task)
     case(-1)
        write(*,*)
        write(*,'("EXCITING version ",I1.1,".",I2.2,".",I3.3)') version
        write(*,*)
        stop
     case(0,1,2,3)
        call gndstate
     case(5)
        call hartfock
     case(10)
        call dos
     case(15)
        call writelsj
     case(20,21)
        call bandstr
     case(25)
        call effmass
     case(31,32,33)
        call rhoplot
     case(41,42,43)
        call potplot
     case(51,52,53)
        call elfplot
     case(61,62,63,162)
        call wfplot
     case(72,73,82,83,142,143,152,153)
        call vecplot
     case(91,92,93)
        call dbxcplot
     case(100,101)
        call fermisurf
     case(110)
        call mossbauer
     case(115)
        call writeefg
     case(120)
        call writepmat
     case(121)
        call linopt
     case(122)
        call moke
     case(200)
        call phonon
     case(210)
        call phdos
     case(220)
        call phdisp
     case(230)
        call writephn
     case(250)
        call geomplot
<<<<<<< HEAD
=======
        !<sag>
        ! tasks for TDDFT
     case(23,300:399,400:499,1200,1300)
        call tddftmain
     case(900)
        ! generate portable ASCII STATE.xml file from STATE.OUT file
        call portstate(.true.)
     case(901)
        ! generate STATE.OUT file from portable ASCII STATE.xml file
        call portstate(.false.)
     case(902)
        ! k-point in SCF
        call atkp
        !</sag>
>>>>>>> 125a4e0a
     case default
        write(*,*)
        write(*,'("Error(main): task not defined : ",I8)') task
        write(*,*)
        stop
     end select
     endif
  end do
  call finitMPI()
<<<<<<< HEAD
  stop
=======
! Commenting out the "stop" statement in order to avoid a 'FORTRAN STOP'
! error and to obtain a clean exit
!$$  stop
>>>>>>> 125a4e0a
end program main

!BOI
! !TITLE: The EXCITING Code Manual\\ Version 0.9.114
! !AUTHORS: J. K. Dewhurst, S. Sharma and C. Ambrosch-Draxl
! !AFFILIATION:
! !INTRODUCTION: Introduction
!   Welcome to the {\sf EXCITING} Code Manual!
!   The {\sf EXCITING} code is a state-of-the-art full-potential linearised
!   augmented-plane-wave (FP-LAPW) code for determining the properties of
!   crystalline solids. It was developed mainly at the
!   Karl-Franzens-Universit\"{a}t Graz as part of the {\sf EXCITING} EU Research
!   and Training Network project \cite{exciting}. The guiding philosophy during
!   the implementation of the code was to keep it as simple as possible for both
!   users and developers without compromising on its capabilities. All the
!   routines are released under either the GNU General Public License (GPL) or
!   the GNU Lesser General Public License (LGPL) in the hope that they may
!   inspire other scientists to implement new and, well, exciting developments
!   in the field of density functional theory and beyond.
!
!   \section{Acknowledgements}
!   Lots of people contributed to the {\sf EXCITING} code with ideas, checking
!   and testing, writing code or documentation and general encouragement. They
!   include Lars Nordstr\"{o}m, Clas Persson, Christian Brouder, Rickard
!   Armiento, Andrew Chizmeshya, Per Anderson, Igor Nekrasov, Fredrik Bultmark,
!   Sushil Auluck, Frank Wagner, Fateh Kalarasse, J\"{u}rgen Spitaler, Stefano
!   Pittalis, Nektarios Lathiotakis, Tobias Burnus, Stephan Sagmeister,
!   Christian Meisenbichler, Francesco Cricchio, S\'{e}bastien Leb\`{e}gue and
!   Yigang Zhang. Special mention of David Singh's very useful book
!   {\it Planewaves, Pseudopotentials and the LAPW Method} \cite{singh} must
!   also be made. Finally we would like to acknowledge the generous support of
!   Karl-Franzens-Universit\"{a}t Graz, as well as the EU Marie-Curie Research
!   Training Networks initiative.
!
!   \vspace{24pt}
!   Kay Dewhurst, Sangeeta Sharma and Claudia Ambrosch-Draxl
!
!   \vspace{12pt}
!   Edinburgh, Berlin and Leoben, June 2007
!   \newpage
!
!   \section{Units}
!   Unless explicitly stated otherwise, {\sf EXCITING} uses atomic units. In
!   this system $\hbar=1$, the electron mass $m=1$, the Bohr radius $a_0=1$ and
!   the electron charge $e=1$ (note that the electron charge is positive, so
!   that the atomic numbers $Z$ are negative). Thus, the atomic unit of length
!   is 0.52917720859(36) \AA, and the atomic unit of energy is the Hartree which
!   equals 27.21138386(68) eV. The unit of the external magnetic fields is
!   defined such that one unit of magnetic field in {\tt exciting.in} equals
!   1717.2445320376 Tesla.
!
!   \section{Compiling and running {\sf EXCITING}}
!   \subsection{Compiling the code}
!   Unpack the code from the archive file. Run the command
!   \begin{verbatim}
!     setup
!   \end{verbatim}
!   in the {\tt exciting} directory and select the appropriate system and
!   compiler. We highly recommend that you edit the file {\tt make.inc} and tune
!   the compiler options for your particular system. You can also make use of
!   machine-optimised {\tt BLAS/LAPACK} libraries if they are available, but
!   make sure they are version $3.x$. Setting the {\sf OpenMP} options of your
!   compiler will enable {\sf EXCITING} to run in parallel mode on
!   multiprocessor systems. Following this, run
!   \begin{verbatim}
!     make all
!   \end{verbatim}
!   This will hopefully compile the entire code and all the libraries into one
!   executable, {\tt exciting}, located in the {\tt src} directory. It will also
!   compile a few useful auxilliary programs, namely {\tt spacegroup} for
!   producing crystal geometries from spacegroup data, {\tt species} for
!   generating species files, and {\tt eos} for fitting equations of state to
!   energy-volume data. If you want to compile everything all over again, then
!   run {\tt make clean} from the {\tt exciting} directory, followed by
!   {\tt make all}.
!
!   \subsection{Running the code}
!   As a rule, all input files for the code are in lower case and end with the
!   extension {\tt .in}. All output files are uppercase and have the extension
!   {\tt .OUT}. For most cases, the user will only need to modify the file
!   {\tt exciting.in}. In this file input parameters are arranged in blocks.
!   Each block consists of a block name on one line and the block variables on
!   subsequent lines. Almost all blocks are optional: the code uses reasonable
!   default values in cases where they are absent. Blocks can appear in any
!   order, if a block is repeated then the second instance is used. Comment
!   lines can be included in the input file and begin with the {\tt !}
!   character.
!
!   The only other input files are those describing the atomic species which go
!   into the crystal. These files are found in the {\tt species} directory and
!   are named with the element symbol and the extension {\tt .in}, for example
!   {\tt Sb.in}. They contain parameters like the atomic charge, mass,
!   muffin-tin radius, occupied atomic states and the type of linearisation
!   required. Users should not have to modify these files in the majority of
!   cases.
!
!   The best way to learn to use {\sf EXCITING} is to run the examples included
!   with the package. These can be found in the {\tt examples} directory and use
!   many of the code's capabilities. The following section which describes all
!   the input parameters will be of invaluable assistance.
!
!   \section{Input blocks}
!   This section lists all the input blocks available. It is arranged with the
!   name of the block followed by a table which lists each parameter name, what
!   the parameter does, its type and default value. A horizontal line in the
!   table indicates a new line in {\tt exciting.in}. Below the table is a brief
!   overview of the block's function.
!
!   \subsection{{\tt atoms}}
!   \begin{tabularx}{\textwidth}[h]{|l|X|c|c|}
!   \hline
!   {\tt nspecies} & number of species & integer & 0 \\
!   \hline
!   {\tt spfname(i)} & species filename for species {\tt i} & string & - \\
!   \hline
!   {\tt natoms(i)} & number of atoms for species {\tt i} & integer & - \\
!   \hline
!   {\tt atposl(j,i)} & atomic position in lattice coordinates for atom {\tt j}
!    & real(3) & - \\
!   {\tt bfcmt(j,i)} & muffin-tin external magnetic field in Cartesian
!    coordinates for atom {\tt j} & real(3) & - \\
!   \hline
!   \end{tabularx}\newline\newline
!   Defines the atomic species as well as their positions in the unit cell and
!   the external magnetic field applied throughout the muffin-tin. These fields
!   are used to break spin symmetry and should be considered infinitesimal as
!   they do not contribute directly to the total energy. Collinear calculations
!   are more efficient if the field is applied in the $z$-direction. One could,
!   for example, set up an anti-ferromagnetic crystal by pointing the field on
!   one atom in the positive $z$-direction and in the opposite direction on
!   another atom. If {\tt molecule} is {\tt .true.} then the atomic positions
!   are assumed to be in Cartesian coordinates. See also {\tt sppath},
!   {\tt bfieldc} and {\tt molecule}.
!
!   \subsection{{\tt autokpt}}
!   \begin{tabularx}{\textwidth}[h]{|l|X|c|c|}
!   \hline
!   {\tt autokpt} & {\tt .true.} if the {\bf k}-point set is to be determined
!    automatically & logical & {\tt .false.} \\
!   \hline
!   \end{tabularx}\newline\newline
!   See {\tt rlambda} for details.
!
!   \subsection{{\tt autormt}}
!   \begin{tabularx}{\textwidth}[h]{|l|X|c|c|}
!   \hline
!   {\tt autormt} & {\tt .true.} if muffin-tin radii should be determined
!    automatically & logical & {\tt .false.} \\
!   \hline
!   \end{tabularx}\newline\newline
!   See {\tt rmtapm} for details.
!
!   \subsection{{\tt avec}}
!   \begin{tabularx}{\textwidth}[h]{|l|X|c|c|}
!   \hline
!   {\tt avec(1) } & first lattice vector & real(3) & $(1.0,0.0,0.0)$ \\
!   \hline
!   {\tt avec(2) } & second lattice vector & real(3) & $(0.0,1.0,0.0)$ \\
!   \hline
!   {\tt avec(3) } & third lattice vector & real(3) & $(0.0,0.0,1.0)$ \\
!   \hline
!   \end{tabularx}\newline\newline
!   Lattice vectors of the crystal in atomic units (Bohr). If {\tt molecule} is
!   {\tt .true.} then these vectors are not used.
!
!   \subsection{{\tt beta0}}
!   \begin{tabularx}{\textwidth}[h]{|l|X|c|c|}
!   \hline
!   {\tt beta0 } & initial mixing parameter and increment & real & $0.1$ \\
!   \hline
!   \end{tabularx}\newline\newline
!   This sets the initial parameter used for mixing the old and new potentials
!   during the self-consistent cycle. For some materials, such as magnetic
!   metals, this should be made smaller to avoid instability. The code
!   automatically adjusts the mixing parameter to the optimial size. Making
!   {\tt beta0} too large can result in instability and poor convergence. See
!   {\tt betamax} as well as the routine {\tt mixer}.
!
!   \subsection{{\tt betamax}}
!   \begin{tabularx}{\textwidth}[h]{|l|X|c|c|}
!   \hline
!   {\tt betamax } & maximum mixing parameter & real & $1.0$ \\
!   \hline
!   \end{tabularx}\newline\newline
!   The mixing parameter is adjusted in increments of {\tt beta0} to optimise
!   that rate of convergece. {\tt betamax} sets the upper limit to this
!   parameter. Making this too large can result in poor convergence due to
!   charge sloshing.
!
!   \subsection{{\tt bfieldc}}
!   \begin{tabularx}{\textwidth}[h]{|l|X|c|c|}
!   \hline
!   {\tt bfieldc} & global external magnetic field in Cartesian coordinates &
!    real(3) & $(0.0,0.0,0.0)$ \\
!   \hline
!   \end{tabularx}\newline\newline
!   This is a constant magnetic field applied thoughout the entire unit cell
!   and enters the second-variational Hamiltonian as
!   $$ \frac{g_e\alpha}{4}\,\vec{\sigma}\cdot{\bf B}_{\rm ext}, $$
!   where $g_e$ is the electron $g$-factor (2.0023193043718). This field is
!   normally used to break spin symmetry for spin-polarised calculations and
!   considered to be infinitesimal with no direct contribution to the total
!   energy. In cases where the magnetic field is finite (for example when
!   computing magnetic response) the external ${\bf B}$-field energy reported in
!   {\tt INFO.OUT} should be added to the total by hand. This field is applied
!   throughout the entire unit cell. To apply magnetic fields in particular
!   muffin-tins use the {\tt bfcmt} vectors in the {\tt atoms} block. Collinear
!   calculations are more efficient if the field is applied in the
!   $z$-direction.
!
!   \subsection{{\tt chgexs}}
!   \begin{tabularx}{\textwidth}[h]{|l|X|c|c|}
!   \hline
!   {\tt chgexs } & excess electronic charge & real & $0.0$ \\
!   \hline
!   \end{tabularx}\newline\newline
!   This controls the amount of charge in the unit cell beyond that required to
!   maintain neutrality. It can be set positive or negative depending on whether
!   electron or hole doping is required.
!
!   \subsection{{\tt deband}}
!   \begin{tabularx}{\textwidth}[h]{|l|X|c|c|}
!   \hline
!   {\tt deband} & initial band energy step size & real & $0.0025$ \\
!   \hline
!   \end{tabularx}\newline\newline
!   The initial step length used when searching for the band energy, which is
!   used as the APW linearisation energy. This is done by first searching
!   upwards in energy until the radial wavefunction at the muffin-tin radius is
!   zero. This is the energy at the top of the band, denoted $E_{\rm t}$. A
!   downward search is now performed from $E_{\rm t}$ until the slope of the
!   radial wavefunction at the muffin-tin radius is zero. This energy,
!   $E_{\rm b}$, is at the bottom of the band. The band energy is taken as
!   $(E_{\rm t}+E_{\rm b})/2$. If either $E_{\rm t}$ or $E_{\rm b}$ cannot be
!   found then the band energy is set to the default value.
!
!   \subsection{{\tt deltaem}}
!   \begin{tabularx}{\textwidth}[h]{|l|X|c|c|}
!   \hline
!   {\tt deltaem} & the size of the ${\bf k}$-vector displacement used when
!    calculating numerical derivatives for the effective mass tensor & real &
!    $0.025$ \\
!   \hline
!   \end{tabularx}\newline\newline
!   See {\tt ndspem} and {\tt vklem}.
!
!   \subsection{{\tt deltaph}}
!   \begin{tabularx}{\textwidth}[h]{|l|X|c|c|}
!   \hline
!   {\tt deltaph} & the size of the atomic displacement used for calculating
!    dynamical matrices & real & $0.03$ \\
!   \hline
!   \end{tabularx}\newline\newline
!   Phonon calculations are performed by constructing a supercell corresponding
!   to a particular ${\bf q}$-vector and making a small periodic displacement of
!   the atoms. The magnitude of this displacement is given by {\tt deltaph}.
!   This should not be made too large, as anharmonic terms could then become
!   significant, neither should it be too small as this can introduce numerical
!   error.
!
!   \subsection{{\tt dos}}
!   \begin{tabularx}{\textwidth}[h]{|l|X|c|c|}
!   \hline
!   {\tt nwdos} & number of frequency/energy points in the DOS or optics plot &
!    integer & $500$ \\
!   {\tt ngrdos} & effective {\bf k}-point mesh size to be used for Brillouin
!    zone integration & integer & $100$ \\
!   {\tt nsmdos} & level of smoothing applied to DOS/optics output & integer &
!    $0$ \\
!   \hline
!   {\tt wintdos} & frequency/energy window for the DOS or optics plot &
!    real(2) & $(-0.5,0.5)$ \\
!   \hline
!   \end{tabularx}\newline\newline
!   DOS and optics plots require integrals of the kind
!   $$ g(\omega_i)=\frac{\Omega}{(2\pi)^3}\int_{\rm BZ} f({\bf k})
!    \delta(\omega_i-e({\bf k}))d{\bf k}. $$
!   These are calculated by first interpolating the functions $e({\bf k})$ and
!   $f({\bf k})$ with the trilinear method on a much finer mesh whose size is
!   determined by {\tt ngrdos}. Then the $\omega$-dependent histogram of the
!   integrand is accumulated over the fine mesh. If the output function is noisy
!   then either {\tt ngrdos} should be increased or {\tt nwdos} decreased.
!   Alternatively, the output function can be artificially smoothed up to a
!   level given by {\tt nsmdos}. This is the number of successive 3-point
!   averages to be applied to the function $g$.
!
!   \subsection{{\tt dtauoep}}
!   \begin{tabularx}{\textwidth}[h]{|l|X|c|c|}
!   \hline
!   {\tt dtauoep} & step length increment for the exact exchange iterative
!    solver & real & $0.5$ \\
!   \hline
!   \end{tabularx}\newline\newline
!   See {\tt maxitoep} and {\tt tau0oep}
!
!   \subsection{{\tt epschg}}
!   \begin{tabularx}{\textwidth}[h]{|l|X|c|c|}
!   \hline
!   {\tt epschg} & maximum allowed error in the calculated total charge beyond
!    which a warning message will be issued & real & $1\times 10^{-3}$ \\
!   \hline
!   \end{tabularx}
!
!   \subsection{{\tt epsforce}}
!   \begin{tabularx}{\textwidth}[h]{|l|X|c|c|}
!   \hline
!   {\tt epsforce} & convergence tolerance for the forces during a structural
!    optimisation run & real & $5\times 10^{-4}$ \\
!   \hline
!   \end{tabularx}\newline\newline
!   If the mean absolute value of the atomic forces is less than {\tt epsforce}
!   then the structural optimisation run is ended. See {\tt tasks}.
!
!   \subsection{{\tt epslat}}
!   \begin{tabularx}{\textwidth}[h]{|l|X|c|c|}
!   \hline
!   {\tt epslat } & vectors with lengths less than this are considered zero &
!    real & $10^{-6}$ \\
!   \hline
!   \end{tabularx}\newline\newline
!   Sets the tolerance for determining if a vector or its components are zero.
!   This is to account for any numerical error in real or reciprocal space
!   vectors.
!
!   \subsection{{\tt epsocc}}
!   \begin{tabularx}{\textwidth}[h]{|l|X|c|c|}
!   \hline
!   {\tt epsocc} & smallest occupancy for which a state will contribute to the
!    density & real & $1\times 10^{-8}$ \\
!   \hline
!   \end{tabularx}
!
!   \subsection{{\tt epspot}}
!   \begin{tabularx}{\textwidth}[h]{|l|X|c|c|}
!   \hline
!   {\tt epspot} & convergence criterion for the effective potential and field &
!    real & $1\times 10^{-6}$ \\
!   \hline
!   \end{tabularx}\newline\newline
!   If the RMS change in the effective potential and magnetic field is smaller
!   than {\tt epspot}, then the self-consistent loop is considered converged
!   and exited. For structural optimisation runs this results in the forces
!   being calculated, the atomic positions updated and the loop restarted. See
!   also {\tt maxscl}.
!
!   \subsection{{\tt evalmin}}
!   \begin{tabularx}{\textwidth}[h]{|l|X|c|c|}
!   \hline
!   {\tt evalmin} & valence eigenvalue minimum & real & $-4.5$ \\
!   \hline
!   \end{tabularx}\newline\newline
!   Any valence states with eigenvalues below {\tt evalmin} are not occupied and
!   a warning message is issued.
!
!   \subsection{{\tt fixspin}}
!   \begin{tabularx}{\textwidth}[h]{|l|X|c|c|}
!   \hline
!   {\tt fixspin} & {\tt .true.} if the spin moment should be fixed & logical &
!    {\tt .false.} \\
!   \hline
!   \end{tabularx}\newline\newline
!   Set to {\tt .true.} for fixed spin moment calculations. See also
!   {\tt momfix}, {\tt taufsm} and {\tt spinpol}.
!
!   \subsection{{\tt fracinr}}
!   \begin{tabularx}{\textwidth}[h]{|l|X|c|c|}
!   \hline
!   {\tt fracinr} & fraction of the muffin-tin radius up to which {\tt lmaxinr}
!    is used as the angular momentum cut-off & real & $0.25$ \\
!   \hline
!   \end{tabularx}\newline\newline
!   See {\tt lmaxinr}.
!
!   \subsection{{\tt gmaxvr}}
!   \begin{tabularx}{\textwidth}[h]{|l|X|c|c|}
!   \hline
!   {\tt gmaxvr} & maximum length of $|{\bf G}|$ for expanding the interstitial
!    density and potential & real & $12.0$ \\
!   \hline
!   \end{tabularx}\newline\newline
!   See also {\tt rgkmax}.
!
!   \subsection{{\tt intraband}}
!   \begin{tabularx}{\textwidth}[h]{|l|X|c|c|}
!   \hline
!   {\tt intraband} & {\tt .true.} if the intraband (Drude-like) contribution is
!    to be added to the dieletric tensor & logical & {\tt .false.} \\
!   \hline
!   \end{tabularx}\newline\newline
!
!   \subsection{{\tt kstlist}}
!   \begin{tabularx}{\textwidth}[h]{|l|X|c|c|}
!   \hline
!   {\tt kstlist(i)} & $i$th ${\bf k}$-point and state pair & integer(2) &
!    $(1,1)$ \\
!   \hline
!   \end{tabularx}\newline\newline
!   This is a user-defined list of ${\bf k}$-point and state index pairs which
!   are those used for plotting wavefunctions and writing ${\bf L}$, ${\bf S}$
!   and ${\bf J}$ expectation values. Only the first pair is used by the
!   aforementioned tasks. The list should be terminated by a blank line.
!
!   \subsection{{\tt lmaxapw}}
!   \begin{tabularx}{\textwidth}[h]{|l|X|c|c|}
!   \hline
!   {\tt lmaxapw} & angular momentum cut-off for the APW functions & integer &
!    $8$ \\
!   \hline
!   \end{tabularx}
!
!   \subsection{{\tt lmaxinr}}
!   \begin{tabularx}{\textwidth}[h]{|l|X|c|c|}
!   \hline
!   {\tt lmaxinr} & angular momentum cut-off for themuffin-tin density and
!    potential on the inner part of the muffin-tin & integer & $2$ \\
!   \hline
!   \end{tabularx}\newline\newline
!   Close to the nucleus, the density and potential is almost spherical and
!   therefore the spherical harmonic expansion can be truncated a low angular
!   momentum. See also {\tt fracinr}.
!
!   \subsection{{\tt lmaxmat}}
!   \begin{tabularx}{\textwidth}[h]{|l|X|c|c|}
!   \hline
!   {\tt lmaxmat} & angular momentum cut-off for the outer-most loop in the
!    hamiltonian and overlap matrix setup & integer & $5$ \\
!   \hline
!   \end{tabularx}
!
!   \subsection{{\tt lmaxvr}}
!   \begin{tabularx}{\textwidth}[h]{|l|X|c|c|}
!   \hline
!   {\tt lmaxvr} & angular momentum cut-off for the muffin-tin density and
!    potential & integer & $7$ \\
!   \hline
!   \end{tabularx}
!
!   \subsection{{\tt lradstp}}
!   \begin{tabularx}{\textwidth}[h]{|l|X|c|c|}
!   \hline
!   {\tt lradstp} & radial step length for determining coarse radial mesh &
!    integer & $4$ \\
!   \hline
!   \end{tabularx}\newline\newline
!   Some muffin-tin functions (such as the density) are calculated on a coarse
!   radial mesh and then interpolated onto a fine mesh. This is done for the
!   sake of efficiency. {\tt lradstp} defines the step size in going from the
!   fine to the coarse radial mesh. If it is too large, loss of precision may
!   occur.
!
!   \subsection{{\tt maxitoep}}
!   \begin{tabularx}{\textwidth}[h]{|l|X|c|c|}
!   \hline
!   {\tt maxitoep} & maximum number of iterations when solving the exact
!   exchange integral equations & integer & $300$ \\
!   \hline
!   \end{tabularx}\newline\newline
!   See {\tt tau0oep} and {\tt dtauoep}.
!
!   \subsection{{\tt maxscl}}
!   \begin{tabularx}{\textwidth}[h]{|l|X|c|c|}
!   \hline
!   {\tt maxscl } & maximum number of self-consistent loops allowed & integer &
!    $200$ \\
!   \hline
!   \end{tabularx}\newline\newline
!   This determines after how many loops the self-consistent cycle will
!   terminate if the convergence criterion is not met. If {\tt maxscl} is $1$
!   then the density and potential file, {\tt STATE.OUT}, will {\bf not} be
!   written to disk at the end of the loop. See {\tt epspot}.
!
!   \subsection{{\tt molecule}}
!   \begin{tabularx}{\textwidth}[h]{|l|X|c|c|}
!   \hline
!   {\tt molecule} & {\tt .true.} if the system is an isolated molecule &
!    logical & {\tt .false.} \\
!   \hline
!   \end{tabularx}\newline\newline
!   If {\tt molecule} is {\tt .true.}, then the atomic positions, ${\bf a}$,
!   given in the {\tt atoms} block are assumed to be in Cartesian coordinates.
!   The lattice vectors are also set up automatically with the $i$th lattice
!   vector given by
!   $$ {\bf A}^i=A_i\hat{\bf e}^i, $$
!   where
!   $$ A_i=\max_{\alpha,\beta}\left|{\bf a}^{\alpha}_i-{\bf a}^{\beta}_i\right|
!    +d_{\rm vac} $$
!   with $\alpha$ and $\beta$ labeling atoms, and $d_{\rm vac}$ determines the
!   size of the vacuum around the molecule. The last variable is set by the
!   input parameter {\tt vacuum}.
!
!   \subsection{{\tt momfix}}
!   \begin{tabularx}{\textwidth}[h]{|l|X|c|c|}
!   \hline
!   {\tt momfix} & the desired moment in fixed spin moment calculations &
!    real(3) & $(0.0,0.0,0.0)$ \\
!   \hline
!   \end{tabularx}\newline\newline
!   Note that all three components must be specified (even for collinear
!   calculations). See {\tt fixspin}, {\tt taufsm} and {\tt spinpol}.
!
!   \subsection{{\tt ndspem}}
!   \begin{tabularx}{\textwidth}[h]{|l|X|c|c|}
!   \hline
!   {\tt ndspem} & the number of {\bf k}-vector displacements in each direction
!    around {\tt vklem} when computing the numerical derivatives for the
!    effective mass tensor & integer & $1$ \\
!   \hline
!   \end{tabularx}\newline\newline
!   See {\tt deltaem} and {\tt vklem}.
!
!   \subsection{{\tt nempty}}
!   \begin{tabularx}{\textwidth}[h]{|l|X|c|c|}
!   \hline
!   {\tt nempty} & the number of empty states & integer & $5$ \\
!   \hline
!   \end{tabularx}\newline\newline
!   Defines the number of eigenstates beyond that required for charge
!   neutrality. When running metals it is not known {\it a priori} how many
!   states will be below the Fermi energy for each {\bf k}-point. Setting
!   {\tt nempty} greater than zero allows the additional states to act as a
!   buffer in such cases. Furthermore, magnetic calculations use the
!   first-variational eigenstates as a basis for setting up the
!   second-variational Hamiltonian, and thus {\tt nempty} will determine the
!   size of this basis set. Convergence with respect to this quantity should be
!   checked.
!
!   \subsection{{\tt ngridk}}
!   \begin{tabularx}{\textwidth}[h]{|l|X|c|c|}
!   \hline
!   {\tt ngridk } & the {\bf k}-point mesh sizes & integer(3) & $(1,1,1)$ \\
!   \hline
!   \end{tabularx}\newline\newline
!   \vspace{5pt}
!   The ${\bf k}$-vectors are generated using
!   $$ {\bf k}=(\frac{i_1}{n_1},\frac{i_2}{n_2},\frac{i_3}{n_3})
!    +{\bf v}_{\rm off}, $$
!   where $i_j$ runs from 0 to $n_j-1$ and $0\le{\bf v}_{{\rm off};j}<1$ for
!   $j=1,2,3$. See also {\tt reducek} and {\tt vkloff}.
!
!   \subsection{{\tt ngridq}}
!   \begin{tabularx}{\textwidth}[h]{|l|X|c|c|}
!   \hline
!   {\tt ngridq } & the phonon {\bf q}-point mesh sizes & integer(3) &
!    $(1,1,1)$ \\
!   \hline
!   \end{tabularx}\newline\newline
!   Same as {\tt ngridk}, except that this mesh is for the phonon
!   {\bf q}-points. See also {\tt reduceq}.
!
!   \subsection{{\tt nosource}}
!   \begin{tabularx}{\textwidth}[h]{|l|X|c|c|}
!   \hline
!   {\tt nosource} & when set to {\tt .true.}, source fields are projected out
!    of the exchange-correlation magnetic field & logical & {\tt .false.} \\
!   \hline
!   \end{tabularx}\newline\newline
!   Experimental feature.
!
!   \subsection{{\tt nosym}}
!   \begin{tabularx}{\textwidth}[h]{|l|X|c|c|}
!   \hline
!   {\tt nosym} & when set to {\tt .true.} no symmetries, apart from the
!    identity, are used anywhere in the code & logical & {\tt .false.} \\
!   \hline
!   \end{tabularx}
!
!   \subsection{{\tt notes}}
!   \begin{tabularx}{\textwidth}[h]{|l|X|c|c|}
!   \hline
!   {\tt notes(i)} & the $i$th line of the notes & string & - \\
!   \hline
!   \end{tabularx}\newline\newline
!   This block allows users to add their own notes to the file {\tt INFO.OUT}.
!   The block should be terminated with a blank line, and no line should exceed
!   80 characters.
!
!   \subsection{{\tt nprad}}
!   \begin{tabularx}{\textwidth}[h]{|l|X|c|c|}
!   \hline
!   {\tt nprad} & radial polynomial order & integer & $4$ \\
!   \hline
!   \end{tabularx}\newline\newline
!   This sets the polynomial order for the predictor-corrector method when
!   solving the radial Dirac and Schr\"odinger equations, as well as for
!   performing radial interpolation in the plotting routines.
!
!   \subsection{{\tt nstfsp}}
!   \begin{tabularx}{\textwidth}[h]{|l|X|c|c|}
!   \hline
!   {\tt nstfsp} & number of states to be included in the Fermi surface plot
!    file & integer & $6$ \\
!   \hline
!   \end{tabularx}
!
!   \subsection{{\tt nwrite}}
!   \begin{tabularx}{\textwidth}[h]{|l|X|c|c|}
!   \hline
!   {\tt nwrite} & number of iterations after which {\tt STATE.OUT} is to be
!    written & integer & $0$ \\
!   \hline
!   \end{tabularx}\newline\newline
!   Normally, the density and potentials are written to the file {\tt STATE.OUT}
!   only after completion of the self-consistent loop. By setting {\tt nwrite}
!   to a positive integer the file will be written during the loop every
!   {\tt nwrite} iterations.
!
!   \subsection{{\tt optcomp}}
!   \begin{tabularx}{\textwidth}[h]{|l|X|c|c|}
!   \hline
!   {\tt optcomp} & the components of the first- or second-order optical tensor
!   to be calculated & integer(3) & $(1,1,1)$ \\
!   \hline
!   \end{tabularx}\newline\newline
!   This selects which components of the optical tensor you would like to plot.
!   Only the first two are used for the first-order tensor.
!
!   \subsection{{\tt phwrite}}
!   \begin{tabularx}{\textwidth}[h]{|l|X|c|c|}
!   \hline
!   {\tt nphwrt} & number of {\bf q}-points for which phonon modes are to be
!    found & integer & $1$ \\
!   \hline
!   {\tt vqlwrt(i)} & the $i$th {\bf q}-point in lattice coordinates & real(3) &
!    $(0.0,0.0,0.0)$ \\
!   \hline
!   \end{tabularx}\newline\newline
!   This is used in conjunction with {\tt task}=230. The code will write the
!   phonon frequencies and eigenvectors to the file {\tt PHONON.OUT} for all the
!   {\bf q}-points in the list. The {\bf q}-points can be anywhere in the
!   Brillouin zone and do not have to lie on the mesh defined by {\tt ngridq}.
!   Obviously, all the dynamical matrices have to be computed first using
!   {\tt task}=200.
!
!   \subsection{{\tt plot1d}}
!   \begin{tabularx}{\textwidth}[h]{|l|X|c|c|}
!   \hline
!   {\tt nvp1d} & number of vertices & integer & 2 \\
!   {\tt npp1d} & number of plotting points & integer & 200 \\
!   \hline
!   {\tt vvlp1d(i)} & lattice coordinates for vertex {\tt i} & real(3) &
!    $(0.0,0.0,0.0)\rightarrow(1.0,1.0,1.0)$ \\
!   \hline
!   \end{tabularx}\newline\newline
!   Defines the path in either real or reciprocal space along which the 1D plot
!   is to be produced. The user should provide {\tt nvp1d} vertices in lattice
!   coordinates.
!
!   \subsection{{\tt plot2d}}
!   \begin{tabularx}{\textwidth}[h]{|l|X|c|c|}
!   \hline
!   {\tt vclp2d(1)} & first corner (origin) & real(3) & $(0.0,0.0,0.0)$ \\
!   \hline
!   {\tt vclp2d(2)} & second corner & real(3) & $(1.0,0.0,0.0)$ \\
!   \hline
!   {\tt vclp2d(3)} & third corner & real(3) & $(0.0,1.0,0.0)$ \\
!   \hline
!   {\tt np2d} & number of plotting points in both directions & integer(2) &
!    $(40,40)$ \\
!   \hline
!   \end{tabularx}\newline\newline
!   Defines corners of the parallelogram and the mesh size used for producing 2D
!   plots.
!
!   \subsection{{\tt plot3d}}
!   \begin{tabularx}{\textwidth}[h]{|l|X|c|c|}
!   \hline
!   {\tt nup3d} & number of unit cells to plot & integer(3) & $(1,1,1)$ \\
!   \hline
!   {\tt np3d} & number of plotting points each direction & integer(3) &
!    $(20,20,20)$ \\
!   \hline
!   \end{tabularx}\newline\newline
!   Defines the number of unit cells in each direction to be plotted in 3D as
!   well as the size of the plotting mesh. The {\tt nup3d} parameter is also
!   used to define the number of reciprocal lattice unit cells to be plotted for
!   Fermi surface plots.
!
!   \subsection{{\tt primcell}}
!   \begin{tabularx}{\textwidth}[h]{|l|X|c|c|}
!   \hline
!   {\tt primcell} & {\tt .true.} if the primitive unit cell should be found
!    & logical & {\tt .false.} \\
!   \hline
!   \end{tabularx}\newline\newline
!   Allows the primitive unit cell to be determined automatically from the
!   conventional cell. This is done by searching for lattice vectors among all
!   those which connect atomic sites, and using the three shortest which produce
!   a unit cell with non-zero volume.
!
!   \subsection{{\tt reducek}}
!   \begin{tabularx}{\textwidth}[h]{|l|X|c|c|}
!   \hline
!   {\tt reducek} & set to {\tt .true.} if the ${\bf k}$-point set is to be
!    reduced with the crystal symmetries & logical & {\tt .true.} \\
!   \hline
!   \end{tabularx}\newline\newline
!   See also {\tt ngridk} and {\tt vkloff}.
!
!   \subsection{{\tt reduceq}}
!   \begin{tabularx}{\textwidth}[h]{|l|X|c|c|}
!   \hline
!   {\tt reduceq} & set to {\tt .true.} if the ${\bf q}$-point set is to be
!    reduced with the crystal symmetries & logical & {\tt .true.} \\
!   \hline
!   \end{tabularx}\newline\newline
!   See also {\tt ngridq}.
!
!   \subsection{{\tt rgkmax}}
!   \begin{tabularx}{\textwidth}[h]{|l|X|c|c|}
!   \hline
!   {\tt rgkmax} & $R^{\rm MT}_{\rm min}\times\max(|{\bf G}+{\bf k}|)$ & real &
!    $7.0$ \\
!   \hline
!   \end{tabularx}\newline\newline
!   This sets the maximum length for the ${\bf G}+{\bf k}$ vectors, defined as
!   {\tt rgkmax} divided by the smallest muffin-tin radius.
!
!   \subsection{{\tt rlambda}}
!   \begin{tabularx}{\textwidth}[h]{|l|X|c|c|}
!   \hline
!   {\tt rlambda } & maximum de Broglie wavelength of {\bf k}-vectors & real &
!    $20.0$ \\
!   \hline
!   \end{tabularx}\newline\newline
!   Used for the automatic determination of the {\bf k}-point mesh. If
!   {\tt autokpt} is set to {\tt .true.} then the mesh sizes will be determined
!   by $n_i=\lambda/|{\bf A}_i|+1$.
!
!   \subsection{{\tt rmtapm}}
!   \begin{tabularx}{\textwidth}[h]{|l|X|c|c|}
!   \hline
!   {\tt rmtapm } & parameters governing the automatic generation of the
!   muffin-tin radii & real(2) & $(0.25, 0.95)$ \\
!   \hline
!   \end{tabularx}\newline\newline
!   When {\tt autormt} is set to true, the muffin-tin radii are found
!   automatically from the formula
!   $$ R_i\propto 1+\zeta|Z_i|^{1/3}, $$
!   where $Z_i$ is the atomic number of the $i$th species, $\zeta$ is stored in
!   {\tt rmtapm(1)} and the value which governs the distance between the
!   muffin-tins is stored in {\tt rmtapm(2)}. When {\tt rmtapm(2)} $=1$, the
!   closest muffin-tins will touch.
!
!   \subsection{{\tt scale}}
!   \begin{tabularx}{\textwidth}[h]{|l|X|c|c|}
!   \hline
!   {\tt scale } & lattice vector scaling factor & real & $1.0$ \\
!   \hline
!   \end{tabularx}\newline\newline
!   Scaling factor for all three lattice vectors. Applied in conjunction with
!   {\tt scale1}, {\tt scale2} and {\tt scale3}.
!
!   \subsection{{\tt scale1/2/3}}
!   \begin{tabularx}{\textwidth}[h]{|l|X|c|c|}
!   \hline
!   {\tt scale1/2/3 } & separate scaling factors for each lattice vector &
!    real & $1.0$ \\
!   \hline
!   \end{tabularx}
!
!   \subsection{{\tt scissor}}
!   \begin{tabularx}{\textwidth}[h]{|l|X|c|c|}
!   \hline
!   {\tt scissor} & the scissors correction & real & $0.0$ \\
!   \hline
!   \end{tabularx}\newline\newline
!   This is the scissors shift applied to states above the Fermi energy. Affects
!   DOS, optics and band structure plots.
!
!   \subsection{{\tt scrpath}}
!   \begin{tabularx}{\textwidth}[h]{|l|X|c|c|}
!   \hline
!   {\tt scrpath} & scratch space path & string & {\tt ./} \\
!   \hline
!   \end{tabularx}\newline\newline
!   This is the path to scratch space where the eigenvector file
!   {\tt EIGVEC.OUT} will be written. If the local directory is accessed via a
!   network then {\tt scrpath} can be set to a directory on the local disk, for
!   example {\tt /tmp/}. Note that the forward slash {\tt /} at the end of the
!   string must be included.
!
!   \subsection{{\tt spinorb}}
!   \begin{tabularx}{\textwidth}[h]{|l|X|c|c|}
!   \hline
!   {\tt spinorb} & set to {\tt .true.} if a spin-orbit coupling is required
!    & logical & {\tt .false.} \\
!   \hline
!   \end{tabularx}\newline\newline
!   If {\tt spinorb} is {\tt .true.}, then a $\boldsymbol\sigma\cdot{\bf L}$
!   term is added to the second-variational Hamiltonian. See {\tt spinpol}.
!
!   \subsection{{\tt spinpol}}
!   \begin{tabularx}{\textwidth}[h]{|l|X|c|c|}
!   \hline
!   {\tt spinpol} & set to {\tt .true.} if a spin-polarised calculation is
!    required & logical & {\tt .false.} \\
!   \hline
!   \end{tabularx}\newline\newline
!   If {\tt spinpol} is {\tt .true.}, then the spin-polarised Hamiltonian is
!   solved as a second-variational step using two-component spinors in the
!   effective magnetic field. The first variational scalar wavefunctions are
!   used as a basis for setting this Hamiltonian.
!
!   \subsection{{\tt spinsprl}}
!   \begin{tabularx}{\textwidth}[h]{|l|X|c|c|}
!   \hline
!   {\tt spinsprl} & set to {\tt .true.} if a spin-spiral calculation is
!   required & logical & {\tt .false.} \\
!   \hline
!   \end{tabularx}\newline\newline
!   Experimental feature for the calculation of spin-spiral states. See
!   {\tt vqlss} for details.
!
!   \subsection{{\tt sppath}}
!   \begin{tabularx}{\textwidth}[h]{|l|X|c|c|}
!   \hline
!   {\tt sppath} & path where the species files can be found & string &
!    {\tt ./} \\
!   \hline
!   \end{tabularx}\newline\newline
!   Note that the forward slash {\tt /} at the end of the string must be
!   included.
!
!   \subsection{{\tt stype}}
!   \begin{tabularx}{\textwidth}[h]{|l|X|c|c|}
!   \hline
!   {\tt stype} & integer defining the type of smearing to be used & integer &
!    $0$ \\
!   \hline
!   \end{tabularx}\newline\newline
!   A smooth approximation to the Dirac delta function is needed to compute the
!   occupancies of the Kohn-Sham states. The variable {\tt swidth} determines
!   the width of the approximate delta function. Currently implemented are
!   \newline\newline
!   \begin{tabularx}{\textwidth}[h]{lX}
!   0 & Gaussian \\
!   1 & Methfessel-Paxton order 1, Phys. Rev. B {\bf 40}, 3616 (1989) \\
!   2 & Methfessel-Paxton order 2 \\
!   3 & Fermi-Dirac
!   \end{tabularx}
!
!   \subsection{{\tt swidth}}
!   \begin{tabularx}{\textwidth}[h]{|l|X|c|c|}
!   \hline
!   {\tt swidth} & width of the smooth approximation to the Dirac delta
!    function & real & $0.01$ \\
!   \hline
!   \end{tabularx}\newline\newline
!   See {\tt stype} for details.
!
!   \subsection{{\tt tasks}}
!   \begin{tabularx}{\textwidth}[h]{|l|X|c|c|}
!   \hline
!   {\tt task(i) } & the $i$th task & integer & $-1$ \\
!   \hline
!   \end{tabularx}\newline\newline
!   A list of tasks for the code to perform sequentially. The list should be
!   terminated with a blank line. Each task has an associated integer as
!   follows:\newline\newline
!   \begin{tabularx}{\textwidth}[h]{lX}
!   -1 & Write out the version number of the code. \\
!   0 & Ground state run starting from the atomic densities. \\
!   1 & Resumption of ground state run using density in {\tt STATE.OUT}. \\
!   2 & Structural optimisation run starting from the atomic densities, with
!    atomic positions written to {\tt GEOMETRY.OUT}. \\
!   3 & Resumption of structural optimisation run using density in
!    {\tt STATE.OUT} but with positions from {\tt exciting.in}. \\
!   5 & Ground state Hartree-Fock run (experimental feature). \\
!   10 & Total, partial and interstitial density of states (DOS). \\
!   15 & Output ${\bf L}$, ${\bf S}$ and ${\bf J}$ expectation values. \\
!   20 & Band structure plot. \\
!   21 & Band structure plot which includes angular momentum characters for
!    every atom. \\
!   25 & Compute the effective mass tensor at the {\bf k}-point given by
!    {\tt vklem}. \\
!   31, 32, 33 & 1/2/3D charge density plot. \\
!   41, 42, 43 & 1/2/3D exchange-correlation and Coulomb potential plots. \\
!   51, 52, 53 & 1/2/3D electron localisation function (ELF) plot. \\
!   61, 62, 63 & 1/2/3D wavefunction plot:
!    $\left|\Phi_{i{\bf k}}({\bf r})\right|^2$. \\
!   72, 73 & 2/3D plot of magnetisation vector field, ${\bf m}({\bf r})$. \\
!   82, 83 & 2/3D plot of exchange-correlation magnetic vector field,
!    ${\bf B}_{\rm xc}({\bf r})$. \\
!   91, 92, 93 & 1/2/3D plot of $\nabla\cdot{\bf B}_{\rm xc}({\bf r})$. \\
!   100 & 3D Fermi surface plot using the scalar product
!    $p({\bf k})=\Pi_i(\epsilon_{i{\bf k}}-\epsilon_{\rm F})$. \\
!   101 & 3D Fermi surface plot using separate bands (minus the Fermi
!    energy). \\
!   110 & Calculation of M\"{o}ssbauer contact charge densities and magnetic
!    fields at the nuclear sites. \\
!   115 & Calculation of the electric field gradient (EFG) at the nuclear
!    sites. \\
!   120 & Output of the momentum matrix elements
!    $\langle\Phi_{i{\bf k}}|-i\nabla|\Phi_{j{\bf k}}\rangle$. \\
!   121 & Linear optical response tensor. \\
!   122 & Magneto optical Kerr effect angle. \\
!   142, 143 & 2/3D plot of the electric field
!    ${\bf E}({\bf r})\equiv\nabla V_{\rm C}({\bf r})$. \\
!   152, 153 & 2/3D plot of
!    ${\bf m}({\bf r})\times{\bf B}_{\rm xc}({\bf r})$. \\
!   162 & Scanning-tunneling microscopy (STM) image. \\
!   200 & Calculation of dynamical matrices on a {\bf q}-point set defined by
!    {\tt ngridq}. \\
!   210 & Phonon density of states. \\
!   220 & Phonon dispersion plot. \\
!   230 & Phonon frequencies and eigenvectors for an arbitrary
!    ${\bf q}$-point. \\
!   250 & Write the atomic geometry to file for plotting with {\sf XCrySDen}
!    and {\sf V\_Sim}.
!   \end{tabularx}
!
!   \subsection{{\tt tau0atm}}
!   \begin{tabularx}{\textwidth}[h]{|l|X|c|c|}
!   \hline
!   {\tt tau0atm} & the step size to be used for structural optimisation &
!    real & $0.2$ \\
!   \hline
!   \end{tabularx}\newline\newline
!   The position of atom $\alpha$ is updated on step $m$ of a structural
!   optimisation run using
!   $$ {\bf r}_{\alpha}^{m+1}={\bf r}_{\alpha}^m+\tau_{\alpha}^m
!    \left({\bf F}_{\alpha}^m+{\bf F}_{\alpha}^{m-1}\right), $$
!   where $\tau_{\alpha}$ is set to {\tt tau0atm} for $m=0$, and incremented by
!   the same amount if the atom is moving in the same direction between steps.
!   If the direction changes then $\tau_{\alpha}$ is reset to {\tt tau0atm}.
!
!   \subsection{{\tt tau0oep}}
!   \begin{tabularx}{\textwidth}[h]{|l|X|c|c|}
!   \hline
!   {\tt tau0oep} & initial step length for the exact exchange iterative
!    solver & real & $0.5$ \\
!   \hline
!   \end{tabularx}\newline\newline
!   See {\tt maxitoep} and {\tt dtauoep}.
!
!   \subsection{{\tt taufsm}}
!   \begin{tabularx}{\textwidth}[h]{|l|X|c|c|}
!   \hline
!   {\tt taufsm} & the step size to be used when finding the effective magnetic
!   field in fixed spin moment calculations & real & $0.01$ \\
!   \hline
!   \end{tabularx}\newline\newline
!   An effective magnetic field, ${\bf B}_{\rm FSM}$, is required for fixing the
!   spin moment to a given value, $\boldsymbol{\mu}_{\rm FSM}$. This is found by
!   adding a vector to the field which is proportional to the difference between
!   the moment calculated in the $i$th self-consistent loop and the required
!   moment:
!   $$ {\bf B}_{\rm FSM}^{i+1}={\bf B}_{\rm FSM}^i+\lambda\left(
!    \boldsymbol{\mu}^i-\boldsymbol{\mu}_{\rm FSM}\right), $$
!   where $\lambda$ is proportional to {\tt taufsm}. See also {\tt fixspin},
!   {\tt momfix} and {\tt spinpol}.
!
!   \subsection{{\tt tfibs}}
!   \begin{tabularx}{\textwidth}[h]{|l|X|c|c|}
!   \hline
!   {\tt tfibs} & set to {\tt .true.} if the IBS correction to the force should
!    be calculated & logical & {\tt .true.} \\
!   \hline
!   \end{tabularx}\newline\newline
!   Because calculation of the incomplete basis set (IBS) correction to the
!   force is fairly time-consuming, it can be switched off by setting
!   {\tt tfibs} to {\tt .false.} This correction can then be included only when
!   necessary, i.e. when the atoms are close to equilibrium in a structural
!   relaxation run.
!
!   \subsection{{\tt tforce}}
!   \begin{tabularx}{\textwidth}[h]{|l|X|c|c|}
!   \hline
!   {\tt tforce} & set to {\tt .true.} if the force should be calculated at the
!    end of the self-consistent cycle & logical & {\tt .false.} \\
!   \hline
!   \end{tabularx}\newline\newline
!   This variable is automatically set to {\tt .true.} when performing
!   structural optimisation.
!
!   \subsection{{\tt tshift}}
!   \begin{tabularx}{\textwidth}[h]{|l|X|c|c|}
!   \hline
!   {\tt tshift} & set to {\tt .true.} if the crystal can be shifted so that the
!    atom closest to the origin is exactly at the origin &
!    logical & {\tt .true.} \\
!   \hline
!   \end{tabularx}
!
!   \subsection{{\tt usegdft}}
!   \begin{tabularx}{\textwidth}[h]{|l|X|c|c|}
!   \hline
!   {\tt usegdft} & set to {\tt .true.} if the generalised DFT correction of
!    L. Fritsche and Y. M. Gu, Phys. Rev. {\bf B} 48, 4250 (1993), is to be
!    used & logical & {\tt .false.} \\
!   \hline
!   \end{tabularx}\newline\newline
!   Experimental feature.
!
!   \subsection{{\tt vacuum}}
!   \begin{tabularx}{\textwidth}[h]{|l|X|c|c|}
!   \hline
!   {\tt vacuum} & the size of the vacuum region around a molecule & real &
!    8.05 \\
!   \hline
!   \end{tabularx}\newline\newline
!   See {\tt molecule}.
!
!   \subsection{{\tt vklem}}
!   \begin{tabularx}{\textwidth}[h]{|l|X|c|c|}
!   \hline
!   {\tt vklem} & the ${\bf k}$-point in lattice coordinates at which to compute
!    the effective mass tensors & real(3) & $(0.0,0.0,0.0)$ \\
!   \hline
!   \end{tabularx}\newline\newline
!   See {\tt deltaem} and {\tt ndspem}.
!
!   \subsection{{\tt vqlss}}
!   \begin{tabularx}{\textwidth}[h]{|l|X|c|c|}
!   \hline
!   {\tt vqlss} & the ${\bf q}$-vector of the spin-spiral state in lattice
!    coordinates & real(3) & $(0.0,0.0,0.0)$ \\
!   \hline
!   \end{tabularx}\newline\newline
!   Spin-spirals arise from spinor states assumed to be of the form
!   $$ \Psi^{\bf q}_{\bf k}({\bf r})=
!    \left( \begin{array}{c}
!    U^{{\bf q}\uparrow}_{\bf k}({\bf r})e^{i({\bf k+q/2})\cdot{\bf r}} \\
!    U^{{\bf q}\downarrow}_{\bf k}({\bf r})e^{i({\bf k-q/2})\cdot{\bf r}} \\
!    \end{array} \right). $$
!   These are determined using a second-variational approach, and give rise to a
!   magnetisation density of the form
!   $$ {\bf m}^{\bf q}({\bf r})=(m_x({\bf r})\cos({\bf q \cdot r}),
!    m_y({\bf r})\sin({\bf q \cdot r}),m_z({\bf r})), $$
!    where $m_x$, $m_y$ and $m_z$ are lattice periodic. See also {\tt spinprl}.
!
!   \subsection{{\tt vkloff}}
!   \begin{tabularx}{\textwidth}[h]{|l|X|c|c|}
!   \hline
!   {\tt vkloff } & the ${\bf k}$-point offset vector in lattice coordinates &
!    real(3) & $(0.0,0.0,0.0)$ \\
!   \hline
!   \end{tabularx}\newline\newline
!   See {\tt ngridk}.
!
!   \subsection{{\tt xctype}}
!   \begin{tabularx}{\textwidth}[h]{|l|X|c|c|}
!   \hline
!   {\tt xctype} & integer defining the type of exchange-correlation functional
!    to be used & integer & 3 \\
!   \hline
!   \end{tabularx}\newline\newline
!   Currently implemented are:\newline\newline
!   \begin{tabularx}{\textwidth}[h]{lX}
!   1 & No exchange-correlation funtional ($E_{\rm xc}\equiv 0$) \\
!   2 & LDA, Perdew-Zunger/Ceperley-Alder, {\it Phys. Rev. B} {\bf 23}, 5048
!    (1981) \\
!   3 & LSDA, Perdew-Wang/Ceperley-Alder, {\it Phys. Rev. B} {\bf 45}, 13244
!    (1992) \\
!   4 & LDA, X-alpha approximation, J. C. Slater, {\it Phys. Rev.} {\bf 81}, 385
!    (1951) \\
!   20 & GGA, Perdew-Burke-Ernzerhof, {\it Phys. Rev. Lett.} {\bf 77}, 3865
!    (1996) \\
!   21 & GGA, Revised PBE, Zhang-Yang, {\it Phys. Rev. Lett.} {\bf 80}, 890
!    (1998) \\
!   26 & GGA, Wu-Cohen exchange (WC06) with PBE correlation, {\it Phys. Rev. B}
!    {\bf 73}, 235116 (2006) \\
!   30 & GGA, Armiento-Mattsson (AM05) spin-unpolarised functional,
!    {\it Phys. Rev. B} {\bf 72}, 085108 (2005) \\
!   \end{tabularx}
!
!   \section{Contributing to {\sf EXCITING}}
!   Please bear in mind when writing code for the {\sf EXCITING} project that
!   it should be an exercise in physics and not software engineering. All code
!   should therefore be kept as simple and concise as possible, and above all it
!   should be easy for anyone to locate and follow the {\sf Fortran}
!   representation of the original mathematics. We would also appreciate the
!   following conventions being adhered to:
!   \begin{itemize}
!   \item Strict {\sf Fortran} 90/95 should be used. Features which are marked
!    as obsolescent in F90/95 should be avoided. These include assigned format
!    specifiers, labeled do-loops, computed goto statements and statement
!    functions.
!   \item Modules should be used in place of common blocks for declaring
!    global variables. Use the existing modules to declare new global variables.
!   \item Any code should be written in lower-case free form style, starting
!    from column one. Try and keep the length of each line to fewer than 80
!    characters using the \& character for line continuation.
!   \item Every function or subroutine, no matter how small, should be in its
!    own file named {\tt routine.f90}, where {\tt routine} is the function or
!    subroutine name. It is recommended that the routines are named so as to
!    make their purpose apparent from the name alone.
!   \item Use of {\tt implicit none} is mandatory. Remember also to define the
!    {\tt intent} of any passed arguments.
!   \item Local allocatable arrays must be deallocated on exit of the routine to
!    prevent memory leakage. Use of automatic arrays should be limited to arrays
!    of small size.
!   \item Every function or subroutine must be documented with the {\sf Protex}
!    source code documentation system. This should include a short \LaTeX\
!    description of the algorithms and methods involved. Equations which need to
!    be referenced should be labeled with {\tt routine\_1}, {\tt routine\_2}
!    etc. The authorship of each new piece of code or modification should be
!    indicated in the {\tt REVISION HISTORY} part of the header. See the
!    {\sf Protex} documentation for details.
!   \item Ensure as much as possible that a routine will terminate the program
!    when given improper input instead of continuing with erroneous results.
!    Specifically, functions should have a well-defined domain for which they
!    return accurate results. Input outside that domain should result in an
!    error message and termination.
!   \item Report errors prior to termination with a short description, for
!    example:
!    \begin{verbatim}
!     write(*,*)
!     write(*,'("Error(readinput): invalid spnst : ",I8)') spnst(is)
!     write(*,'(" for species ",I4)') is
!     write(*,*)
!    \end{verbatim}
!   \item Wherever possible, real numbers outputted as ASCII data should be
!    formatted with the {\tt G18.10} specifier.
!   \item Avoid redundant or repeated code: check to see if the routine you need
!    already exists, before writing a new one.
!   \item All reading in of ASCII data should be done in the subroutine
!    {\tt readinput}. For binary data, separate routines for reading and writing
!    should be used (for example {\tt writestate} and {\tt readstate}).
!   \item Input file names should be in lowercase and have the extension
!    {\tt .in} . All output file names should be in uppercase with the extension
!    {\tt .OUT} .
!   \item All internal units should be atomic. Input and output units should be
!    atomic by default and clearly stated otherwise. Rydbergs should not be used
!    under any circumstances.
!   \end{itemize}
!   \subsection{Licensing}
!    Routines which constitute the main part of the code are released under the
!    GNU General Public License (GPL). Library routines are released under the
!    less restrictive GNU Lesser General Public License (LGPL). Both licenses
!    are contained in the file {\tt COPYING}. Any contribution to the code must
!    be licensed at the authors' discretion under either the GPL or LGPL.
!    Author(s) of the code retain the copyrights. Copyright and (L)GPL
!    information must be included at the beginning of every file, and no code
!    will be accepted without this.
!
!   \bibliographystyle{unsrt}
!   \bibliography{exciting}
!
!EOI
<|MERGE_RESOLUTION|>--- conflicted
+++ resolved
@@ -12,22 +12,13 @@
   integer itask
   logical  paralleltask
   ! read input files
-<<<<<<< HEAD
-  call readinput
-  call initMPI
-=======
   call initMPI
   call readinput
->>>>>>> 125a4e0a
   ! perform the appropriate task
   do itask=1,ntasks
      task=tasks(itask)
      select case(task)
-<<<<<<< HEAD
-     case(0,1,2,3,200)
-=======
      case(0,1,2,3,200,23,300:399,400:499,1200,1300,900:902)
->>>>>>> 125a4e0a
         paralleltask=.true.
      case default
         paralleltask=.false.
@@ -85,8 +76,6 @@
         call writephn
      case(250)
         call geomplot
-<<<<<<< HEAD
-=======
         !<sag>
         ! tasks for TDDFT
      case(23,300:399,400:499,1200,1300)
@@ -101,7 +90,6 @@
         ! k-point in SCF
         call atkp
         !</sag>
->>>>>>> 125a4e0a
      case default
         write(*,*)
         write(*,'("Error(main): task not defined : ",I8)') task
@@ -111,13 +99,9 @@
      endif
   end do
   call finitMPI()
-<<<<<<< HEAD
-  stop
-=======
 ! Commenting out the "stop" statement in order to avoid a 'FORTRAN STOP'
 ! error and to obtain a clean exit
 !$$  stop
->>>>>>> 125a4e0a
 end program main
 
 !BOI
