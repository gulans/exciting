
! Copyright (C) 2002-2005 J. K. Dewhurst, S. Sharma and C. Ambrosch-Draxl.
! This file is distributed under the terms of the GNU General Public License.
! See the file COPYING for license details.

! main routine for the EXCITING code
program main
  use modmain
<<<<<<< HEAD
  use modmpi
  implicit none
  ! local variables
  integer itask
  logical  paralleltask
  ! read input files
  call readinput
  call initMPI
=======
  implicit none
  ! local variables
  integer itask
  ! read input files
  call readinput
>>>>>>> 36753f85
  ! perform the appropriate task
  do itask=1,ntasks
     task=tasks(itask)
     select case(task)
<<<<<<< HEAD
     case(0,1,2,3,200)
        paralleltask=.true.
     case default
        paralleltask=.false.
     end select
     if(paralleltask.or.rank.eq.0) then
        select case(task)
        case(-1)
           write(*,*)
           write(*,'("EXCITING version ",I1.1,".",I2.2,".",I3.3)') version
           write(*,*)
           stop
        case(0,1,2,3)
           call gndstate
        case(10)
           call dos
        case(15)
           call writelsj
        case(20,21)
           call bandstr
        case(25)
           call effmass
        case(31,32,33)
           call rhoplot
        case(41,42,43)
           call potplot
        case(51,52,53)
           call elfplot
        case(61,62,63,162)
           call wfplot
        case(72,73,82,83,142,143,152,153)
           call vecplot
        case(91,92,93)
           call dbxcplot
        case(100,101)
           call fermisurf
        case(110)
           call mossbauer
        case(115)
           call writeefg
        case(120)
           call writepmat
        case(121)
           call linopt
        case(122)
           call moke
        case(200)
           call phonon
        case(210)
           call phdos
        case(220)
           call phdisp
        case(230)
           call writephn
        case(250)
           call geomplot
        case default
           write(*,*)
           write(*,'("Error(main): task not defined : ",I8)') task
           write(*,*)
           stop
        end select
     endif
  end do
  call finitMPI()
=======
     case(-1)
        write(*,*)
        write(*,'("EXCITING version ",I1.1,".",I2.2,".",I3.3)') version
        write(*,*)
        stop
     case(0,1,2,3)
        call gndstate
     case(5)
        call hartfock
     case(10)
        call dos
     case(15)
        call writelsj
     case(20,21)
        call bandstr
     case(25)
        call effmass
     case(31,32,33)
        call rhoplot
     case(41,42,43)
        call potplot
     case(51,52,53)
        call elfplot
     case(61,62,63,162)
        call wfplot
     case(72,73,82,83,142,143,152,153)
        call vecplot
     case(91,92,93)
        call dbxcplot
     case(100,101)
        call fermisurf
     case(110)
        call mossbauer
     case(115)
        call writeefg
     case(120)
        call writepmat
     case(121)
        call linopt
     case(122)
        call moke
     case(200)
        call phonon
     case(210)
        call phdos
     case(220)
        call phdisp
     case(230)
        call writephn
     case(250)
        call geomplot
     case default
        write(*,*)
        write(*,'("Error(main): task not defined : ",I8)') task
        write(*,*)
        stop
     end select
  end do
>>>>>>> 36753f85
  stop
end program main

!BOI
! !TITLE: The EXCITING Code Manual\\ Version 0.9.114
! !AUTHORS: J. K. Dewhurst, S. Sharma and C. Ambrosch-Draxl
! !AFFILIATION:
! !INTRODUCTION: Introduction
!   Welcome to the {\sf EXCITING} Code Manual!
!   The {\sf EXCITING} code is a state-of-the-art full-potential linearised
!   augmented-plane-wave (FP-LAPW) code for determining the properties of
!   crystalline solids. It was developed mainly at the
!   Karl-Franzens-Universit\"{a}t Graz as part of the {\sf EXCITING} EU Research
!   and Training Network project \cite{exciting}. The guiding philosophy during
!   the implementation of the code was to keep it as simple as possible for both
!   users and developers without compromising on its capabilities. All the
!   routines are released under either the GNU General Public License (GPL) or
!   the GNU Lesser General Public License (LGPL) in the hope that they may
!   inspire other scientists to implement new and, well, exciting developments
!   in the field of density functional theory and beyond.
!
!   \section{Acknowledgements}
!   Lots of people contributed to the {\sf EXCITING} code with ideas, checking
!   and testing, writing code or documentation and general encouragement. They
!   include Lars Nordstr\"{o}m, Clas Persson, Christian Brouder, Rickard
!   Armiento, Andrew Chizmeshya, Per Anderson, Igor Nekrasov, Fredrik Bultmark,
!   Sushil Auluck, Frank Wagner, Fateh Kalarasse, J\"{u}rgen Spitaler, Stefano
!   Pittalis, Nektarios Lathiotakis, Tobias Burnus, Stephan Sagmeister,
!   Christian Meisenbichler, Francesco Cricchio, S\'{e}bastien Leb\`{e}gue and
!   Yigang Zhang. Special mention of David Singh's very useful book
!   {\it Planewaves, Pseudopotentials and the LAPW Method} \cite{singh} must
!   also be made. Finally we would like to acknowledge the generous support of
!   Karl-Franzens-Universit\"{a}t Graz, as well as the EU Marie-Curie Research
!   Training Networks initiative.
!
!   \vspace{24pt}
!   Kay Dewhurst, Sangeeta Sharma and Claudia Ambrosch-Draxl
!
!   \vspace{12pt}
!   Edinburgh, Berlin and Leoben, June 2007
!   \newpage
!
!   \section{Units}
!   Unless explicitly stated otherwise, {\sf EXCITING} uses atomic units. In
!   this system $\hbar=1$, the electron mass $m=1$, the Bohr radius $a_0=1$ and
!   the electron charge $e=1$ (note that the electron charge is positive, so
!   that the atomic numbers $Z$ are negative). Thus, the atomic unit of length
!   is 0.52917720859(36) \AA, and the atomic unit of energy is the Hartree which
!   equals 27.21138386(68) eV. The unit of the external magnetic fields is
!   defined such that one unit of magnetic field in {\tt exciting.in} equals
!   1717.2445320376 Tesla.
!
!   \section{Compiling and running {\sf EXCITING}}
!   \subsection{Compiling the code}
!   Unpack the code from the archive file. Run the command
!   \begin{verbatim}
!     setup
!   \end{verbatim}
!   in the {\tt exciting} directory and select the appropriate system and
!   compiler. We highly recommend that you edit the file {\tt make.inc} and tune
!   the compiler options for your particular system. You can also make use of
!   machine-optimised {\tt BLAS/LAPACK} libraries if they are available, but
!   make sure they are version $3.x$. Setting the {\sf OpenMP} options of your
!   compiler will enable {\sf EXCITING} to run in parallel mode on
!   multiprocessor systems. Following this, run
!   \begin{verbatim}
!     make all
!   \end{verbatim}
!   This will hopefully compile the entire code and all the libraries into one
!   executable, {\tt exciting}, located in the {\tt src} directory. It will also
!   compile a few useful auxilliary programs, namely {\tt spacegroup} for
!   producing crystal geometries from spacegroup data, {\tt species} for
!   generating species files, and {\tt eos} for fitting equations of state to
!   energy-volume data. If you want to compile everything all over again, then
!   run {\tt make clean} from the {\tt exciting} directory, followed by
!   {\tt make all}.
!
!   \subsection{Running the code}
!   As a rule, all input files for the code are in lower case and end with the
!   extension {\tt .in}. All output files are uppercase and have the extension
!   {\tt .OUT}. For most cases, the user will only need to modify the file
!   {\tt exciting.in}. In this file input parameters are arranged in blocks.
!   Each block consists of a block name on one line and the block variables on
!   subsequent lines. Almost all blocks are optional: the code uses reasonable
!   default values in cases where they are absent. Blocks can appear in any
!   order, if a block is repeated then the second instance is used. Comment
!   lines can be included in the input file and begin with the {\tt !}
!   character.
!
!   The only other input files are those describing the atomic species which go
!   into the crystal. These files are found in the {\tt species} directory and
!   are named with the element symbol and the extension {\tt .in}, for example
!   {\tt Sb.in}. They contain parameters like the atomic charge, mass,
!   muffin-tin radius, occupied atomic states and the type of linearisation
!   required. Users should not have to modify these files in the majority of
!   cases.
!
!   The best way to learn to use {\sf EXCITING} is to run the examples included
!   with the package. These can be found in the {\tt examples} directory and use
!   many of the code's capabilities. The following section which describes all
!   the input parameters will be of invaluable assistance.
!
!   \section{Input blocks}
!   This section lists all the input blocks available. It is arranged with the
!   name of the block followed by a table which lists each parameter name, what
!   the parameter does, its type and default value. A horizontal line in the
!   table indicates a new line in {\tt exciting.in}. Below the table is a brief
!   overview of the block's function.
!
!   \subsection{{\tt atoms}}
!   \begin{tabularx}{\textwidth}[h]{|l|X|c|c|}
!   \hline
!   {\tt nspecies} & number of species & integer & 0 \\
!   \hline
!   {\tt spfname(i)} & species filename for species {\tt i} & string & - \\
!   \hline
!   {\tt natoms(i)} & number of atoms for species {\tt i} & integer & - \\
!   \hline
!   {\tt atposl(j,i)} & atomic position in lattice coordinates for atom {\tt j}
!    & real(3) & - \\
!   {\tt bfcmt(j,i)} & muffin-tin external magnetic field in Cartesian
!    coordinates for atom {\tt j} & real(3) & - \\
!   \hline
!   \end{tabularx}\newline\newline
!   Defines the atomic species as well as their positions in the unit cell and
!   the external magnetic field applied throughout the muffin-tin. These fields
!   are used to break spin symmetry and should be considered infinitesimal as
!   they do not contribute directly to the total energy. Collinear calculations
!   are more efficient if the field is applied in the $z$-direction. One could,
!   for example, set up an anti-ferromagnetic crystal by pointing the field on
!   one atom in the positive $z$-direction and in the opposite direction on
!   another atom. If {\tt molecule} is {\tt .true.} then the atomic positions
!   are assumed to be in Cartesian coordinates. See also {\tt sppath},
!   {\tt bfieldc} and {\tt molecule}.
!
!   \subsection{{\tt autokpt}}
!   \begin{tabularx}{\textwidth}[h]{|l|X|c|c|}
!   \hline
!   {\tt autokpt} & {\tt .true.} if the {\bf k}-point set is to be determined
!    automatically & logical & {\tt .false.} \\
!   \hline
!   \end{tabularx}\newline\newline
!   See {\tt rlambda} for details.
!
!   \subsection{{\tt autormt}}
!   \begin{tabularx}{\textwidth}[h]{|l|X|c|c|}
!   \hline
!   {\tt autormt} & {\tt .true.} if muffin-tin radii should be determined
!    automatically & logical & {\tt .false.} \\
!   \hline
!   \end{tabularx}\newline\newline
!   See {\tt rmtapm} for details.
!
!   \subsection{{\tt avec}}
!   \begin{tabularx}{\textwidth}[h]{|l|X|c|c|}
!   \hline
!   {\tt avec(1) } & first lattice vector & real(3) & $(1.0,0.0,0.0)$ \\
!   \hline
!   {\tt avec(2) } & second lattice vector & real(3) & $(0.0,1.0,0.0)$ \\
!   \hline
!   {\tt avec(3) } & third lattice vector & real(3) & $(0.0,0.0,1.0)$ \\
!   \hline
!   \end{tabularx}\newline\newline
!   Lattice vectors of the crystal in atomic units (Bohr). If {\tt molecule} is
!   {\tt .true.} then these vectors are not used.
!
!   \subsection{{\tt beta0}}
!   \begin{tabularx}{\textwidth}[h]{|l|X|c|c|}
!   \hline
!   {\tt beta0 } & initial mixing parameter and increment & real & $0.1$ \\
!   \hline
!   \end{tabularx}\newline\newline
!   This sets the initial parameter used for mixing the old and new potentials
!   during the self-consistent cycle. For some materials, such as magnetic
!   metals, this should be made smaller to avoid instability. The code
!   automatically adjusts the mixing parameter to the optimial size. Making
!   {\tt beta0} too large can result in instability and poor convergence. See
!   {\tt betamax} as well as the routine {\tt mixer}.
!
!   \subsection{{\tt betamax}}
!   \begin{tabularx}{\textwidth}[h]{|l|X|c|c|}
!   \hline
!   {\tt betamax } & maximum mixing parameter & real & $1.0$ \\
!   \hline
!   \end{tabularx}\newline\newline
!   The mixing parameter is adjusted in increments of {\tt beta0} to optimise
!   that rate of convergece. {\tt betamax} sets the upper limit to this
!   parameter. Making this too large can result in poor convergence due to
!   charge sloshing.
!
!   \subsection{{\tt bfieldc}}
!   \begin{tabularx}{\textwidth}[h]{|l|X|c|c|}
!   \hline
!   {\tt bfieldc} & global external magnetic field in Cartesian coordinates &
!    real(3) & $(0.0,0.0,0.0)$ \\
!   \hline
!   \end{tabularx}\newline\newline
!   This is a constant magnetic field applied thoughout the entire unit cell
!   and enters the second-variational Hamiltonian as
!   $$ \frac{g_e\alpha}{4}\,\vec{\sigma}\cdot{\bf B}_{\rm ext}, $$
!   where $g_e$ is the electron $g$-factor (2.0023193043718). This field is
!   normally used to break spin symmetry for spin-polarised calculations and
!   considered to be infinitesimal with no direct contribution to the total
!   energy. In cases where the magnetic field is finite (for example when
!   computing magnetic response) the external ${\bf B}$-field energy reported in
!   {\tt INFO.OUT} should be added to the total by hand. This field is applied
!   throughout the entire unit cell. To apply magnetic fields in particular
!   muffin-tins use the {\tt bfcmt} vectors in the {\tt atoms} block. Collinear
!   calculations are more efficient if the field is applied in the
!   $z$-direction.
!
!   \subsection{{\tt chgexs}}
!   \begin{tabularx}{\textwidth}[h]{|l|X|c|c|}
!   \hline
!   {\tt chgexs } & excess electronic charge & real & $0.0$ \\
!   \hline
!   \end{tabularx}\newline\newline
!   This controls the amount of charge in the unit cell beyond that required to
!   maintain neutrality. It can be set positive or negative depending on whether
!   electron or hole doping is required.
!
!   \subsection{{\tt deband}}
!   \begin{tabularx}{\textwidth}[h]{|l|X|c|c|}
!   \hline
!   {\tt deband} & initial band energy step size & real & $0.0025$ \\
!   \hline
!   \end{tabularx}\newline\newline
!   The initial step length used when searching for the band energy, which is
!   used as the APW linearisation energy. This is done by first searching
!   upwards in energy until the radial wavefunction at the muffin-tin radius is
!   zero. This is the energy at the top of the band, denoted $E_{\rm t}$. A
!   downward search is now performed from $E_{\rm t}$ until the slope of the
!   radial wavefunction at the muffin-tin radius is zero. This energy,
!   $E_{\rm b}$, is at the bottom of the band. The band energy is taken as
!   $(E_{\rm t}+E_{\rm b})/2$. If either $E_{\rm t}$ or $E_{\rm b}$ cannot be
!   found then the band energy is set to the default value.
!
!   \subsection{{\tt deltaem}}
!   \begin{tabularx}{\textwidth}[h]{|l|X|c|c|}
!   \hline
!   {\tt deltaem} & the size of the ${\bf k}$-vector displacement used when
!    calculating numerical derivatives for the effective mass tensor & real &
!    $0.025$ \\
!   \hline
!   \end{tabularx}\newline\newline
!   See {\tt ndspem} and {\tt vklem}.
!
!   \subsection{{\tt deltaph}}
!   \begin{tabularx}{\textwidth}[h]{|l|X|c|c|}
!   \hline
!   {\tt deltaph} & the size of the atomic displacement used for calculating
!    dynamical matrices & real & $0.03$ \\
!   \hline
!   \end{tabularx}\newline\newline
!   Phonon calculations are performed by constructing a supercell corresponding
!   to a particular ${\bf q}$-vector and making a small periodic displacement of
!   the atoms. The magnitude of this displacement is given by {\tt deltaph}.
!   This should not be made too large, as anharmonic terms could then become
!   significant, neither should it be too small as this can introduce numerical
!   error.
!
!   \subsection{{\tt dos}}
!   \begin{tabularx}{\textwidth}[h]{|l|X|c|c|}
!   \hline
!   {\tt nwdos} & number of frequency/energy points in the DOS or optics plot &
!    integer & $500$ \\
!   {\tt ngrdos} & effective {\bf k}-point mesh size to be used for Brillouin
!    zone integration & integer & $100$ \\
!   {\tt nsmdos} & level of smoothing applied to DOS/optics output & integer &
!    $0$ \\
!   \hline
!   {\tt wintdos} & frequency/energy window for the DOS or optics plot &
!    real(2) & $(-0.5,0.5)$ \\
!   \hline
!   \end{tabularx}\newline\newline
!   DOS and optics plots require integrals of the kind
!   $$ g(\omega_i)=\frac{\Omega}{(2\pi)^3}\int_{\rm BZ} f({\bf k})
!    \delta(\omega_i-e({\bf k}))d{\bf k}. $$
!   These are calculated by first interpolating the functions $e({\bf k})$ and
!   $f({\bf k})$ with the trilinear method on a much finer mesh whose size is
!   determined by {\tt ngrdos}. Then the $\omega$-dependent histogram of the
!   integrand is accumulated over the fine mesh. If the output function is noisy
!   then either {\tt ngrdos} should be increased or {\tt nwdos} decreased.
!   Alternatively, the output function can be artificially smoothed up to a
!   level given by {\tt nsmdos}. This is the number of successive 3-point
!   averages to be applied to the function $g$.
!
!   \subsection{{\tt dtauoep}}
!   \begin{tabularx}{\textwidth}[h]{|l|X|c|c|}
!   \hline
!   {\tt dtauoep} & step length increment for the exact exchange iterative
!    solver & real & $0.5$ \\
!   \hline
!   \end{tabularx}\newline\newline
!   See {\tt maxitoep} and {\tt tau0oep}
!
!   \subsection{{\tt epschg}}
!   \begin{tabularx}{\textwidth}[h]{|l|X|c|c|}
!   \hline
!   {\tt epschg} & maximum allowed error in the calculated total charge beyond
!    which a warning message will be issued & real & $1\times 10^{-3}$ \\
!   \hline
!   \end{tabularx}
!
!   \subsection{{\tt epsforce}}
!   \begin{tabularx}{\textwidth}[h]{|l|X|c|c|}
!   \hline
!   {\tt epsforce} & convergence tolerance for the forces during a structural
!    optimisation run & real & $5\times 10^{-4}$ \\
!   \hline
!   \end{tabularx}\newline\newline
!   If the mean absolute value of the atomic forces is less than {\tt epsforce}
!   then the structural optimisation run is ended. See {\tt tasks}.
!
!   \subsection{{\tt epslat}}
!   \begin{tabularx}{\textwidth}[h]{|l|X|c|c|}
!   \hline
!   {\tt epslat } & vectors with lengths less than this are considered zero &
!    real & $10^{-6}$ \\
!   \hline
!   \end{tabularx}\newline\newline
!   Sets the tolerance for determining if a vector or its components are zero.
!   This is to account for any numerical error in real or reciprocal space
!   vectors.
!
!   \subsection{{\tt epsocc}}
!   \begin{tabularx}{\textwidth}[h]{|l|X|c|c|}
!   \hline
!   {\tt epsocc} & smallest occupancy for which a state will contribute to the
!    density & real & $1\times 10^{-8}$ \\
!   \hline
!   \end{tabularx}
!
!   \subsection{{\tt epspot}}
!   \begin{tabularx}{\textwidth}[h]{|l|X|c|c|}
!   \hline
!   {\tt epspot} & convergence criterion for the effective potential and field &
!    real & $1\times 10^{-6}$ \\
!   \hline
!   \end{tabularx}\newline\newline
!   If the RMS change in the effective potential and magnetic field is smaller
!   than {\tt epspot}, then the self-consistent loop is considered converged
!   and exited. For structural optimisation runs this results in the forces
!   being calculated, the atomic positions updated and the loop restarted. See
!   also {\tt maxscl}.
!
!   \subsection{{\tt evalmin}}
!   \begin{tabularx}{\textwidth}[h]{|l|X|c|c|}
!   \hline
!   {\tt evalmin} & valence eigenvalue minimum & real & $-4.5$ \\
!   \hline
!   \end{tabularx}\newline\newline
!   Any valence states with eigenvalues below {\tt evalmin} are not occupied and
!   a warning message is issued.
!
!   \subsection{{\tt fixspin}}
!   \begin{tabularx}{\textwidth}[h]{|l|X|c|c|}
!   \hline
!   {\tt fixspin} & {\tt .true.} if the spin moment should be fixed & logical &
!    {\tt .false.} \\
!   \hline
!   \end{tabularx}\newline\newline
!   Set to {\tt .true.} for fixed spin moment calculations. See also
!   {\tt momfix}, {\tt taufsm} and {\tt spinpol}.
!
!   \subsection{{\tt fracinr}}
!   \begin{tabularx}{\textwidth}[h]{|l|X|c|c|}
!   \hline
!   {\tt fracinr} & fraction of the muffin-tin radius up to which {\tt lmaxinr}
!    is used as the angular momentum cut-off & real & $0.25$ \\
!   \hline
!   \end{tabularx}\newline\newline
!   See {\tt lmaxinr}.
!
!   \subsection{{\tt gmaxvr}}
!   \begin{tabularx}{\textwidth}[h]{|l|X|c|c|}
!   \hline
!   {\tt gmaxvr} & maximum length of $|{\bf G}|$ for expanding the interstitial
!    density and potential & real & $12.0$ \\
!   \hline
!   \end{tabularx}\newline\newline
!   See also {\tt rgkmax}.
!
!   \subsection{{\tt intraband}}
!   \begin{tabularx}{\textwidth}[h]{|l|X|c|c|}
!   \hline
!   {\tt intraband} & {\tt .true.} if the intraband (Drude-like) contribution is
!    to be added to the dieletric tensor & logical & {\tt .false.} \\
!   \hline
!   \end{tabularx}\newline\newline
!
!   \subsection{{\tt kstlist}}
!   \begin{tabularx}{\textwidth}[h]{|l|X|c|c|}
!   \hline
!   {\tt kstlist(i)} & $i$th ${\bf k}$-point and state pair & integer(2) &
!    $(1,1)$ \\
!   \hline
!   \end{tabularx}\newline\newline
!   This is a user-defined list of ${\bf k}$-point and state index pairs which
!   are those used for plotting wavefunctions and writing ${\bf L}$, ${\bf S}$
!   and ${\bf J}$ expectation values. Only the first pair is used by the
!   aforementioned tasks. The list should be terminated by a blank line.
!
!   \subsection{{\tt lmaxapw}}
!   \begin{tabularx}{\textwidth}[h]{|l|X|c|c|}
!   \hline
!   {\tt lmaxapw} & angular momentum cut-off for the APW functions & integer &
!    $8$ \\
!   \hline
!   \end{tabularx}
!
!   \subsection{{\tt lmaxinr}}
!   \begin{tabularx}{\textwidth}[h]{|l|X|c|c|}
!   \hline
!   {\tt lmaxinr} & angular momentum cut-off for themuffin-tin density and
!    potential on the inner part of the muffin-tin & integer & $2$ \\
!   \hline
!   \end{tabularx}\newline\newline
!   Close to the nucleus, the density and potential is almost spherical and
!   therefore the spherical harmonic expansion can be truncated a low angular
!   momentum. See also {\tt fracinr}.
!
!   \subsection{{\tt lmaxmat}}
!   \begin{tabularx}{\textwidth}[h]{|l|X|c|c|}
!   \hline
!   {\tt lmaxmat} & angular momentum cut-off for the outer-most loop in the
!    hamiltonian and overlap matrix setup & integer & $5$ \\
!   \hline
!   \end{tabularx}
!
!   \subsection{{\tt lmaxvr}}
!   \begin{tabularx}{\textwidth}[h]{|l|X|c|c|}
!   \hline
!   {\tt lmaxvr} & angular momentum cut-off for the muffin-tin density and
!    potential & integer & $7$ \\
!   \hline
!   \end{tabularx}
!
!   \subsection{{\tt lradstp}}
!   \begin{tabularx}{\textwidth}[h]{|l|X|c|c|}
!   \hline
!   {\tt lradstp} & radial step length for determining coarse radial mesh &
!    integer & $4$ \\
!   \hline
!   \end{tabularx}\newline\newline
!   Some muffin-tin functions (such as the density) are calculated on a coarse
!   radial mesh and then interpolated onto a fine mesh. This is done for the
!   sake of efficiency. {\tt lradstp} defines the step size in going from the
!   fine to the coarse radial mesh. If it is too large, loss of precision may
!   occur.
!
!   \subsection{{\tt maxitoep}}
!   \begin{tabularx}{\textwidth}[h]{|l|X|c|c|}
!   \hline
!   {\tt maxitoep} & maximum number of iterations when solving the exact
!   exchange integral equations & integer & $300$ \\
!   \hline
!   \end{tabularx}\newline\newline
!   See {\tt tau0oep} and {\tt dtauoep}.
!
!   \subsection{{\tt maxscl}}
!   \begin{tabularx}{\textwidth}[h]{|l|X|c|c|}
!   \hline
!   {\tt maxscl } & maximum number of self-consistent loops allowed & integer &
!    $200$ \\
!   \hline
!   \end{tabularx}\newline\newline
!   This determines after how many loops the self-consistent cycle will
!   terminate if the convergence criterion is not met. If {\tt maxscl} is $1$
!   then the density and potential file, {\tt STATE.OUT}, will {\bf not} be
!   written to disk at the end of the loop. See {\tt epspot}.
!
!   \subsection{{\tt molecule}}
!   \begin{tabularx}{\textwidth}[h]{|l|X|c|c|}
!   \hline
!   {\tt molecule} & {\tt .true.} if the system is an isolated molecule &
!    logical & {\tt .false.} \\
!   \hline
!   \end{tabularx}\newline\newline
!   If {\tt molecule} is {\tt .true.}, then the atomic positions, ${\bf a}$,
!   given in the {\tt atoms} block are assumed to be in Cartesian coordinates.
!   The lattice vectors are also set up automatically with the $i$th lattice
!   vector given by
!   $$ {\bf A}^i=A_i\hat{\bf e}^i, $$
!   where
!   $$ A_i=\max_{\alpha,\beta}\left|{\bf a}^{\alpha}_i-{\bf a}^{\beta}_i\right|
!    +d_{\rm vac} $$
!   with $\alpha$ and $\beta$ labeling atoms, and $d_{\rm vac}$ determines the
!   size of the vacuum around the molecule. The last variable is set by the
!   input parameter {\tt vacuum}.
!
!   \subsection{{\tt momfix}}
!   \begin{tabularx}{\textwidth}[h]{|l|X|c|c|}
!   \hline
!   {\tt momfix} & the desired moment in fixed spin moment calculations &
!    real(3) & $(0.0,0.0,0.0)$ \\
!   \hline
!   \end{tabularx}\newline\newline
!   Note that all three components must be specified (even for collinear
!   calculations). See {\tt fixspin}, {\tt taufsm} and {\tt spinpol}.
!
!   \subsection{{\tt ndspem}}
!   \begin{tabularx}{\textwidth}[h]{|l|X|c|c|}
!   \hline
!   {\tt ndspem} & the number of {\bf k}-vector displacements in each direction
!    around {\tt vklem} when computing the numerical derivatives for the
!    effective mass tensor & integer & $1$ \\
!   \hline
!   \end{tabularx}\newline\newline
!   See {\tt deltaem} and {\tt vklem}.
!
!   \subsection{{\tt nempty}}
!   \begin{tabularx}{\textwidth}[h]{|l|X|c|c|}
!   \hline
!   {\tt nempty} & the number of empty states & integer & $5$ \\
!   \hline
!   \end{tabularx}\newline\newline
!   Defines the number of eigenstates beyond that required for charge
!   neutrality. When running metals it is not known {\it a priori} how many
!   states will be below the Fermi energy for each {\bf k}-point. Setting
!   {\tt nempty} greater than zero allows the additional states to act as a
!   buffer in such cases. Furthermore, magnetic calculations use the
!   first-variational eigenstates as a basis for setting up the
!   second-variational Hamiltonian, and thus {\tt nempty} will determine the
!   size of this basis set. Convergence with respect to this quantity should be
!   checked.
!
!   \subsection{{\tt ngridk}}
!   \begin{tabularx}{\textwidth}[h]{|l|X|c|c|}
!   \hline
!   {\tt ngridk } & the {\bf k}-point mesh sizes & integer(3) & $(1,1,1)$ \\
!   \hline
!   \end{tabularx}\newline\newline
!   \vspace{5pt}
!   The ${\bf k}$-vectors are generated using
!   $$ {\bf k}=(\frac{i_1}{n_1},\frac{i_2}{n_2},\frac{i_3}{n_3})
!    +{\bf v}_{\rm off}, $$
!   where $i_j$ runs from 0 to $n_j-1$ and $0\le{\bf v}_{{\rm off};j}<1$ for
!   $j=1,2,3$. See also {\tt reducek} and {\tt vkloff}.
!
!   \subsection{{\tt ngridq}}
!   \begin{tabularx}{\textwidth}[h]{|l|X|c|c|}
!   \hline
!   {\tt ngridq } & the phonon {\bf q}-point mesh sizes & integer(3) &
!    $(1,1,1)$ \\
!   \hline
!   \end{tabularx}\newline\newline
!   Same as {\tt ngridk}, except that this mesh is for the phonon
!   {\bf q}-points. See also {\tt reduceq}.
!
!   \subsection{{\tt nosource}}
!   \begin{tabularx}{\textwidth}[h]{|l|X|c|c|}
!   \hline
!   {\tt nosource} & when set to {\tt .true.}, source fields are projected out
!    of the exchange-correlation magnetic field & logical & {\tt .false.} \\
!   \hline
!   \end{tabularx}\newline\newline
!   Experimental feature.
!
!   \subsection{{\tt nosym}}
!   \begin{tabularx}{\textwidth}[h]{|l|X|c|c|}
!   \hline
!   {\tt nosym} & when set to {\tt .true.} no symmetries, apart from the
!    identity, are used anywhere in the code & logical & {\tt .false.} \\
!   \hline
!   \end{tabularx}
!
!   \subsection{{\tt notes}}
!   \begin{tabularx}{\textwidth}[h]{|l|X|c|c|}
!   \hline
!   {\tt notes(i)} & the $i$th line of the notes & string & - \\
!   \hline
!   \end{tabularx}\newline\newline
!   This block allows users to add their own notes to the file {\tt INFO.OUT}.
!   The block should be terminated with a blank line, and no line should exceed
!   80 characters.
!
!   \subsection{{\tt nprad}}
!   \begin{tabularx}{\textwidth}[h]{|l|X|c|c|}
!   \hline
!   {\tt nprad} & radial polynomial order & integer & $4$ \\
!   \hline
!   \end{tabularx}\newline\newline
!   This sets the polynomial order for the predictor-corrector method when
!   solving the radial Dirac and Schr\"odinger equations, as well as for
!   performing radial interpolation in the plotting routines.
!
!   \subsection{{\tt nstfsp}}
!   \begin{tabularx}{\textwidth}[h]{|l|X|c|c|}
!   \hline
!   {\tt nstfsp} & number of states to be included in the Fermi surface plot
!    file & integer & $6$ \\
!   \hline
!   \end{tabularx}
!
!   \subsection{{\tt nwrite}}
!   \begin{tabularx}{\textwidth}[h]{|l|X|c|c|}
!   \hline
!   {\tt nwrite} & number of iterations after which {\tt STATE.OUT} is to be
!    written & integer & $0$ \\
!   \hline
!   \end{tabularx}\newline\newline
!   Normally, the density and potentials are written to the file {\tt STATE.OUT}
!   only after completion of the self-consistent loop. By setting {\tt nwrite}
!   to a positive integer the file will be written during the loop every
!   {\tt nwrite} iterations.
!
!   \subsection{{\tt optcomp}}
!   \begin{tabularx}{\textwidth}[h]{|l|X|c|c|}
!   \hline
!   {\tt optcomp} & the components of the first- or second-order optical tensor
!   to be calculated & integer(3) & $(1,1,1)$ \\
!   \hline
!   \end{tabularx}\newline\newline
!   This selects which components of the optical tensor you would like to plot.
!   Only the first two are used for the first-order tensor.
!
!   \subsection{{\tt phwrite}}
!   \begin{tabularx}{\textwidth}[h]{|l|X|c|c|}
!   \hline
!   {\tt nphwrt} & number of {\bf q}-points for which phonon modes are to be
!    found & integer & $1$ \\
!   \hline
!   {\tt vqlwrt(i)} & the $i$th {\bf q}-point in lattice coordinates & real(3) &
!    $(0.0,0.0,0.0)$ \\
!   \hline
!   \end{tabularx}\newline\newline
!   This is used in conjunction with {\tt task}=230. The code will write the
!   phonon frequencies and eigenvectors to the file {\tt PHONON.OUT} for all the
!   {\bf q}-points in the list. The {\bf q}-points can be anywhere in the
!   Brillouin zone and do not have to lie on the mesh defined by {\tt ngridq}.
!   Obviously, all the dynamical matrices have to be computed first using
!   {\tt task}=200.
!
!   \subsection{{\tt plot1d}}
!   \begin{tabularx}{\textwidth}[h]{|l|X|c|c|}
!   \hline
!   {\tt nvp1d} & number of vertices & integer & 2 \\
!   {\tt npp1d} & number of plotting points & integer & 200 \\
!   \hline
!   {\tt vvlp1d(i)} & lattice coordinates for vertex {\tt i} & real(3) &
!    $(0.0,0.0,0.0)\rightarrow(1.0,1.0,1.0)$ \\
!   \hline
!   \end{tabularx}\newline\newline
!   Defines the path in either real or reciprocal space along which the 1D plot
!   is to be produced. The user should provide {\tt nvp1d} vertices in lattice
!   coordinates.
!
!   \subsection{{\tt plot2d}}
!   \begin{tabularx}{\textwidth}[h]{|l|X|c|c|}
!   \hline
!   {\tt vclp2d(1)} & first corner (origin) & real(3) & $(0.0,0.0,0.0)$ \\
!   \hline
!   {\tt vclp2d(2)} & second corner & real(3) & $(1.0,0.0,0.0)$ \\
!   \hline
!   {\tt vclp2d(3)} & third corner & real(3) & $(0.0,1.0,0.0)$ \\
!   \hline
!   {\tt np2d} & number of plotting points in both directions & integer(2) &
!    $(40,40)$ \\
!   \hline
!   \end{tabularx}\newline\newline
!   Defines corners of the parallelogram and the mesh size used for producing 2D
!   plots.
!
!   \subsection{{\tt plot3d}}
!   \begin{tabularx}{\textwidth}[h]{|l|X|c|c|}
!   \hline
!   {\tt nup3d} & number of unit cells to plot & integer(3) & $(1,1,1)$ \\
!   \hline
!   {\tt np3d} & number of plotting points each direction & integer(3) &
!    $(20,20,20)$ \\
!   \hline
!   \end{tabularx}\newline\newline
!   Defines the number of unit cells in each direction to be plotted in 3D as
!   well as the size of the plotting mesh. The {\tt nup3d} parameter is also
!   used to define the number of reciprocal lattice unit cells to be plotted for
!   Fermi surface plots.
!
!   \subsection{{\tt primcell}}
!   \begin{tabularx}{\textwidth}[h]{|l|X|c|c|}
!   \hline
!   {\tt primcell} & {\tt .true.} if the primitive unit cell should be found
!    & logical & {\tt .false.} \\
!   \hline
!   \end{tabularx}\newline\newline
!   Allows the primitive unit cell to be determined automatically from the
!   conventional cell. This is done by searching for lattice vectors among all
!   those which connect atomic sites, and using the three shortest which produce
!   a unit cell with non-zero volume.
!
!   \subsection{{\tt reducek}}
!   \begin{tabularx}{\textwidth}[h]{|l|X|c|c|}
!   \hline
!   {\tt reducek} & set to {\tt .true.} if the ${\bf k}$-point set is to be
!    reduced with the crystal symmetries & logical & {\tt .true.} \\
!   \hline
!   \end{tabularx}\newline\newline
!   See also {\tt ngridk} and {\tt vkloff}.
!
!   \subsection{{\tt reduceq}}
!   \begin{tabularx}{\textwidth}[h]{|l|X|c|c|}
!   \hline
!   {\tt reduceq} & set to {\tt .true.} if the ${\bf q}$-point set is to be
!    reduced with the crystal symmetries & logical & {\tt .true.} \\
!   \hline
!   \end{tabularx}\newline\newline
!   See also {\tt ngridq}.
!
!   \subsection{{\tt rgkmax}}
!   \begin{tabularx}{\textwidth}[h]{|l|X|c|c|}
!   \hline
!   {\tt rgkmax} & $R^{\rm MT}_{\rm min}\times\max(|{\bf G}+{\bf k}|)$ & real &
!    $7.0$ \\
!   \hline
!   \end{tabularx}\newline\newline
!   This sets the maximum length for the ${\bf G}+{\bf k}$ vectors, defined as
!   {\tt rgkmax} divided by the smallest muffin-tin radius.
!
!   \subsection{{\tt rlambda}}
!   \begin{tabularx}{\textwidth}[h]{|l|X|c|c|}
!   \hline
!   {\tt rlambda } & maximum de Broglie wavelength of {\bf k}-vectors & real &
!    $20.0$ \\
!   \hline
!   \end{tabularx}\newline\newline
!   Used for the automatic determination of the {\bf k}-point mesh. If
!   {\tt autokpt} is set to {\tt .true.} then the mesh sizes will be determined
!   by $n_i=\lambda/|{\bf A}_i|+1$.
!
!   \subsection{{\tt rmtapm}}
!   \begin{tabularx}{\textwidth}[h]{|l|X|c|c|}
!   \hline
!   {\tt rmtapm } & parameters governing the automatic generation of the
!   muffin-tin radii & real(2) & $(0.25, 0.95)$ \\
!   \hline
!   \end{tabularx}\newline\newline
!   When {\tt autormt} is set to true, the muffin-tin radii are found
!   automatically from the formula
!   $$ R_i\propto 1+\zeta|Z_i|^{1/3}, $$
!   where $Z_i$ is the atomic number of the $i$th species, $\zeta$ is stored in
!   {\tt rmtapm(1)} and the value which governs the distance between the
!   muffin-tins is stored in {\tt rmtapm(2)}. When {\tt rmtapm(2)} $=1$, the
!   closest muffin-tins will touch.
!
!   \subsection{{\tt scale}}
!   \begin{tabularx}{\textwidth}[h]{|l|X|c|c|}
!   \hline
!   {\tt scale } & lattice vector scaling factor & real & $1.0$ \\
!   \hline
!   \end{tabularx}\newline\newline
!   Scaling factor for all three lattice vectors. Applied in conjunction with
!   {\tt scale1}, {\tt scale2} and {\tt scale3}.
!
!   \subsection{{\tt scale1/2/3}}
!   \begin{tabularx}{\textwidth}[h]{|l|X|c|c|}
!   \hline
!   {\tt scale1/2/3 } & separate scaling factors for each lattice vector &
!    real & $1.0$ \\
!   \hline
!   \end{tabularx}
!
!   \subsection{{\tt scissor}}
!   \begin{tabularx}{\textwidth}[h]{|l|X|c|c|}
!   \hline
!   {\tt scissor} & the scissors correction & real & $0.0$ \\
!   \hline
!   \end{tabularx}\newline\newline
!   This is the scissors shift applied to states above the Fermi energy. Affects
!   DOS, optics and band structure plots.
!
!   \subsection{{\tt scrpath}}
!   \begin{tabularx}{\textwidth}[h]{|l|X|c|c|}
!   \hline
!   {\tt scrpath} & scratch space path & string & {\tt ./} \\
!   \hline
!   \end{tabularx}\newline\newline
!   This is the path to scratch space where the eigenvector file
!   {\tt EIGVEC.OUT} will be written. If the local directory is accessed via a
!   network then {\tt scrpath} can be set to a directory on the local disk, for
!   example {\tt /tmp/}. Note that the forward slash {\tt /} at the end of the
!   string must be included.
!
!   \subsection{{\tt spinorb}}
!   \begin{tabularx}{\textwidth}[h]{|l|X|c|c|}
!   \hline
!   {\tt spinorb} & set to {\tt .true.} if a spin-orbit coupling is required
!    & logical & {\tt .false.} \\
!   \hline
!   \end{tabularx}\newline\newline
!   If {\tt spinorb} is {\tt .true.}, then a $\boldsymbol\sigma\cdot{\bf L}$
!   term is added to the second-variational Hamiltonian. See {\tt spinpol}.
!
!   \subsection{{\tt spinpol}}
!   \begin{tabularx}{\textwidth}[h]{|l|X|c|c|}
!   \hline
!   {\tt spinpol} & set to {\tt .true.} if a spin-polarised calculation is
!    required & logical & {\tt .false.} \\
!   \hline
!   \end{tabularx}\newline\newline
!   If {\tt spinpol} is {\tt .true.}, then the spin-polarised Hamiltonian is
!   solved as a second-variational step using two-component spinors in the
!   effective magnetic field. The first variational scalar wavefunctions are
!   used as a basis for setting this Hamiltonian.
!
!   \subsection{{\tt spinsprl}}
!   \begin{tabularx}{\textwidth}[h]{|l|X|c|c|}
!   \hline
!   {\tt spinsprl} & set to {\tt .true.} if a spin-spiral calculation is
!   required & logical & {\tt .false.} \\
!   \hline
!   \end{tabularx}\newline\newline
!   Experimental feature for the calculation of spin-spiral states. See
!   {\tt vqlss} for details.
!
!   \subsection{{\tt sppath}}
!   \begin{tabularx}{\textwidth}[h]{|l|X|c|c|}
!   \hline
!   {\tt sppath} & path where the species files can be found & string &
!    {\tt ./} \\
!   \hline
!   \end{tabularx}\newline\newline
!   Note that the forward slash {\tt /} at the end of the string must be
!   included.
!
!   \subsection{{\tt stype}}
!   \begin{tabularx}{\textwidth}[h]{|l|X|c|c|}
!   \hline
!   {\tt stype} & integer defining the type of smearing to be used & integer &
!    $0$ \\
!   \hline
!   \end{tabularx}\newline\newline
!   A smooth approximation to the Dirac delta function is needed to compute the
!   occupancies of the Kohn-Sham states. The variable {\tt swidth} determines
!   the width of the approximate delta function. Currently implemented are
!   \newline\newline
!   \begin{tabularx}{\textwidth}[h]{lX}
!   0 & Gaussian \\
!   1 & Methfessel-Paxton order 1, Phys. Rev. B {\bf 40}, 3616 (1989) \\
!   2 & Methfessel-Paxton order 2 \\
!   3 & Fermi-Dirac
!   \end{tabularx}
!
!   \subsection{{\tt swidth}}
!   \begin{tabularx}{\textwidth}[h]{|l|X|c|c|}
!   \hline
!   {\tt swidth} & width of the smooth approximation to the Dirac delta
!    function & real & $0.01$ \\
!   \hline
!   \end{tabularx}\newline\newline
!   See {\tt stype} for details.
!
!   \subsection{{\tt tasks}}
!   \begin{tabularx}{\textwidth}[h]{|l|X|c|c|}
!   \hline
!   {\tt task(i) } & the $i$th task & integer & $-1$ \\
!   \hline
!   \end{tabularx}\newline\newline
!   A list of tasks for the code to perform sequentially. The list should be
!   terminated with a blank line. Each task has an associated integer as
!   follows:\newline\newline
!   \begin{tabularx}{\textwidth}[h]{lX}
!   -1 & Write out the version number of the code. \\
!   0 & Ground state run starting from the atomic densities. \\
!   1 & Resumption of ground state run using density in {\tt STATE.OUT}. \\
!   2 & Structural optimisation run starting from the atomic densities, with
!    atomic positions written to {\tt GEOMETRY.OUT}. \\
!   3 & Resumption of structural optimisation run using density in
!    {\tt STATE.OUT} but with positions from {\tt exciting.in}. \\
!   5 & Ground state Hartree-Fock run (experimental feature). \\
!   10 & Total, partial and interstitial density of states (DOS). \\
!   15 & Output ${\bf L}$, ${\bf S}$ and ${\bf J}$ expectation values. \\
!   20 & Band structure plot. \\
!   21 & Band structure plot which includes angular momentum characters for
!    every atom. \\
!   25 & Compute the effective mass tensor at the {\bf k}-point given by
!    {\tt vklem}. \\
!   31, 32, 33 & 1/2/3D charge density plot. \\
!   41, 42, 43 & 1/2/3D exchange-correlation and Coulomb potential plots. \\
!   51, 52, 53 & 1/2/3D electron localisation function (ELF) plot. \\
!   61, 62, 63 & 1/2/3D wavefunction plot:
!    $\left|\Phi_{i{\bf k}}({\bf r})\right|^2$. \\
!   72, 73 & 2/3D plot of magnetisation vector field, ${\bf m}({\bf r})$. \\
!   82, 83 & 2/3D plot of exchange-correlation magnetic vector field,
!    ${\bf B}_{\rm xc}({\bf r})$. \\
!   91, 92, 93 & 1/2/3D plot of $\nabla\cdot{\bf B}_{\rm xc}({\bf r})$. \\
!   100 & 3D Fermi surface plot using the scalar product
!    $p({\bf k})=\Pi_i(\epsilon_{i{\bf k}}-\epsilon_{\rm F})$. \\
!   101 & 3D Fermi surface plot using separate bands (minus the Fermi
!    energy). \\
!   110 & Calculation of M\"{o}ssbauer contact charge densities and magnetic
!    fields at the nuclear sites. \\
!   115 & Calculation of the electric field gradient (EFG) at the nuclear
!    sites. \\
!   120 & Output of the momentum matrix elements
!    $\langle\Phi_{i{\bf k}}|-i\nabla|\Phi_{j{\bf k}}\rangle$. \\
!   121 & Linear optical response tensor. \\
!   122 & Magneto optical Kerr effect angle. \\
!   142, 143 & 2/3D plot of the electric field
!    ${\bf E}({\bf r})\equiv\nabla V_{\rm C}({\bf r})$. \\
!   152, 153 & 2/3D plot of
!    ${\bf m}({\bf r})\times{\bf B}_{\rm xc}({\bf r})$. \\
!   162 & Scanning-tunneling microscopy (STM) image. \\
!   200 & Calculation of dynamical matrices on a {\bf q}-point set defined by
!    {\tt ngridq}. \\
!   210 & Phonon density of states. \\
!   220 & Phonon dispersion plot. \\
!   230 & Phonon frequencies and eigenvectors for an arbitrary
!    ${\bf q}$-point. \\
!   250 & Write the atomic geometry to file for plotting with {\sf XCrySDen}
!    and {\sf V\_Sim}.
!   \end{tabularx}
!
!   \subsection{{\tt tau0atm}}
!   \begin{tabularx}{\textwidth}[h]{|l|X|c|c|}
!   \hline
!   {\tt tau0atm} & the step size to be used for structural optimisation &
!    real & $0.2$ \\
!   \hline
!   \end{tabularx}\newline\newline
!   The position of atom $\alpha$ is updated on step $m$ of a structural
!   optimisation run using
!   $$ {\bf r}_{\alpha}^{m+1}={\bf r}_{\alpha}^m+\tau_{\alpha}^m
!    \left({\bf F}_{\alpha}^m+{\bf F}_{\alpha}^{m-1}\right), $$
!   where $\tau_{\alpha}$ is set to {\tt tau0atm} for $m=0$, and incremented by
!   the same amount if the atom is moving in the same direction between steps.
!   If the direction changes then $\tau_{\alpha}$ is reset to {\tt tau0atm}.
!
!   \subsection{{\tt tau0oep}}
!   \begin{tabularx}{\textwidth}[h]{|l|X|c|c|}
!   \hline
!   {\tt tau0oep} & initial step length for the exact exchange iterative
!    solver & real & $0.5$ \\
!   \hline
!   \end{tabularx}\newline\newline
!   See {\tt maxitoep} and {\tt dtauoep}.
!
!   \subsection{{\tt taufsm}}
!   \begin{tabularx}{\textwidth}[h]{|l|X|c|c|}
!   \hline
!   {\tt taufsm} & the step size to be used when finding the effective magnetic
!   field in fixed spin moment calculations & real & $0.01$ \\
!   \hline
!   \end{tabularx}\newline\newline
!   An effective magnetic field, ${\bf B}_{\rm FSM}$, is required for fixing the
!   spin moment to a given value, $\boldsymbol{\mu}_{\rm FSM}$. This is found by
!   adding a vector to the field which is proportional to the difference between
!   the moment calculated in the $i$th self-consistent loop and the required
!   moment:
!   $$ {\bf B}_{\rm FSM}^{i+1}={\bf B}_{\rm FSM}^i+\lambda\left(
!    \boldsymbol{\mu}^i-\boldsymbol{\mu}_{\rm FSM}\right), $$
!   where $\lambda$ is proportional to {\tt taufsm}. See also {\tt fixspin},
!   {\tt momfix} and {\tt spinpol}.
!
!   \subsection{{\tt tfibs}}
!   \begin{tabularx}{\textwidth}[h]{|l|X|c|c|}
!   \hline
!   {\tt tfibs} & set to {\tt .true.} if the IBS correction to the force should
!    be calculated & logical & {\tt .true.} \\
!   \hline
!   \end{tabularx}\newline\newline
!   Because calculation of the incomplete basis set (IBS) correction to the
!   force is fairly time-consuming, it can be switched off by setting
!   {\tt tfibs} to {\tt .false.} This correction can then be included only when
!   necessary, i.e. when the atoms are close to equilibrium in a structural
!   relaxation run.
!
!   \subsection{{\tt tforce}}
!   \begin{tabularx}{\textwidth}[h]{|l|X|c|c|}
!   \hline
!   {\tt tforce} & set to {\tt .true.} if the force should be calculated at the
!    end of the self-consistent cycle & logical & {\tt .false.} \\
!   \hline
!   \end{tabularx}\newline\newline
!   This variable is automatically set to {\tt .true.} when performing
!   structural optimisation.
!
!   \subsection{{\tt tshift}}
!   \begin{tabularx}{\textwidth}[h]{|l|X|c|c|}
!   \hline
!   {\tt tshift} & set to {\tt .true.} if the crystal can be shifted so that the
!    atom closest to the origin is exactly at the origin &
!    logical & {\tt .true.} \\
!   \hline
!   \end{tabularx}
!
!   \subsection{{\tt usegdft}}
!   \begin{tabularx}{\textwidth}[h]{|l|X|c|c|}
!   \hline
!   {\tt usegdft} & set to {\tt .true.} if the generalised DFT correction of
!    L. Fritsche and Y. M. Gu, Phys. Rev. {\bf B} 48, 4250 (1993), is to be
!    used & logical & {\tt .false.} \\
!   \hline
!   \end{tabularx}\newline\newline
!   Experimental feature.
!
!   \subsection{{\tt vacuum}}
!   \begin{tabularx}{\textwidth}[h]{|l|X|c|c|}
!   \hline
!   {\tt vacuum} & the size of the vacuum region around a molecule & real &
!    8.05 \\
!   \hline
!   \end{tabularx}\newline\newline
!   See {\tt molecule}.
!
!   \subsection{{\tt vklem}}
!   \begin{tabularx}{\textwidth}[h]{|l|X|c|c|}
!   \hline
!   {\tt vklem} & the ${\bf k}$-point in lattice coordinates at which to compute
!    the effective mass tensors & real(3) & $(0.0,0.0,0.0)$ \\
!   \hline
!   \end{tabularx}\newline\newline
!   See {\tt deltaem} and {\tt ndspem}.
!
!   \subsection{{\tt vqlss}}
!   \begin{tabularx}{\textwidth}[h]{|l|X|c|c|}
!   \hline
!   {\tt vqlss} & the ${\bf q}$-vector of the spin-spiral state in lattice
!    coordinates & real(3) & $(0.0,0.0,0.0)$ \\
!   \hline
!   \end{tabularx}\newline\newline
!   Spin-spirals arise from spinor states assumed to be of the form
!   $$ \Psi^{\bf q}_{\bf k}({\bf r})=
!    \left( \begin{array}{c}
!    U^{{\bf q}\uparrow}_{\bf k}({\bf r})e^{i({\bf k+q/2})\cdot{\bf r}} \\
!    U^{{\bf q}\downarrow}_{\bf k}({\bf r})e^{i({\bf k-q/2})\cdot{\bf r}} \\
!    \end{array} \right). $$
!   These are determined using a second-variational approach, and give rise to a
!   magnetisation density of the form
!   $$ {\bf m}^{\bf q}({\bf r})=(m_x({\bf r})\cos({\bf q \cdot r}),
!    m_y({\bf r})\sin({\bf q \cdot r}),m_z({\bf r})), $$
!    where $m_x$, $m_y$ and $m_z$ are lattice periodic. See also {\tt spinprl}.
!
!   \subsection{{\tt vkloff}}
!   \begin{tabularx}{\textwidth}[h]{|l|X|c|c|}
!   \hline
!   {\tt vkloff } & the ${\bf k}$-point offset vector in lattice coordinates &
!    real(3) & $(0.0,0.0,0.0)$ \\
!   \hline
!   \end{tabularx}\newline\newline
!   See {\tt ngridk}.
!
!   \subsection{{\tt xctype}}
!   \begin{tabularx}{\textwidth}[h]{|l|X|c|c|}
!   \hline
!   {\tt xctype} & integer defining the type of exchange-correlation functional
!    to be used & integer & 3 \\
!   \hline
!   \end{tabularx}\newline\newline
!   Currently implemented are:\newline\newline
!   \begin{tabularx}{\textwidth}[h]{lX}
!   1 & No exchange-correlation funtional ($E_{\rm xc}\equiv 0$) \\
!   2 & LDA, Perdew-Zunger/Ceperley-Alder, {\it Phys. Rev. B} {\bf 23}, 5048
!    (1981) \\
!   3 & LSDA, Perdew-Wang/Ceperley-Alder, {\it Phys. Rev. B} {\bf 45}, 13244
!    (1992) \\
!   4 & LDA, X-alpha approximation, J. C. Slater, {\it Phys. Rev.} {\bf 81}, 385
!    (1951) \\
!   20 & GGA, Perdew-Burke-Ernzerhof, {\it Phys. Rev. Lett.} {\bf 77}, 3865
!    (1996) \\
!   21 & GGA, Revised PBE, Zhang-Yang, {\it Phys. Rev. Lett.} {\bf 80}, 890
!    (1998) \\
!   26 & GGA, Wu-Cohen exchange (WC06) with PBE correlation, {\it Phys. Rev. B}
!    {\bf 73}, 235116 (2006) \\
!   30 & GGA, Armiento-Mattsson (AM05) spin-unpolarised functional,
!    {\it Phys. Rev. B} {\bf 72}, 085108 (2005) \\
!   \end{tabularx}
!
!   \section{Contributing to {\sf EXCITING}}
!   Please bear in mind when writing code for the {\sf EXCITING} project that
!   it should be an exercise in physics and not software engineering. All code
!   should therefore be kept as simple and concise as possible, and above all it
!   should be easy for anyone to locate and follow the {\sf Fortran}
!   representation of the original mathematics. We would also appreciate the
!   following conventions being adhered to:
!   \begin{itemize}
!   \item Strict {\sf Fortran} 90/95 should be used. Features which are marked
!    as obsolescent in F90/95 should be avoided. These include assigned format
!    specifiers, labeled do-loops, computed goto statements and statement
!    functions.
!   \item Modules should be used in place of common blocks for declaring
!    global variables. Use the existing modules to declare new global variables.
!   \item Any code should be written in lower-case free form style, starting
!    from column one. Try and keep the length of each line to fewer than 80
!    characters using the \& character for line continuation.
!   \item Every function or subroutine, no matter how small, should be in its
!    own file named {\tt routine.f90}, where {\tt routine} is the function or
!    subroutine name. It is recommended that the routines are named so as to
!    make their purpose apparent from the name alone.
!   \item Use of {\tt implicit none} is mandatory. Remember also to define the
!    {\tt intent} of any passed arguments.
!   \item Local allocatable arrays must be deallocated on exit of the routine to
!    prevent memory leakage. Use of automatic arrays should be limited to arrays
!    of small size.
!   \item Every function or subroutine must be documented with the {\sf Protex}
!    source code documentation system. This should include a short \LaTeX\
!    description of the algorithms and methods involved. Equations which need to
!    be referenced should be labeled with {\tt routine\_1}, {\tt routine\_2}
!    etc. The authorship of each new piece of code or modification should be
!    indicated in the {\tt REVISION HISTORY} part of the header. See the
!    {\sf Protex} documentation for details.
!   \item Ensure as much as possible that a routine will terminate the program
!    when given improper input instead of continuing with erroneous results.
!    Specifically, functions should have a well-defined domain for which they
!    return accurate results. Input outside that domain should result in an
!    error message and termination.
!   \item Report errors prior to termination with a short description, for
!    example:
!    \begin{verbatim}
!     write(*,*)
!     write(*,'("Error(readinput): invalid spnst : ",I8)') spnst(is)
!     write(*,'(" for species ",I4)') is
!     write(*,*)
!    \end{verbatim}
!   \item Wherever possible, real numbers outputted as ASCII data should be
!    formatted with the {\tt G18.10} specifier.
!   \item Avoid redundant or repeated code: check to see if the routine you need
!    already exists, before writing a new one.
!   \item All reading in of ASCII data should be done in the subroutine
!    {\tt readinput}. For binary data, separate routines for reading and writing
!    should be used (for example {\tt writestate} and {\tt readstate}).
!   \item Input file names should be in lowercase and have the extension
!    {\tt .in} . All output file names should be in uppercase with the extension
!    {\tt .OUT} .
!   \item All internal units should be atomic. Input and output units should be
!    atomic by default and clearly stated otherwise. Rydbergs should not be used
!    under any circumstances.
!   \end{itemize}
!   \subsection{Licensing}
!    Routines which constitute the main part of the code are released under the
!    GNU General Public License (GPL). Library routines are released under the
!    less restrictive GNU Lesser General Public License (LGPL). Both licenses
!    are contained in the file {\tt COPYING}. Any contribution to the code must
!    be licensed at the authors' discretion under either the GPL or LGPL.
!    Author(s) of the code retain the copyrights. Copyright and (L)GPL
!    information must be included at the beginning of every file, and no code
!    will be accepted without this.
!
!   \bibliographystyle{unsrt}
!   \bibliography{exciting}
!
!EOI
<|MERGE_RESOLUTION|>--- conflicted
+++ resolved
@@ -6,7 +6,6 @@
 ! main routine for the EXCITING code
 program main
   use modmain
-<<<<<<< HEAD
   use modmpi
   implicit none
   ! local variables
@@ -15,18 +14,10 @@
   ! read input files
   call readinput
   call initMPI
-=======
-  implicit none
-  ! local variables
-  integer itask
-  ! read input files
-  call readinput
->>>>>>> 36753f85
   ! perform the appropriate task
   do itask=1,ntasks
      task=tasks(itask)
      select case(task)
-<<<<<<< HEAD
      case(0,1,2,3,200)
         paralleltask=.true.
      case default
@@ -34,65 +25,6 @@
      end select
      if(paralleltask.or.rank.eq.0) then
         select case(task)
-        case(-1)
-           write(*,*)
-           write(*,'("EXCITING version ",I1.1,".",I2.2,".",I3.3)') version
-           write(*,*)
-           stop
-        case(0,1,2,3)
-           call gndstate
-        case(10)
-           call dos
-        case(15)
-           call writelsj
-        case(20,21)
-           call bandstr
-        case(25)
-           call effmass
-        case(31,32,33)
-           call rhoplot
-        case(41,42,43)
-           call potplot
-        case(51,52,53)
-           call elfplot
-        case(61,62,63,162)
-           call wfplot
-        case(72,73,82,83,142,143,152,153)
-           call vecplot
-        case(91,92,93)
-           call dbxcplot
-        case(100,101)
-           call fermisurf
-        case(110)
-           call mossbauer
-        case(115)
-           call writeefg
-        case(120)
-           call writepmat
-        case(121)
-           call linopt
-        case(122)
-           call moke
-        case(200)
-           call phonon
-        case(210)
-           call phdos
-        case(220)
-           call phdisp
-        case(230)
-           call writephn
-        case(250)
-           call geomplot
-        case default
-           write(*,*)
-           write(*,'("Error(main): task not defined : ",I8)') task
-           write(*,*)
-           stop
-        end select
-     endif
-  end do
-  call finitMPI()
-=======
      case(-1)
         write(*,*)
         write(*,'("EXCITING version ",I1.1,".",I2.2,".",I3.3)') version
@@ -150,8 +82,9 @@
         write(*,*)
         stop
      end select
+     endif
   end do
->>>>>>> 36753f85
+  call finitMPI()
   stop
 end program main
 
