--- conflicted
+++ resolved
@@ -24,11 +24,7 @@
 OBJ = $(SRC:.f=.o)
 
 blas:	$(OBJ)
-<<<<<<< HEAD
-	ar -rc libblas.a $(OBJ)
-=======
-	$(AR) -rc blas.a $(OBJ)
->>>>>>> 63045b1e
+	$(AR) -rc libblas.a $(OBJ)
 
 clean:
 	rm -f *.o *.mod *~ *.a ifc* *.gcno gmon.out
