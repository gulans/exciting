--- conflicted
+++ resolved
@@ -14,21 +14,12 @@
 # File dependencies
 #-------------------------------------------------------------------------------
 SRC = \
-<<<<<<< HEAD
- dasum.f   daxpy.f   dcabs1.f  dcopy.f   ddot.f   dgemm.f   dgemv.f  dger.f  \
- dnrm2.f   dscal.f   dswap.f   dsymv.f   dsyr2.f  dsyr2k.f  dtrmm.f  dtrmv.f \
- dtrsm.f   dznrm2.f  idamax.f  izamax.f  lsame.f  zaxpy.f   zcopy.f  zdotc.f \
- zdotu.f   zdscal.f  zgemm.f   zgemv.f   zgerc.f  zgeru.f   zhemv.f  zher2.f \
- zher2k.f  zhpmv.f   zhpr2.f   zhpr.f    zscal.f  zswap.f   ztpmv.f  ztpsv.f \
- ztrmm.f   ztrmv.f   ztrsm.f
-=======
  dasum.f  daxpy.f  dcabs1.f  dcopy.f   ddot.f    dgemm.f   dgemv.f   dger.f \
  dnrm2.f  dscal.f  dswap.f   dsymv.f   dsyr2.f   dsyr2k.f  dsyr.f    dtrmm.f \
  dtrmv.f  dtrsm.f  dznrm2.f  idamax.f  izamax.f  lsame.f   xerbla.f  zaxpy.f \
  zcopy.f  zdotc.f  zdotu.f   zdscal.f  zgemm.f   zgemv.f   zgerc.f   zgeru.f \
  zhemv.f  zher2.f  zher2k.f  zhpmv.f   zhpr2.f   zhpr.f    zscal.f   zswap.f \
  ztpmv.f  ztpsv.f  ztrmm.f   ztrmv.f   ztrsm.f
->>>>>>> 384db2db
 
 OBJ = $(SRC:.f=.o)
 
