--- conflicted
+++ resolved
@@ -310,17 +310,14 @@
     call b_bselauncher
     call xasfinit
     call xsfinit
-<<<<<<< HEAD
-
-  else if(trim(input%xs%xstype) == "BSE" .and. input%xs%bse%beyond .eqv. .true.) then
-=======
+
     
     ! HDF5 Finalization
 #ifdef _HDF5_
     call hdf5_finalize()
 #endif
-  else if(trim(input%xs%xstype)=="BSE" .and. input%xs%bse%beyond==.true.) then
->>>>>>> ec016ac0
+  else if(trim(input%xs%xstype)=="BSE" .and. input%xs%bse%beyond .eqv. .true.) then
+
 
     !! Removed dubble grid code, since no-one knows how it works.
     !! Removed tetra code, since no-one knows if it works.
