
! Copyright (C) 2002-2006 J. K. Dewhurst, S. Sharma and C. Ambrosch-Draxl.
! This file is distributed under the terms of the GNU General Public License.
! See the file COPYING for license details.

subroutine oepvnl(vnlcv,vnlvv)
use modmain
use modmpi
implicit none
! arguments
complex(8), intent(out) :: vnlcv(ncrmax,natmtot,nstsv,nkpt)
complex(8), intent(out) :: vnlvv(nstsv,nstsv,nkpt)
! local variables
integer ik,i
 integer::mpireccnts(procs),mpirecdispls(procs),mpisndcnts(procs),&
       mpisnddispls(procs),kgatherdispls(procs),kgatherrecvcnts(procs)
!$OMP PARALLEL DEFAULT(SHARED)
!$OMP DO
#ifdef MPIEXX
do ik=firstk(rank),lastk(rank)
 write(*,'("Info(oepvnl): ",I6," of ",I6," k-points on proc:",I6)') ik,nkpt,rank
#endif
#ifndef MPIEXX
do ik=1,nkpt
<<<<<<< HEAD
 write(*,'("Info(oepvnl): ",I6," of ",I6," k-points")') ik,nkpt
#endif
  call oepvnlk(ik,vnlcv(1,1,1,ik),vnlvv(1,1,ik))
=======
!$OMP CRITICAL
  write(*,'("Info(oepvnl): ",I6," of ",I6," k-points")') ik,nkpt
!$OMP END CRITICAL
  call oepvnlk(ik,vnlcv(:,:,:,ik),vnlvv(:,:,ik))
>>>>>>> fca546e9
end do
!$OMP END DO
!$OMP END PARALLEL

#ifdef MPIEXX
  do i=0,procs-1
     kgatherdispls(i+1)=firstk(i)-1
     kgatherrecvcnts(i+1)=nofk(i)
  end do
  mpireccnts=kgatherrecvcnts*ncrmax*natmtot*nstsv
  mpirecdispls=kgatherdispls*ncrmax*natmtot*nstsv
  mpisndcnts(:)=nofk(rank)*ncrmax*natmtot*nstsv
  mpisnddispls(:)=(firstk(rank)-1)*ncrmax*natmtot*nstsv
  call MPI_Alltoallv(vnlcv, mpisndcnts,  mpisnddispls, MPI_DOUBLE_COMPLEX, vnlcv,&
       mpireccnts,  mpirecdispls,  MPI_DOUBLE_COMPLEX ,  MPI_COMM_WORLD,ierr)
  mpireccnts=kgatherrecvcnts*nstsv*nstsv
  mpirecdispls=kgatherdispls*nstsv*nstsv
  mpisndcnts(:)= nofk(rank)*nstsv*nstsv
  mpisnddispls(:)=(firstk(rank)-1)*nstsv*nstsv
  call MPI_Alltoallv(vnlvv,mpisndcnts,  mpisnddispls, MPI_DOUBLE_COMPLEX, vnlvv,&
       mpireccnts,  mpirecdispls, MPI_DOUBLE_COMPLEX , MPI_COMM_WORLD,ierr)
#endif

return
end subroutine
<|MERGE_RESOLUTION|>--- conflicted
+++ resolved
@@ -22,16 +22,9 @@
 #endif
 #ifndef MPIEXX
 do ik=1,nkpt
-<<<<<<< HEAD
  write(*,'("Info(oepvnl): ",I6," of ",I6," k-points")') ik,nkpt
 #endif
-  call oepvnlk(ik,vnlcv(1,1,1,ik),vnlvv(1,1,ik))
-=======
-!$OMP CRITICAL
-  write(*,'("Info(oepvnl): ",I6," of ",I6," k-points")') ik,nkpt
-!$OMP END CRITICAL
   call oepvnlk(ik,vnlcv(:,:,:,ik),vnlvv(:,:,ik))
->>>>>>> fca546e9
 end do
 !$OMP END DO
 !$OMP END PARALLEL
