--- conflicted
+++ resolved
@@ -238,15 +238,9 @@
   else if (xcgrad.eq.2) then
     call ggair_sp_2a(rhoup,rhodn,g2up,g2dn,gvup,gvdn,gup2,gdn2,gupdn)
     call xcifc(xctype,n=ngrtot,rhoup=rhoup,rhodn=rhodn,gup2=gup2,gdn2=gdn2, &
-<<<<<<< HEAD
      gupdn=gupdn,ex=exir,ec=ecir,vxup=vxup,vxdn=vxdn,vcup=vcup,vcdn=vcdn, &
      dxdgu2=dxdgu2,dxdgd2=dxdgd2,dxdgud=dxdgud,dcdgu2=dcdgu2,dcdgd2=dcdgd2, &
      dcdgud=dcdgud)
-=======
-               gupdn=gupdn,ex=exir,ec=ecir,vxup=vxup,vxdn=vxdn,vcup=vcup,vcdn=vcdn, &
-               dxdgu2=dxdgu2,dxdgd2=dxdgd2,dxdgud=dxdgud,dcdgu2=dxdgu2,dcdgd2=dcdgd2, &
-               dcdgud=dcdgud)
->>>>>>> a07c68f6
     call ggair_sp_2b(g2up,g2dn,gvup,gvdn,vxup,vxdn,vcup,vcdn,dxdgu2,dxdgd2, &
                      dxdgud,dcdgu2,dcdgd2,dcdgud)
   end if
