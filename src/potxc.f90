--- conflicted
+++ resolved
@@ -284,17 +284,10 @@
     vxcir(1:ngrtot)=vx(1:ngrtot)+vc(1:ngrtot)
   End If
 end if
-<<<<<<< HEAD
 ! OEP - EXX/HYBRIDS
 If  (associated(input%groundstate%OEP)) call oepmain
-=======
-! OEP or HYBRIDS 
-if ((xctype(1).lt.0) .Or. (xctype(2) .Ge. 400) .Or. (xctype(1) .Ge. 400)) call oepmain
-
->>>>>>> d73c0f13
 ! symmetrise the exchange-correlation potential
 call symrf(1,vxcmt,vxcir)
-
 if (associated(input%groundstate%spin)) then
 ! remove the source contribution if required
   if (input%groundstate%nosource) call projsbf
