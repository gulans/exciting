--- conflicted
+++ resolved
@@ -49,7 +49,7 @@
       Do ip = firstofset(mod(rank,np),np), lastofset(mod(rank,np),np)
 #else
       Do ip = 1, np
-#endif
+#endif      
          v2 (:) = vpl (:, ip)
          Call r3frac (input%structure%epslat, v2, iv)
 ! convert point to Cartesian coordinates
@@ -109,16 +109,12 @@
          End Do
 ! otherwise use interstitial function
          sum = 0.d0
-<<<<<<< HEAD
-
-=======
 #ifdef USEOMP
 !$omp parallel &
 !$omp default(shared) &
 !$omp private(ig,ifg,t1)
 !$omp do reduction (+:sum)
 #endif
->>>>>>> 632ae47a
          Do ig = 1, ngvec
             ifg = igfft (ig)
             t1 = vgc(1,ig)*v1(1) + &
@@ -126,14 +122,10 @@
             &    vgc(3,ig)*v1(3)
             sum = sum + dble (zfft(ifg)*cmplx(Cos(t1), Sin(t1), 8))
          End Do
-<<<<<<< HEAD
-
-=======
 #ifdef USEOMP
 !$omp end do
 !$omp end parallel
 #endif
->>>>>>> 632ae47a
 10       Continue
          fp (ip) = sum
       End Do
@@ -143,4 +135,4 @@
 #endif
       Deallocate (rlm, zfft, ya, c)
       Return
-End Subroutine+End Subroutine
