--- conflicted
+++ resolved
@@ -94,8 +94,7 @@
     write(*,'("Warning(occupy): not enough empty states for k-point ",I6)') ik
   end if
 end do
-<<<<<<< HEAD
-fermidos=fermidos*occmax/2.d0
+fermidos=fermidos*occmax
 #ifdef TETRA
 !<rga>
 else
@@ -113,9 +112,6 @@
 end if
 !</rga>
 #endif
-=======
-fermidos=fermidos*occmax
->>>>>>> fca546e9
 return
 end subroutine
 !EOC