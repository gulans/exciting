!BOP
!
! !ROUTINE: excycle
!
! !INTERFACE:
      subroutine excycle
      
! !DESCRIPTION:
!
! This subroutine calculates the exchange self-energy
!
! !USES:

      use modmain
      use modgw
      use modmpi
            
! !LOCAL VARIABLES:

      implicit none

      integer(4) :: iq, iqp, ik, ikp
      real(8)    :: tq1,tq2
      character(128) :: sbuffer
      complex(8),allocatable :: buffer(:)
      integer :: COMM_LEVEL2
      integer :: ikpqp
      
! !REVISION HISTORY:
!
! Created 16.09.2005 by RGA
! Revisited: June 2011 by DIN
! Symmetry added: Dec 2011 by DIN
!      
!EOP
!BOC     
      call boxmsg(fgw,'#','START EXCYCLE')
!
!     Allocate arrays needed for the calculation of the self-energy
!
      allocate(selfex(ibgw:nbgw,nkpt))
      selfex(:,:)=zzero

!     The file to store intermediate (q-dependent) values of \Sigma_{x,c}
#ifdef MPI
	  write(sbuffer,*)rank
      open(96,file='ADDSELFE'//trim(adjustl(sbuffer))//'.OUT',form='FORMATTED',status='UNKNOWN')
      if (rank.eq.0 .and. input%gw%debug) write(*,*)"Calculate Self Energy"
#endif
#ifndef MPI
      open(96,file='ADDSELFE.OUT',form='FORMATTED',status='UNKNOWN')
#endif

!     Calculate the integration weights using the linearized tetrahedron method
      call kintw

!     Calculate the integrals to treat the singularities at G+q->0
      call setsingc
      
      call barrier

!------------------------------------------------------
!     Main loop
!------------------------------------------------------
      ikpqp=0  
      do ikp = 1, nkpt ! IBZ
      
         
         do iqp = 1, nkptq(ikp)  ! EIBZ(k)
           
           ikpqp=ikpqp+1
	   ! decide if point is done by this process
           if (mod(ikpqp-1,procs).eq.rank) then
#ifdef MPI
             if (input%gw%debug)write(*,*) "do q",iqp,"and k", ikp,"as number",ikpqp, "on",rank
#endif
           
             call cpu_time(tq1)
           
             ik=idikp(ikp)
             iq=idikpq(iqp,ikp)
             Gamma=gammapoint(iq)
!
!            Set the size of the basis for the corresponding q-point
!        
             matsiz=locmatsiz+ngq(iq)
             write(fgw,101) ik, iq, locmatsiz, ngq(iq), matsiz
!      
!            Calculate the interstitial mixed basis functions
!       
             call diagsgi(iq)
!      
!            Calculate the transformation matrix between pw's and the mixed basis functions
!
             call calcmpwipw(iq)
! 
!            Calculate the bare coulomb matrix
!
             call calcbarcmb(iq)
<<<<<<< HEAD
             call setbarcev(input%gw%BareCoul%barcevtol)
=======
>>>>>>> bf3afb4d
!        
!            Calculate the Minm(k,q) matrix elements for given k and q
!        
             call expand_prods(ik,iq,1)
!
!            Calculate the exchange self-energy
!
             call calcselfx(ikp,iqp)
        
             call cpu_time(tq2)
             write(fgw,*)
             call write_cputime(fgw,tq2-tq1,'Q-POINT CYCLE TAKES')
             write(fgw,*)
           
           end if
  
        end do ! iqp

      end do ! ikp

!##############################      
#ifdef MPI
      call MPI_ALLREDUCE(MPI_IN_PLACE, selfex, (nbgw-ibgw+1)*nkpt, &
      &  MPI_DOUBLE_COMPLEX, MPI_SUM, MPI_COMM_WORLD, ierr)
#endif
      
      deallocate(minmmat)
      if(iopcore.eq.0)deallocate(mincmat)
      close(96)
!
!     Write the exchange term to file
!      
      if (rank.eq.0) then
      open(92,file='SELFX.OUT',form='UNFORMATTED',status='UNKNOWN')
      write(92) ibgw, nbgw, nkpt, selfex
      close(92)
!
!     Calculate the diagonal matrix elements of the DFT exchange-correlation potential
!
      call calcvxcnn
!
!     Calculate the quasiparticle energies
!      
      call calceqpx
      
  101 format(10x,/, &
     &       'Data for (k,q)-point:',2i4,//,10x,'Mixed basis:',/,10x, &
     &       'Number of atomic basis functions:       ',i4,/,10x,     &
     &       'Number of interstitial basis functions: ',i4,/,10x,     &
     &       'Total number of basis functions:        ',i4,/)
      close(52) ! STRCONST.OUT
      endif  
      close(46) ! ADDSELFE.OUT
#ifdef MPI
      call  cat_logfiles('ADDSELFE')
#endif
      
      return
      end subroutine excycle
!EOC      <|MERGE_RESOLUTION|>--- conflicted
+++ resolved
@@ -97,10 +97,6 @@
 !            Calculate the bare coulomb matrix
 !
              call calcbarcmb(iq)
-<<<<<<< HEAD
-             call setbarcev(input%gw%BareCoul%barcevtol)
-=======
->>>>>>> bf3afb4d
 !        
 !            Calculate the Minm(k,q) matrix elements for given k and q
 !        
