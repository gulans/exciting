!BOP
!
! !ROUTINE: gwcycle
!
! !INTERFACE:
      
      subroutine gwcycle
      
! !DESCRIPTION:
!
! This subroutine performs one gw cycle and calculates the corresponding
! quasiparticle energies.
!
! !USES:

      use modmain
      use modgw
      use modmpi
            
! !LOCAL VARIABLES:

      implicit none

      integer(4) :: iq, iqp
 
      integer(4) :: ik, ikp, ikpqp
      integer(4) :: nmdim
      integer(8) :: Recl
      character(128)::sbuffer
      real(8)    :: tq1, tq2, tq11, tq22
      complex(8), allocatable :: buffer(:)
      complex(8), allocatable :: minm(:,:,:)
      integer :: COMM_LEVEL2

! !REVISION HISTORY:
!
! Created 16.09.2005 by RGA
! Revisited: June 2011 by DIN
! Symmetry added: Dec 2011 by DIN
!
!EOP
!BOC     
      
      call boxmsg(fgw,'#','START GWCYCLE')
!
!     allocate the arrays needed for the calculation of
!     the self energy
!
      allocate(selfex(ibgw:nbgw,nkpt))
      allocate(selfec(ibgw:nbgw,nkpt,nomeg))
      selfex(:,:)=zzero
      selfec(:,:,:)=zzero
!
!     Calculate the integration weights using the linearized tetrahedron method
!
      call kintw

!=========================================================================================
!     Calculate the momentum matrix elements
!=========================================================================================
    
      if(.not.input%gw%rpmat)then
         call calcpmat        ! <--- original (RGA's) version
        !call calcpmatgw     ! <--- modified xs (SAG's) version
      else
        write(fgw,*)'PMAT and PMATC are read from file'
      end if
   
      call barrier()
 
!=========================================================================================
!     Calculate the dielectric function matrix
!=========================================================================================
    
      if (.not.input%gw%reps) then
      
        call cpu_time(tq1)
       
        if(allocated(epsilon))deallocate(epsilon)
        allocate(epsilon(matsizmax,matsizmax,nomeg))
        epsilon=zzero
        if(allocated(inveps))deallocate(inveps)
        allocate(inveps(matsizmax,matsizmax,nomeg))
		inveps=zzero
!--------------------------------------------------------------------------
!       The direct access file to store the values of the inverse dielectric matrix
!--------------------------------------------------------------------------

        inquire(IoLength=Recl) inveps

       !this buffer is used only for making INVEPS files more comparable
        allocate(buffer(matsizmax*matsizmax*nomeg))
        buffer=zzero
        !each process opens its own file except there is no q-point left
        write(sbuffer,*)rank
        if (rank.lt.nqpt) open(44,file='INVEPS'//trim(adjustl(sbuffer))//'.OUT', &
       &    action='WRITE',form='UNFORMATTED', &
       &    access='DIRECT',status='REPLACE',recl=recl)
!
!       Loop over q-points
!        
        if (input%gw%debug )call boxmsg(fgw,'-','Calculation of the dielectric matrix')
        call barrier
#ifdef MPI
        if (input%gw%debug ) then
          if (rank.eq.0) write(*,*) "Calculation of the dielectric matrix"
          write(*,*)"On proc",rank,"do qp",firstofset(mod(rank,nqpt),nqpt)," to ", lastofset(mod(rank,nqpt),nqpt)
        end if

	! create  communicator object for each qpoint
        call MPI_COMM_SPLIT(MPI_COMM_WORLD,firstofset(mod(rank,nqpt),nqpt),  rank/nqpt, COMM_LEVEL2,ierr)
        if (input%gw%debug ) write(*,*) "proc ",rank,"does color ", firstofset(mod(rank,nqpt),nqpt), "with key(rank)", rank/nqpt
#endif
        !each process does a subset
        do iqp = firstofset(mod(rank,nqpt),nqpt), lastofset(mod(rank,nqpt),nqpt)

          call cpu_time(tq11)
!      
!         Calculate the interstitial mixed basis functions
!  
          iq=idikpq(iqp,1)
          Gamma=gammapoint(iq)
          matsiz=locmatsiz+ngq(iq)
!
!         Interstitial mixed basis functions
!
          call diagsgi(iq)
    
          call calcmpwipw(iq)
!
!         Calculate the bare coulomb potential matrix and its square root
!
          call calcbarcmb(iq)
!
!         Reduce the basis size by choosing eigenvectors of barc with 
!         eigenvalues larger than evtol
!
          call setbarcev(input%gw%BareCoul%barcevtol)
!
!         Calculate the q-dependent integration weights
!   
          if(convflg.eq.0)then
            call qdepwsum(iq)
          else
            call qdepwtet(iq)
          endif  
!
!         Calculate the dielectric finction
!   
          call calcepsilon(iqp,COMM_LEVEL2)
!
!         Calculate inverse of the dielectric function
!   
          call calcinveps(iqp)
          
          ! store the inverse dielmat into file INVEPS.OUT
          if (rank.lt.nqpt) then
          	 write(44,rec=iqp-firstofset(rank,nqpt)+1) buffer !fill file with zeroes
        	 write(44,rec=iqp-firstofset(rank,nqpt)+1) inveps
             if (input%gw%debug )write(fgw,*)"write iqp ",iqp,"in file: ", rank,"at rec:" ,iqp-firstofset(rank,nqpt)+1
          endif
          if((iqp.eq.1) )then
			if( rank.eq.0)then
            ! store the data used for treating q->0 singularities
              open(42,file='INVHEAD.OUT',action='WRITE',form='UNFORMATTED',status='REPLACE')
              write(42)head
              close(42)
              open(43,file='INVWING1.OUT',action='WRITE',form='UNFORMATTED',status='REPLACE')
              write(43)epsw1
              close(43)
              open(43,file='INVWING2.OUT',action='WRITE',form='UNFORMATTED',status='REPLACE')
              write(43)epsw2
              close(43)
			endif
            deallocate(head)
            deallocate(epsw1,epsw2)
            deallocate(emac)
          endif

          call cpu_time(tq22)
          
          write(fgw,*) 'q-point =', iqp, '    takes ', tq22-tq11, ' CPU seconds'

        end do ! iqp

        if (rank.lt.nqpt) close(44)
        call barrier

        deallocate(epsilon)
        deallocate(inveps)
        
        call cpu_time(tq2)
        write(fgw,*)
        call write_cputime(fgw,tq2-tq1,'TOTAL CPU TIME:')
        write(fgw,*)
        
      end if

!=========================================================================================
!                                  MAIN LOOP
!=========================================================================================

!     The file to store intermediate (q-dependent) values of \Sigma_{x,c}
#ifdef MPI
	  write(sbuffer,*)rank
      open(96,file='ADDSELFE'//trim(adjustl(sbuffer))//'.OUT',form='FORMATTED',status='UNKNOWN')
      if (rank.eq.0 .and. input%gw%debug) write(*,*)"Calculate Self Energy"
#endif
#ifndef MPI
      open(96,file='ADDSELFE.OUT',form='FORMATTED',status='UNKNOWN')
#endif

!     Calculate the integrals to treat the singularities at G+q->0
      call setsingc
      
      call barrier
      
      ikpqp=0 ! initialize counter for k-points
      
      do ikp = 1, nkpt ! IBZ

         do iqp = 1, nkptq(ikp)  ! EIBZ(k)
         
         ikpqp=ikpqp+1
	 ! decide if point is done by this process
         if (mod(ikpqp-1,procs).eq.rank) then
#ifdef MPI
         if (input%gw%debug)write(*,*) "do q",iqp,"and k", ikp,"as number",ikpqp, "on",rank
#endif
           call cpu_time(tq1)
           
           ik=idikp(ikp)
           iq=idikpq(iqp,ikp)
           Gamma=gammapoint(iq)
!
!          Set the size of the basis for the corresponding q-point
!        
           matsiz=locmatsiz+ngq(iq)
           write(fgw,101) ikp, iq, locmatsiz, ngq(iq), matsiz
!      
!          Calculate the interstitial mixed basis functions
!       
           call diagsgi(iq)
!      
!          Calculate the transformation matrix between pw's and the mixed basis functions
!
           call calcmpwipw(iq)
! 
!          Calculate the bare coulomb potential matrix
!
           call calcbarcmb(iq)
<<<<<<< HEAD
           call setbarcev(input%gw%BareCoul%barcevtol)
=======
>>>>>>> bf3afb4d
!        
!          Calculate the Minm(k,q) matrix elements for given k and q
!        
           call expand_prods(ik,iq,1)
!
!          Add the corresponding q-term to the exchange term of the self-energy
!
           call calcselfx(ikp,iqp)
!
!          Get v-diagonal basis
!
           call setbarcev(barcevtol)
!
!          Transform M^i_{nm} to the v-diagonal basis
!
           allocate(minm(mbsiz,nstfv,nstfv))
           nmdim = nstfv*nstfv
           call zgemm('c','n',mbsiz,nmdim,matsiz, &
           &  zone,barcvm,matsiz,minmmat,matsiz,zzero,minm,mbsiz)
           ! reallocate M^i_{nm}
           deallocate(minmmat)
           allocate(minmmat(mbsiz,nstfv,nstfv))
           minmmat(:,:,:) = minm(:,:,:)
           deallocate(minm)
           ! core states contribution
           if (iopcore==0) then
             allocate(minm(mbsiz,nstfv,ncg))
             nmdim = nstfv*ncg
             call zgemm('c','n',mbsiz,nmdim,locmatsiz, &
             &  zone,barcvm,matsiz,mincmat,locmatsiz,zzero,minm,mbsiz)
             ! reallocate M^i_{nm}
             deallocate(mincmat)
             allocate(mincmat(mbsiz,nstfv,ncg))
             mincmat(:,:,:) = minm(:,:,:)
             deallocate(minm)
           end if ! core
!
!          Read the invert dielectric matrix (screened Coulomb potential)
!
           call getinveps(iq)
!
!          Add the corresponding q-term to the correlation term of the self-energy
!
           call calcselfc(ikp,iqp)
        
           call cpu_time(tq2)
           write(fgw,*)
           call write_cputime(fgw,tq2-tq1,'Q-POINT CYCLE TAKES')
           write(fgw,*)


        endif
        end do ! iqp
      
      end do ! ikp
      
      if (allocated(minmmat)) deallocate(minmmat)
      if (iopcore<=1) deallocate(mincmat)
      close(96)
      
!##############################      
#ifdef MPI
      call MPI_ALLREDUCE(MPI_IN_PLACE, selfec, (nbgw-ibgw+1)*nkpt*nomeg,  &
      &                  MPI_DOUBLE_COMPLEX,  MPI_SUM, &
      &                  MPI_COMM_WORLD, ierr)
      call MPI_ALLREDUCE(MPI_IN_PLACE, selfex, (nbgw-ibgw+1)*nkpt,  &
      &                  MPI_DOUBLE_COMPLEX,  MPI_SUM, &
      &                  MPI_COMM_WORLD, ierr)
#endif
!
!     Write the exchange term to file
!      
      if (rank.eq.0) then
      open(92,file='SELFX.OUT',form='UNFORMATTED',status='UNKNOWN')
      write(92) ibgw, nbgw, nkpt, selfex
      close(92)
!
!     Write the correlation term to file
!      
      open(93,file='SELFC.OUT',form='UNFORMATTED',status='UNKNOWN')
      write(93) ibgw, nbgw, nkpt, nomeg, selfec
      close(93)
!
!     Calculate the diagonal matrix elements of the DFT exchange-correlation potential
!
      call calcvxcnn
!
!     Calculate the quasiparticle energies
!      
      call calceqp

  101 format(10x,/, &
     &       'Data for (k,q)-point:',2i4,//,10x,'Mixed basis:',/,10x, &
     &       'Number of atomic basis functions:       ',i4,/,10x,     &
     &       'Number of interstitial basis functions: ',i4,/,10x,     &
     &       'Total number of basis functions:        ',i4,/)
      
      close(52) ! STRCONST.OUT
      endif  
      close(46) ! ADDSELFE.OUT
#ifdef MPI
      call  cat_logfiles('ADDSELFE')
#endif
      return
      end subroutine gwcycle
!EOC      <|MERGE_RESOLUTION|>--- conflicted
+++ resolved
@@ -249,10 +249,6 @@
 !          Calculate the bare coulomb potential matrix
 !
            call calcbarcmb(iq)
-<<<<<<< HEAD
-           call setbarcev(input%gw%BareCoul%barcevtol)
-=======
->>>>>>> bf3afb4d
 !        
 !          Calculate the Minm(k,q) matrix elements for given k and q
 !        
@@ -264,7 +260,7 @@
 !
 !          Get v-diagonal basis
 !
-           call setbarcev(barcevtol)
+           call setbarcev(input%gw%BareCoul%barcevtol)
 !
 !          Transform M^i_{nm} to the v-diagonal basis
 !
