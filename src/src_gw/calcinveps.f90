--- conflicted
+++ resolved
@@ -12,10 +12,6 @@
     integer(4) :: i, j, iom
     integer(4) :: im, jm
     integer(4) :: info, lwork
-<<<<<<< HEAD
-
-=======
->>>>>>> 8a53b634
     real(8)    :: tstart, tend
     real(8)    :: wto, wlo
     complex(8) :: h, w, f
@@ -26,10 +22,6 @@
 
     character(len=10) :: sname="calcinveps"
 
-<<<<<<< HEAD
-!!EXTERNAL ROUTINES:
-=======
->>>>>>> 8a53b634
     external zgetrf, zgetri
     external zhetrf, zhetri
     complex(8), external :: zdotc, zdotu
@@ -70,39 +62,6 @@
 
       if (Gamma) then
 
-<<<<<<< HEAD
-        ! Isotropic averaging along q0
-        q0eps(:) = (/1.d0, 1.d0, 1.d0/)
-        modq0    = q0eps(1)**2+q0eps(2)**2+q0eps(3)**2
-        if (modq0 > 1.d-8) q0eps(:) = q0eps(:)/modq0
-
-        h = epsh(iom,1,1)*q0eps(1) + &
-        &   epsh(iom,2,2)*q0eps(2) + &
-        &   epsh(iom,3,3)*q0eps(3)
-        eps00(iom,1,1) = h
-
-        epsw1(:,iom,1) = epsw1(:,iom,1)*q0eps(1) + &
-        &                epsw1(:,iom,2)*q0eps(2) + &
-        &                epsw1(:,iom,3)*q0eps(3)
-
-        epsw2(:,iom,1) = epsw2(:,iom,1)*q0eps(1) + &
-        &                epsw2(:,iom,2)*q0eps(2) + &
-        &                epsw2(:,iom,3)*q0eps(3)
-
-        select case (freq%fconv)
-          case('refreq')
-            call zgemv('n',mbsiz,mbsiz,zone,eps,mbsiz, &
-            &           epsw1(:,iom,1),1,zzero,bw1,1)
-            call zgemv('t',mbsiz,mbsiz,zone,eps,mbsiz, &
-            &           epsw2(:,iom,1),1,zzero,w2b,1)
-          case('imfreq')
-            call zhemv('u',mbsiz,zone,eps,mbsiz, &
-            &           epsw1(:,iom,1),1,zzero,bw1,1)
-            call zhemv('u',mbsiz,zone,eps,mbsiz, &
-            &           epsw2(:,iom,1),1,zzero,w2b,1)
-            w2b = conjg(w2b)
-        end select
-=======
         ! Isotropic averaging (alternative - spherical averaging, see XS/angavsc0)
         eps00(1,1,iom) = (epsh(1,1,iom)+epsh(2,2,iom)+epsh(3,3,iom)) / 3.0
         epsw1(:,1,iom) = (epsw1(:,1,iom)+epsw1(:,2,iom)+epsw1(:,3,iom)) / sqrt(3.0)
@@ -113,7 +72,6 @@
         &           epsw1(:,1,iom), 1, zzero, bw1, 1)
         call zgemv('t', mbsiz, mbsiz, zone, eps, mbsiz, &
         &           epsw2(:,1,iom), 1, zzero, w2b, 1)
->>>>>>> 8a53b634
 
         ! head^{-1}
         h = 1.d0 / (eps00(1,1,iom) - zdotu(mbsiz, epsw2(:,1,iom), 1, bw1, 1))
@@ -154,15 +112,9 @@
 
     enddo ! iom
 
-<<<<<<< HEAD
-    deallocate(eps)
-    if (Gamma) deallocate(bw1,w2b)
-    deallocate(ipiv,work)
-=======
     deallocate(ipiv, work)
     deallocate(eps)
     if (Gamma) deallocate(bw1, w2b)
->>>>>>> 8a53b634
 
     !===========================================
     ! \epsilon^{-1}_{ij}-\delta_{ij}
