--- conflicted
+++ resolved
@@ -29,11 +29,7 @@
     select case (freq%fconv)
       case('refreq')
         om(iomstart:iomend) = freq%freqs(iomstart:iomend)
-<<<<<<< HEAD
         eta = input%gw%scrcoul%swidth
-=======
-        eta = 1.d-4
->>>>>>> 63e2cdfe
       case('imfreq')
         om(iomstart:iomend) = zi*freq%freqs(iomstart:iomend)
         eta = 0.d0
@@ -64,11 +60,7 @@
         do m = numin, nstsv
           
           do iom = iomstart, iomend
-<<<<<<< HEAD
-            ff = 1.d0 !occsv(n,ikp)/occmax * ( 1.d0 - occsv(m,jkp)/occmax )
-=======
             ff = occsv(n,ikp)/occmax * ( 1.d0 - occsv(m,jkp)/occmax )
->>>>>>> 63e2cdfe
             de = evalsv(m,jkp) - e0
             z1 = om(iom) - de + zi*eta
             z2 = om(iom) + de - zi*eta
@@ -82,27 +74,6 @@
     end do ! ik
 
     deallocate(om)
-<<<<<<< HEAD
-    
-    !-------------------------
-    ! Debugging info
-    !-------------------------
-    if (input%gw%debug) then
-      write(fdebug,*)'------------------------------------------------------'
-      write(fdebug,*)'       convolution weights for iq =',iq
-      write(fdebug,*)'------------------------------------------------------'
-      write(fdebug,*)
-      iom = 1
-      do ik = 1, kqset%nkpt
-        do n = 1, ndim
-        do m = numin, nstsv
-          write(fdebug,10) n, m, iom, ik, fnm(n,m,iom,ik)
-        end do
-        end do
-      end do
-      10 format('  n =',i4,' m =',i4,' iom =',i4,' ik =',i4,' fnm =',2g16.8)
-    end if ! debug
-=======
 
     if (.false.) then
       iom = 1
@@ -115,7 +86,6 @@
         end do
       end do
     end if
->>>>>>> 63e2cdfe
 
     call timesec(tend)
     time_bzinit = time_bzinit+tend-tstart
