--- conflicted
+++ resolved
@@ -86,13 +86,9 @@
 !
 !     Calculate the number of parameters of the analitic function for the selfenergy
 !      
-<<<<<<< HEAD
-      npar = 2*npol
-=======
       npar=2*npol
       if (allocated(a)) deallocate(a)
       if (allocated(poles)) deallocate(poles)
->>>>>>> 75fcde6b
       allocate(a(npar),sc(nomeg),poles(npar))
       if (allocated(sacpar)) deallocate(sacpar)
       allocate(sacpar(npar,ibgw:nbgw,nkpt))
