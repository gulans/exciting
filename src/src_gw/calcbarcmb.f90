--- conflicted
+++ resolved
@@ -17,8 +17,8 @@
     use mod_mpi_gw, only: myrank
     use modmain
     use mod_hybrids, only: barc_lr
-    
-!!INPUT PARAMETERS: 
+
+!!INPUT PARAMETERS:
     implicit none
     integer, intent(in) :: iq ! index of the q-point
 
@@ -35,84 +35,71 @@
     real(8), external :: dlamch
 
     character(len=256) :: filename
-      
+
 !!REVISION HISTORY:
-! 
+!
 ! Created Jan 2014 by DIN
 !
 !EOP
-!BOC      
+!BOC
     call timesec(tstart)
-        
-!=============================================================================== 
-! Setup the bare Coulomb potential matrix in MB representation 
+
+!===============================================================================
+! Setup the bare Coulomb potential matrix in MB representation
 !===============================================================================
 
     if (allocated(barc)) deallocate(barc)
     allocate(barc(matsiz,matsiz))
     barc(:,:) = 0.d0
-    
+
     select case (trim(input%gw%barecoul%basis))
-    
+
     case('pw')
-    
+
       call calcmpwmix(iq)
       call calcbarcmb_pw(iq)
-      
+
     case('mb')
-<<<<<<< HEAD
 
-=======
-    if (xctype(1)==408 ) then 
-        if (allocated(barc_lr)) deallocate(barc_lr)
-        allocate(barc_lr(matsiz,matsiz))
-        barc_lr(:,:)=0.d0    
-    endif
-    
->>>>>>> f46e9e63
       if (Gamma) then
         !------------------------------------------------
         ! Matrix elements for the singular q=0, L=0 case
         !------------------------------------------------
-<<<<<<< HEAD
         call barcq0
-=======
-        !call timesec(t0)
-         call barcq0
-        !call timesec(t1)
-        !write(*,*) 'barcq0', t1-t0 
->>>>>>> f46e9e63
       end if
- 
-      
+
       !-----------------------------------------------------------
       ! Matrix elements between MT and MT mixed product functions
       !-----------------------------------------------------------
       call calcbarcmb_mt_mt(iq)
-    
+
       !-----------------------------------------------------------
       ! Matrix elements between an atomic mixed function and an IPW
       !-----------------------------------------------------------
       call calcbarcmb_ipw_mt(iq)
-    
+
       !-----------------------------------------------------------
       ! Matrix elements between two IPW's
       !-----------------------------------------------------------
       call calcbarcmb_ipw_ipw(iq)
-      
-      if (xctype(1)==408) then
-          call calcmpwmix(iq)
-          call calcbarcmb_lr(iq)
-          barc(:,:)=barc(:,:)-barc_lr(:,:)
+
+      if ((task == 7) .and. (xctype(1)==408)) then
+        if (allocated(barc_lr)) deallocate(barc_lr)
+        allocate(barc_lr(matsiz,matsiz))
+        barc_lr(:,:) = 0.d0
+        call calcmpwmix(iq)
+        call calcbarcmb_lr(iq)
+        barc(:,:) = barc(:,:) - barc_lr(:,:)
       endif
-!    endif
+
     case default
-    
+
       write(*,*) 'ERROR(calcbarcmb): Unknown basis type!'
       stop
-      
+
     end select
-    
+
+
 !===============================================================================
 ! Diagonalize the bare coulomb matrix
 !===============================================================================
@@ -121,23 +108,10 @@
     allocate(vmat(matsiz,matsiz))
     vmat(:,:) = barc(:,:)
     deallocate(barc)
-    
+
     if (allocated(barcev)) deallocate(barcev)
     allocate(barcev(matsiz))
-<<<<<<< HEAD
-    
-=======
-if (.false.) then 
-    vmat(1:matsiz,1:matsiz) = barc(1:matsiz,1:matsiz)
-    deallocate(barc)  
-    lwork = 2*matsiz
-    allocate(work(lwork),rwork(3*matsiz))
-    call zheev( 'v','u',matsiz,vmat,matsiz, &
-    &           barcev,work,lwork,rwork,info)
-    call errmsg(info.ne.0,'CALCBARCMB',"Fail to diag. barc by zheev !!!")
-    deallocate(work,rwork)
-else
->>>>>>> f46e9e63
+
     lrwork = -1
     liwork = -1
     lwork = -1
@@ -153,18 +127,12 @@
     ! write(*,*) lrwork,liwork,lwork
     deallocate(work,rwork,iwork)
 
-<<<<<<< HEAD
     allocate(work(lwork),rwork(lrwork),iwork(liwork))
     call zheevd('V', 'U', matsiz, vmat, matsiz, barcev, work, lwork, rwork, lrwork, iwork, liwork, info)
     call errmsg(info.ne.0, 'CALCBARCMB', "Fail to diag. barc by zheevd !!!")
     deallocate(work,rwork,iwork)
 
-=======
-    !call timesec(t1)
-    !write(*,*) 'barc diagonalization', t1-t0
-    
->>>>>>> f46e9e63
-!----------------------    
+!----------------------
 ! debug info
 !----------------------
 
@@ -173,7 +141,7 @@
       write(fdebug,'("calcbarcmb: rank, size(Coulomb potential) (Mb):",i4,f12.2)') myrank, msize
       write(fdebug,*) "### barcev ###"
       do imix = 1, matsiz
-        write(fdebug,'(i5,e16.6)') imix, barcev(imix) 
+        write(fdebug,'(i5,e16.6)') imix, barcev(imix)
       end do
       write(fdebug,*) "### vmat ###"
       do imix = 1, matsiz, matsiz/10
@@ -185,6 +153,6 @@
 
     call timesec(tend)
     time_barcmb = time_barcmb+tend-tstart
-    
+
 end subroutine ! calcbarcmb
 !EOC