
MODULE mod_kpointset
    
    implicit none

!-------------------------------------------------------------------------------    
    type k_set
        ! k-points
        integer(4) :: nkptnr                ! total (non-reduced) number of k-points (in case symmetry is used)
        integer(4) :: nkpt                  ! number of k-points
        logical :: isreduced                ! Symmetry was used in construction
        logical :: usedlibzint              ! Was build with libzint
        real(8) :: bvec(3,3)                ! Reciprocal lattice basis
        real(8) :: vkloff(3)                ! Offset of k-grid in k-coordinates
        integer(4) :: ngridk(3)             ! Number of k-points along [0,1) in each lattice direction

        ! Reduced quantities
        integer(4), allocatable :: ivk(:,:) ! 3d integer index of k points
        real(8), allocatable :: vkl(:,:)    ! lattice coordinates
        real(8), allocatable :: vkc(:,:)    ! cartesian coordinates
        real(8), allocatable :: wkpt(:)     ! weight of k-point

        ! Non reduced quantities (created only if no libzint is used)
        integer(4), allocatable :: ivknr(:,:)
        real(8), allocatable :: vklnr(:,:)
        real(8), allocatable :: vkcnr(:,:)
        real(8), allocatable :: wkptnr(:) 

        ! 3D index maps
        integer(4), allocatable ::  ikmap(:,:,:)   ! non-reduced 3d index -> 1d reduced index
        integer(4), allocatable ::  ikmapnr(:,:,:) ! non-reduced 3d index -> 1d non-reduced index

        ! 1D index maps
        integer(4), allocatable :: ik2ikp(:)   ! 1d non-reduced index -> 1d reduced k-point index
        integer(4), allocatable :: ikp2ik(:)   ! 1d reduced index -> 1d non-reduced k-point index

        ! tetrahedron integration method related data
        integer(4) :: ntet                     ! number of tetrahedra
        integer(4), allocatable :: tnodes(:,:) ! coordinates of tetrahedron
        integer(4), allocatable :: wtet(:)     ! weight of each tetrahedron
        real(8) :: tvol                     ! volume of the tetrahedra relative to the BZ volume

    end type k_set

!-------------------------------------------------------------------------------
    type G_set
        ! grid parameters
        real(8) :: gmaxvr     ! Maximum G vector length
        real(8) :: bvec(3,3)  ! Lattice basis vectors
        integer :: ngrtot     ! total number of grid points
        integer :: intgv(3,2) ! integer grid size
        ! G-points
        integer :: ngvec                  ! number of G-points
        real(8), allocatable :: vgc(:,:)  ! Cartesian coodinates of lattice
        real(8), allocatable :: gc(:)     ! Length of G vector
        integer, allocatable :: ivg(:,:)  ! integer coordinates
        integer, allocatable :: ivgig(:,:,:) ! integer coordinates -> 1d index
    end type G_set

!-------------------------------------------------------------------------------
    type Gk_set

        ! Cutoff for G+k length
        real(8) :: gkmax   

        ! Reduced (potentially) quantities
        integer :: ngkmax
        integer, allocatable :: ngk(:,:)      ! number of G+k-vectors for augmented plane waves
        integer, allocatable :: igkig(:,:,:)  ! index from G+k-vectors to G-vectors
        integer, allocatable :: igigk(:,:,:)  ! index from G-vectors to G+k-vectors
        real(8), allocatable :: vgkl(:,:,:,:) ! G+k-vectors in lattice coordinates
        real(8), allocatable :: vgkc(:,:,:,:) ! G+k-vectors in Cartesian coordinates
        real(8), allocatable :: gkc(:,:,:)    ! length of G+k-vectors
        real(8), allocatable :: tpgkc(:,:,:,:)! (theta, phi) coordinates of G+k-vectors
        complex(8), allocatable :: sfacgk(:,:,:,:) ! structure factor for the G+k-vectors

        ! Non-reduced quantities (created if k set was build without libzint)
        integer :: ngknrmax
        integer, allocatable :: ngknr(:,:)      ! number of G+k-vectors for augmented plane waves
        integer, allocatable :: igknrig(:,:,:)  ! index from G+k-vectors to G-vectors
        integer, allocatable :: igigknr(:,:,:)  ! index from G-vectors to G+k-vectors
        real(8), allocatable :: vgknrl(:,:,:,:) ! G+k-vectors in lattice coordinates
        real(8), allocatable :: vgknrc(:,:,:,:) ! G+k-vectors in Cartesian coordinates
        real(8), allocatable :: gknrc(:,:,:)    ! length of G+k-vectors
        real(8), allocatable :: tpgknrc(:,:,:,:)! (theta, phi) coordinates of G+k-vectors
        complex(8), allocatable :: sfacgknr(:,:,:,:) ! structure factor for the G+k-vectors

    end type Gk_set
    
!-------------------------------------------------------------------------------    
    type kq_set
        ! k-points
        integer :: nkpt                     ! number of k/q-points
        real(8), allocatable :: vkl(:,:)    ! lattice coordinates
        real(8), allocatable :: vkc(:,:)    ! cartesian coordinates
        real(8), allocatable :: vql(:,:)    ! lattice coordinates
        real(8), allocatable :: vqc(:,:)    ! cartesian coordinates
        ! tetrahedron integration method related data
        integer :: ntet                     ! number of tetrahedra
        integer, allocatable :: tnodes(:,:) ! coordinates of tetrahedron
        integer, allocatable :: wtet(:)     ! weight of each tetrahedron
        integer, allocatable :: kqid(:,:)   ! k-dependent weight of each q-point
        integer, allocatable :: linkq(:,:)  ! number of the tetrahedra linked to by the corresponding q vector
        real(8) :: tvol                     ! volume of the tetrahedra relative to the BZ volume
        ! small group of q-vector (symmetry feature)
        integer, allocatable :: nsymq(:)    ! number of the symmetry operations in the small group of q
        integer, allocatable :: nkptq(:)    ! number of k-points in IBZ(q)
        real(8), allocatable :: wkptq(:,:)  ! q-dependent k-point weight
        integer, allocatable :: iksymq(:,:) ! index of the symmetry operation which rotates the k-point into equivalent one
        integer, allocatable :: ik2ikpq(:,:) ! map the k-point index to the corresponding irreducible one
        integer, allocatable :: ikp2ikq(:,:) ! map the irreducible k-point index to the corresponding from the non-reduced set
        integer, allocatable :: nsymkstar(:,:)   ! number of symmetry operations which form the star
        integer, allocatable :: isymkstar(:,:,:) ! index of the symmetry operations
    end type kq_set

!-------------------------------------------------------------------------------    
    type kkqmt_set
        ! Momentum transfer Q-vector Q = q_Q + G_Q
        real(8), allocatable :: vqmtl(:)      ! Lattice coordinates
        real(8), allocatable :: vqmtc(:)      ! Cartesian coordinates
        !   Unit cell part
        real(8), allocatable :: vqmtl_q(:)    ! Lattice coordinates 
        real(8), allocatable :: vqmtc_q(:)    ! Cartesian coordinates
        !   Lattice vector part
        integer(4), allocatable :: vqmtl_g(:) ! Lattice coordinates
        real(8), allocatable :: vqmtc_g(:)    ! Cartesian coordinates
        ! k-points
        type(k_set) :: kset
        ! k+qmt-points
        type(k_set) :: kqmtset

        !! Index mapping between k-grid and k+qmt-grid
        ! ik --> ik'+ig, where ik' is ik+qmt mapped back to unit cell
        ! and ig the index of the corresponding G vector

        ! Reduced
        !   ik --> ik'
        integer(4), allocatable :: ik2ikqmt(:)
        !   ik --> ig
        integer(4), allocatable :: ik2ig(:)
        !   ik' --> ik
        integer(4), allocatable :: ikqmt2ik(:)

        ! Non-reduced
        !   ik --> ik'
        integer(4), allocatable :: ik2ikqmt_nr(:)
        !   ik --> ig
        integer(4), allocatable :: ik2ig_nr(:)
        !   ik' --> ik
        integer(4), allocatable :: ikqmt2ik_nr(:)

    end type kkqmt_set

!-------------------------------------------------------------------------------    
    type km_set

      ! The k-grid build by inverting the input k-grid
      ! and mapping the result back to the unit cell.
      ! It differs form the input grid, if vkloff is non-zero
      type(k_set) :: kset

      ! Index mapping between k-grid and -k-grid
      integer(4), allocatable :: ik2ikm(:)
      integer(4), allocatable :: ikm2ik(:)
      integer(4), allocatable :: ik2ikm_nr(:)
      integer(4), allocatable :: ikm2ik_nr(:)

    end type km_set

!-------------------------------------------------------------------------------    
    type q_set
        ! q-grid, i.e. the differece vectors k'-k
        type(k_set) :: qset

        ! Non-reduced maps from k'-k combinations to q grid
        ! k'-k = q + G, where k',k and q are in [0,1) unit cell
        ! iknr,iknr' --> iqnr + ig
        integer(4), allocatable :: ikikp2iq_nr(:,:)
        integer(4), allocatable :: ikikp2ig_nr(:,:)
        ! iknr,iqnr --> iknr' + ig
        integer(4), allocatable :: ikiq2ikp_nr(:,:)
        integer(4), allocatable :: ikiq2ig_nr(:,:)

        ! 1d index mapping  ikkpnr --> iqnr + ig for iknr' >= iknr
        integer(4), allocatable :: ikkp2iq_nr(:)
        integer(4), allocatable :: ikkp2ig_nr(:)

        ! ikkp with ik' >= ik ordered according to corresponding
        ! iq value
        integer(4), allocatable :: ikkp_qordered(:)

    end type q_set

    type p_set
        ! q-grid, i.e. the negative sum vectors -(k'+k) mapped back to 
        ! the unit cell
        type(k_set) :: pset

        ! Non-reduced maps from -(k'+k) combinations to p grid
        ! -(k'+k) = p + G, where k',k and p are in [0,1) unit cell
        ! iknr,iknr' --> ipnr + ig
        integer(4), allocatable :: ikikp2ip_nr(:,:)
        integer(4), allocatable :: ikikp2ig_nr(:,:)
        ! iknr,ipnr --> iknr' + ig
        integer(4), allocatable :: ikip2ikp_nr(:,:)
        integer(4), allocatable :: ikip2ig_nr(:,:)

    end type p_set

    ! internal routine, should not be visible outside
    private  rtorat
    
CONTAINS

!-------------------------------------------------------------------------------
    subroutine rtorat(x, k, div)
        !-------------------------------------------------------
        ! Factorizes the real coordinates of a vector {\bf x}.
        ! The output is an integer vector {\bf k}, such that
        ! $$ |x(i)-k(i)/{\rm div}| < {\rm eps} $$
        ! for all $i=1,\ldots,n$.
        !   
        ! Created July 2008 by Sagmeister
        !-------------------------------------------------------    
        implicit none
        real(8),    intent(In)  :: x(3)
        integer(4), intent(Out) :: k(3)
        integer(4), intent(Out) :: div
        integer :: maxint
        real(8) :: dx
        real(8) :: eps = 1.0d-5
        maxint = nint(1.d0/eps)
        do div = 1, maxint
          k(:) = nint(dble(div)*x(:))
          dx = maxval(Abs(dble(k)/dble(div)-x))
          if (dx < eps) exit
        end do
        if (dx >= eps) then
          write(*,*)
          write(*, '("Error(rtorat): factorization failed")')
          write(*, '(" maximum integer :",i12)') maxint
          write(*, '(" tolerance       :",g18.10)') eps
          write(*, '(" deviation       :",g18.10)') dx
          write(*,*)
          stop
        end if
    end subroutine rtorat

!-------------------------------------------------------------------------------
    subroutine generate_k_vectors(self,bvec,ngridk,vkloff,reduce,uselibzint)
        use modmain, only: nsymcrys, symlat, lsplsymc
        implicit none
        type(k_set), intent(OUT) :: self
        real(8), intent(IN) :: bvec(3,3)
        integer, intent(IN) :: ngridk(3)
        real(8), intent(IN) :: vkloff(3)
        logical, intent(IN) :: reduce ! apply symmetry to reduce k-set     
        logical, intent(IN), optional :: uselibzint
        ! local variables
        integer(4) :: dvk
        integer(4) :: mnd
        integer(4) :: ikloff(3)
        integer(4) :: dkloff
        integer(4) :: i1, i2, i3, ik, nsym, isym, lspl
        integer(4), allocatable :: symmat(:,:,:)
        integer(4), allocatable :: ivk(:,:)
        integer(4), allocatable :: iwkp(:)
        integer(4) :: iv(3)

        logical :: uselz
        real(8), parameter :: epslat=1.d-6
        real(8) :: boxl(3,4)

        ! Check optional input
        if(present(uselibzint)) then
          uselz = uselibzint
        else
          uselz = .true.
        end if
        
        ! initialize k-set
        self%usedlibzint = uselz
        self%isreduced = reduce

        self%bvec = bvec

        if(any(abs(vkloff) > 1.0d0) .or. any(vkloff < 0.0d0)) then 
          write(*,*) "Warning(generate_k_vectors): vkloff mapped back to first k-parallelepiped"
          write(*,*) "vkloff",vkloff
          call r3frac(epslat, vkloff, iv)
          write(*,*) "vkloffp",vkloff, "kshift", iv
        end if
        self%vkloff = vkloff

        self%ngridk = ngridk

        ! non reduced 
        self%nkptnr = ngridk(1)*ngridk(2)*ngridk(3)
        if (allocated(self%ivknr)) deallocate(self%ivknr)
        allocate(self%ivknr(3,self%nkptnr))
        if (allocated(self%vklnr)) deallocate(self%vklnr)
        allocate(self%vklnr(3,self%nkptnr))
        if (allocated(self%vkcnr)) deallocate(self%vkcnr)
        allocate(self%vkcnr(3,self%nkptnr))
        if (allocated(self%wkptnr)) deallocate(self%wkptnr)
        allocate(self%wkptnr(self%nkptnr))

        ! reduced
        self%nkpt = self%nkptnr ! Initialize arrays for worst case symmetry
        if (allocated(self%ivk)) deallocate(self%ivk)
        allocate(self%ivk(3,self%nkpt))
        if (allocated(self%vkl)) deallocate(self%vkl)
        allocate(self%vkl(3,self%nkpt))
        if (allocated(self%vkc)) deallocate(self%vkc)
        allocate(self%vkc(3,self%nkpt))
        if (allocated(self%wkpt)) deallocate(self%wkpt)
        allocate(self%wkpt(self%nkpt))

        ! 3d index maps
        if (allocated(self%ikmap)) deallocate(self%ikmap)
        allocate(self%ikmap(0:ngridk(1)-1,0:ngridk(2)-1,0:ngridk(3)-1))
        if (allocated(self%ikmapnr)) deallocate(self%ikmapnr)
        allocate(self%ikmapnr(0:ngridk(1)-1,0:ngridk(2)-1,0:ngridk(3)-1))

        ! 1d index maps
        if (allocated(self%ik2ikp)) deallocate(self%ik2ikp)
        allocate(self%ik2ikp(self%nkpt))
        if (allocated(self%ikp2ik)) deallocate(self%ikp2ik)
        allocate(self%ikp2ik(self%nkpt))

        ! tetrahedron integration method related data
        self%ntet = 6*self%nkpt
        if (allocated(self%tnodes)) deallocate(self%tnodes)
        allocate(self%tnodes(4,self%ntet))
        if (allocated(self%wtet)) deallocate(self%wtet)
        allocate(self%wtet(self%ntet))
        self%tvol = 0.d0

        if(uselz) then 

          ! explore symmetry
          nsym = 1
          if (reduce) nsym = nsymcrys
          allocate(symmat(3,3,nsym))
          do isym = 1, nsym
            lspl = lsplsymc(isym)
            ! the library used transposed rotational matrices
            do i1 = 1, 3
              do i2 = 1, 3
                symmat(i1,i2,isym) = symlat(i2,i1,lspl)
              end do
            end do
          end do
          
          ! k-mesh shift
          !call factorize(3,self%vkloff,ikloff,dkloff) !<-- Libbzint routine
          call rtorat(self%vkloff,ikloff,dkloff)

          ! call LibBZint library
          allocate(ivk(3,self%nkpt))
          allocate(iwkp(self%nkpt))
          
          ! modified (by DIN) version of libbzint routine kgen
          ! I have added an additional output parameter mapping ikp -> ik 
          ! Note (Aurich): In kgen_exciting the index labeling is different than in genppts.
          !                In genppts the 1st dimension counts up the fastest, followed by 2 and 3
          !                In kgen_exciting the opposite is the case 3,2,1.
          !                Also offsets seem not to work properly in kgen_exciting.
          call kgen_exciting(bvec,nsym,symmat,ngridk,ikloff,dkloff, &
          &         self%nkpt,ivk,dvk,self%ik2ikp,self%ikp2ik,iwkp, &
          &         self%ntet,self%tnodes,self%wtet,self%tvol,mnd)
          
          ! fractional and cartesian coordinates, and k-point weight
          do ik = 1, self%nkpt
              self%vkl(:,ik) = dble(ivk(:,ik))/dble(dvk)
              call r3mv(bvec,self%vkl(:,ik),self%vkc(:,ik))
              self%wkpt(ik) = dble(iwkp(ik))/dble(self%nkptnr)
          enddo ! ik

          ! ikmap (added May 2018, SeTi)
          ik = 0
          do i1 = 0, self%ngridk(1) - 1
            do i2 = 0, self%ngridk(2) - 1
              do i3 = 0, self%ngridk(3) - 1
                ik = ik + 1
                self%ikmap( i1, i2, i3) = self%ik2ikp( ik)
              end do
            end do
          end do
          
          deallocate(symmat,ivk,iwkp)

        ! No libzint 
        else

          ! Set up k grid box
          boxl(:, 1) = self%vkloff(:) / dble(self%ngridk(:))
          boxl(:, 2) = boxl(:, 1)
          boxl(:, 3) = boxl(:, 1)
          boxl(:, 4) = boxl(:, 1)
          boxl(1, 2) = boxl(1, 2) + 1.d0
          boxl(2, 3) = boxl(2, 3) + 1.d0
          boxl(3, 4) = boxl(3, 4) + 1.d0

          call genppts(.false., .false., &
          &            self%ngridk, boxl, self%nkptnr, &
          &            self%ikmapnr, self%ivknr, self%vklnr, self%vkcnr, self%wkptnr)

          call genppts(reduce, .false., &
          &            self%ngridk, boxl, self%nkpt, &
          &            self%ikmap, self%ivk, self%vkl, self%vkc, self%wkpt)

          ! 1d non-reduced index -> 1d reduced index
          do ik =1, self%nkptnr
            self%ik2ikp(ik) =&
              & self%ikmap(self%ivknr(1,ik), self%ivknr(2,ik), self%ivknr(3,ik))
          end do

          ! 1d reduced index -> 1d non-reduced index
          do ik =1, self%nkpt
            self%ikp2ik(ik) =&
              & self%ikmapnr(self%ivk(1,ik), self%ivk(2,ik), self%ivk(3,ik))
          end do

        end if

        return
    end subroutine generate_k_vectors
    
!-------------------------------------------------------------------------------
    subroutine delete_k_vectors(self)
        type(k_set), intent(INOUT) :: self
        if (allocated(self%ivk)) deallocate(self%ivk)
        if (allocated(self%vkl)) deallocate(self%vkl)
        if (allocated(self%vkc)) deallocate(self%vkc)
        if (allocated(self%wkpt)) deallocate(self%wkpt)

        if (allocated(self%ivknr)) deallocate(self%ivknr)
        if (allocated(self%vklnr)) deallocate(self%vklnr)
        if (allocated(self%vkcnr)) deallocate(self%vkcnr)
        if (allocated(self%wkptnr)) deallocate(self%wkptnr)

        if (allocated(self%ikmap)) deallocate(self%ikmap)
        if (allocated(self%ikmapnr)) deallocate(self%ikmapnr)
        if (allocated(self%ik2ikp)) deallocate(self%ik2ikp)
        if (allocated(self%ikp2ik)) deallocate(self%ikp2ik)

        if (allocated(self%tnodes)) deallocate(self%tnodes)
        if (allocated(self%wtet)) deallocate(self%wtet)
    end subroutine delete_k_vectors

!-------------------------------------------------------------------------------
    subroutine print_k_vectors(self,funit)
        implicit none
        type(k_set), intent(IN) :: self
        integer,     intent(IN) :: funit
        integer :: ik, i, j
        
        call boxmsg(funit,'-','k-space basis vectors')
        write(funit,*) '< b1 b2 b3 >'
        write(funit,99) transpose(self%bvec)
        99 format(3f8.4)

        call boxmsg(funit,'-','k-grid basis vectors')
        write(funit,*) '< N1 N2 N3 >'
        write(funit,98) self%ngridk
        98 format(3i4)
        write(funit,*) '< b1/N1 b2/N2 b3/N3 >'
        write(funit,99) ((self%bvec(i,j)/self%ngridk(j), j=1,3), i=1,3)

        call boxmsg(funit,'-','k-vectors')
        write(funit,*) 'Total number of k-points: < nkptnr >', self%nkptnr
        write(funit,*) 'Symmetry reduced number of k-points: < nkpt >', self%nkpt
        write(funit,*) 'Lattice offset in k-grid coordinates < vkloff >'
        write(funit,99) self%vkloff
        write(funit,*) 'Lattice offset in lattice coordinates < vkloff/ngridk >'
        write(funit,99) self%vkloff/self%ngridk
        write(funit,*)
        if(self%usedlibzint) then
          write(funit,*) 'k-vectors list:'
          write(funit,*) '< ik   vkl    vkc    weight >'
          do ik = 1, self%nkpt
            write(funit,100) ik, self%vkl(1:3,ik), self%vkc(1:3,ik), self%wkpt(ik)
          enddo
        else
          write(funit,*) 'k-vectors list:'
          write(funit,*) '< ik   ivk    vkl    vkc    weight >'
          do ik = 1, self%nkpt
            write(funit,108) ik, self%ivk(1:3,ik), self%vkl(1:3,ik), self%vkc(1:3,ik), self%wkpt(ik)
          enddo
          write(funit,*)
          write(funit,*) 'k-vectors list (nr):'
          write(funit,*) '< iknr   ivknr    vklnr    vkcnr    weightnr >'
          do ik = 1, self%nkptnr
            write(funit,108) ik, self%ivknr(1:3,ik), self%vklnr(1:3,ik), self%vkcnr(1:3,ik),&
              & self%wkptnr(ik)
          enddo
        end if
        100 format(i4,4x,3f8.4,4x,3f8.4,4x,f8.4)
        108 format(i4,4x,3i4,4x,3f8.4,4x,3f8.4,4x,f8.4)
        write(funit,*) 'Mapping from non-reduced to reduced grid: < ik2ikp >'
        do ik = 1, self%nkptnr
          write(funit,110) ik, self%ik2ikp(ik)
        end do
        110 format(i4,4x,i4)
        write(funit,*) 'Mapping from reduced to non-reduced grid: < ikp2ik >'
        do ik = 1, self%nkpt
          write(funit,110) ik, self%ikp2ik(ik)
        end do
        if(self%usedlibzint) then
          write(funit,*)
          write(funit,*) 'Tetrahedron method info: < ntet    tvol >'
          write(funit,101) self%ntet, self%tvol
          write(funit,*) 'Nodal points of tetrahedron: < itet    tnodes    wtet >'
          do i = 1, self%ntet
            write(funit,*) i, (self%tnodes(j,i),j=1,4), self%wtet(i)
          enddo 
        end if
        101 format(i6,e16.8)
        return
    end subroutine print_k_vectors

!-------------------------------------------------------------------------------
    subroutine generate_G_vectors(self,bvec,intgv,gmaxvr)
        implicit none
        type(G_set), intent(OUT) :: self
        real(8), intent(IN) :: bvec(3,3)
        integer, intent(IN) :: intgv(3,2) ! integer ranges for G-grid
        real(8), intent(IN) :: gmaxvr

        ! local variables
        integer :: ig, i1, i2, i3, k
        real(8) :: v(3), t1

        ! allocatable arrays
        integer, allocatable :: idx(:)
        integer, allocatable :: iar(:)
        real(8), allocatable :: rar(:)

        ! Reciprocal lattice basis
        self%bvec = bvec

        ! G grid dimensions
        self%intgv(:,:) = intgv(:,:)

        ! Number of G points on grid 
        self%ngrtot = (self%intgv(1,2)-self%intgv(1,1)+1)* &
        &             (self%intgv(2,2)-self%intgv(2,1)+1)* &
        &             (self%intgv(3,2)-self%intgv(3,1)+1)

        ! Cutoff G vector length 
        self%gmaxvr = gmaxvr

        ! Number of G vectors shorter than gmaxvr
        self%ngvec = 0

        ! 3D index of G vectors (integer coordinates)
        if (allocated(self%ivg)) deallocate(self%ivg)
        allocate(self%ivg(3,self%ngrtot))

        ! 3D index (integer coordinates) --> 1D index map
        if (allocated(self%ivgig)) deallocate(self%ivgig)
        allocate(self%ivgig(intgv(1,1):intgv(1,2), &
        &                   intgv(2,1):intgv(2,2), &
        &                   intgv(3,1):intgv(3,2)))

        ! Cartesian coordinates of G vectors
        if (allocated(self%vgc)) deallocate(self%vgc)
        allocate(self%vgc(3,self%ngrtot))

        ! Lengths of G vectors
        if (allocated(self%gc)) deallocate(self%gc)
        allocate(self%gc(self%ngrtot))

        ! Helper arrays
        allocate(idx(self%ngrtot))
        allocate(iar(self%ngrtot))
        allocate(rar(self%ngrtot))

        ! Generate 3D index and modulus of all G vectors
        ig = 0
        do i1 = intgv(1,1), intgv(1,2)
          do i2 = intgv(2,1), intgv(2,2)
            do i3 = intgv(3,1), intgv(3,2)
              v(:) = dble(i1)*bvec(:,1)+dble(i2)*bvec(:,2)+dble(i3)*bvec(:,3)
              t1 = v(1)**2+v(2)**2+v(3)**2
              ig = ig+1
              ! map from G-vector to (i1,i2,i3) index
              self%ivg(1,ig) = i1
              self%ivg(2,ig) = i2
              self%ivg(3,ig) = i3
              ! length of each G-vector
              self%gc(ig) = sqrt(t1)
            end do
          end do
        end do

        ! Sort by vector length
        call sortidx(self%ngrtot,self%gc,idx)
        ! re-order arrays
        do ig = 1, self%ngrtot
          rar(ig) = self%gc(ig)
        end do
        do ig = 1, self%ngrtot
         self%gc(ig) = rar(idx(ig))
        end do
        do k = 1, 3
          do ig = 1, self%ngrtot
            iar(ig) = self%ivg(k,ig)
          end do
          do ig = 1, self%ngrtot
            self%ivg(k,ig) = iar(idx(ig))
          end do
        end do

        ! Make integer coordinates --> 1d index
        ! and calculate G vector Cartesian coordinates
        self%ivgig(:,:,:) = 0
        do ig = 1, self%ngrtot
          i1 = self%ivg(1,ig)
          i2 = self%ivg(2,ig)
          i3 = self%ivg(3,ig)
          ! map from (i1,i2,i3) index to G-vector
          self%ivgig(i1,i2,i3) = ig
          ! assign G-vectors to global array
          self%vgc(:,ig) = dble(i1)*bvec(:,1)+dble(i2)*bvec(:,2)+dble(i3)*bvec(:,3)
        end do

        ! Find the number of vectors with G < gmaxvr
        self%ngvec = 1
        do ig = self%ngrtot, 1, -1
          if (self%gc(ig) < gmaxvr) then
            self%ngvec = ig
            exit
          end if
        end do

        deallocate(idx,iar,rar)
        return
    end subroutine generate_G_vectors
    
!-------------------------------------------------------------------------------
    subroutine delete_G_vectors(self)
        type(G_set), intent(INOUT) :: self
        if (allocated(self%vgc)) deallocate(self%vgc)
        if (allocated(self%gc)) deallocate(self%gc)
        if (allocated(self%ivg)) deallocate(self%ivg)
        if (allocated(self%ivgig)) deallocate(self%ivgig)
    end subroutine delete_G_vectors

!-------------------------------------------------------------------------------
    subroutine print_G_vectors(self,funit)
        implicit none
        type(G_set), intent(IN) :: self
        integer,     intent(IN) :: funit
        integer :: ig, i1, i2, i3
        call boxmsg(funit,'-','G-vectors')
        write(funit,*) 'Grid size: < b-axis  intgv(start) intgv(end) >'
        do i1 = 1, 3
          write(funit,*) i1, self%intgv(i1,:)
        end do ! i1
        write(funit,*) 'Total number of grid points: < ngrtot >', self%ngrtot
        write(funit,*) 'Number of G-vectors: < ngvec >', self%ngvec
        write(funit,*) 'List of G-vectors:   < ig    i1,i2,i3    ivgig    vgc    gc >'
        do ig = 1, self%ngvec
          i1 = self%ivg(1,ig)
          i2 = self%ivg(2,ig)
          i3 = self%ivg(3,ig)
          write(funit,102) ig, i1, i2, i3, self%ivgig(i1,i2,i3), &
          &                self%vgc(1:3,ig), self%gc(ig)
        end do
        102 format(i6,4x,3i4,4x,i6,4x,4f10.4)
        return
    end subroutine print_G_vectors

!-------------------------------------------------------------------------------
    subroutine generate_Gk_vectors(self,kset,Gset,gkmax)
        use modmain, only: nspnfv, natmtot

        implicit none

        type(Gk_set), intent(OUT) :: self
        type(k_set),  intent(IN)  :: kset
        type(G_set),  intent(IN)  :: Gset
        real(8),      intent(IN)  :: gkmax

        ! local variables
        integer :: ispn, ik, ig, igp, igmax
        logical :: fg0
        real(8) :: v(3), t1
        integer, allocatable :: igk2ig(:,:,:), ig2igk(:,:,:)

        ! Reset self
        call delete_Gk_vectors(self)

        ! Save requested gkmax
        self%gkmax = gkmax

        ! If gkmax == 0, then instead of no vectors construct
        ! those for G=0 only
        fg0 = .false.
        if(gkmax <= 0.0d0) fg0 = .true.

        !!  Reduced (potentially) k-set

        ! Map (igk,ik,ispin) --> ig
        allocate(igk2ig(gset%ngrtot,kset%nkpt,nspnfv))
        igk2ig(:,:,:) = 0
        allocate(ig2igk(gset%ngrtot,kset%nkpt,nspnfv))
        ig2igk(:,:,:) = 0
        
        ! Determine the number of G+k combinations which satisfy |G+k|<gkmax
        allocate(self%ngk(nspnfv,kset%nkpt))
        igmax = 0
        do ispn = 1, nspnfv
          do ik = 1, kset%nkpt
            igp = 0
            do ig = 1, Gset%ngrtot
              v(:) = Gset%vgc(:,ig)+kset%vkc(:,ik)
              t1 = sqrt(v(1)*v(1)+v(2)*v(2)+v(3)*v(3))
              if (t1 < gkmax .or. fg0 .and. ig == 1) then
                igp = igp+1
                igk2ig(igp,ik,ispn) = ig
                ig2igk(ig,ik,ispn) = igp
                igmax = max(igmax,ig)
              end if
            end do ! ig
            self%ngk(ispn,ik) = igp
          end do ! ik
        end do ! ispn
        
        ! Maximum number of G+k vectors over all k's
        self%ngkmax = maxval(self%ngk)
        if (self%ngkmax > Gset%ngrtot) then
          write(*,*) 'ERROR(mod_kpoints::generate_Gk_vectors) ngkmax > ngrtot'
          stop
        end if
        
        ! generate G+k data set

        ! Map (ig, ispin, ik) --> igk
        allocate(self%igigk(igmax,kset%nkpt,nspnfv))
        self%igigk(:,:,:) = ig2igk(1:igmax,:,:)
        deallocate(ig2igk)

        ! Map (igk, ispin, ik) --> ig
        allocate(self%igkig(self%ngkmax,nspnfv,kset%nkpt))

        ! Lattice coordinates of G+k(ig(ik), ispin, ik)
        allocate(self%vgkl(3,self%ngkmax,nspnfv,kset%nkpt))

        ! Cartesian coordinates of G+k(ig(ik), ispin, ik)
        allocate(self%vgkc(3,self%ngkmax,nspnfv,kset%nkpt))

        ! Length of G+k vector
        allocate(self%gkc(self%ngkmax,nspnfv,kset%nkpt))

        ! Theta, Phi coordinates
        allocate(self%tpgkc(2,self%ngkmax,nspnfv,kset%nkpt))

        ! Structure factor
        allocate(self%sfacgk(self%ngkmax,natmtot,nspnfv,kset%nkpt))

#ifdef USEOMP
!$OMP PARALLEL DEFAULT(SHARED) PRIVATE(ispn, ik, igp, ig)
!$OMP DO COLLAPSE(2)
#endif    
        do ispn = 1, nspnfv
          do ik = 1, kset%nkpt
            do igp = 1, self%ngk(ispn,ik)
              ig = igk2ig(igp,ik,ispn)
              ! index to G-vector
              self%igkig(igp,ispn,ik) = ig
              ! G+k-vector in lattice coordinates
              self%vgkl(:,igp,ispn,ik) = dble(Gset%ivg(:,ig))+kset%vkl(:,ik)
              ! G+k-vector in Cartesian coordinates
              self%vgkc(:,igp,ispn,ik) = Gset%vgc(:,ig)+kset%vkc(:,ik)
              ! G+k-vector length and (theta, phi) coordinates
              call sphcrd(self%vgkc(:,igp,ispn,ik),self%gkc(igp,ispn,ik),&
              &           self%tpgkc(:,igp,ispn,ik))
            end do
            ! generate structure factors for G+k-vectors
            call gensfacgp(self%ngk(ispn,ik),self%vgkc(:,:,ispn,ik), &
            &              self%ngkmax,self%sfacgk(:,:,ispn,ik))
          end do
        end do
#ifdef USEOMP
!$OMP END DO
!$OMP END PARALLEL
#endif    
        deallocate(igk2ig)

        !! Also make non-reduced quantities
<<<<<<< HEAD
        if(kset%usedlibzint .eqv. .false.) then
=======
        if ( kset%usedlibzint ) then
>>>>>>> 27f43aac

          ! Map (igknr,iknr,ispin) --> ig
          allocate(igk2ig(gset%ngrtot,kset%nkptnr,nspnfv))
          igk2ig(:,:,:) = 0
          allocate(ig2igk(gset%ngrtot,kset%nkptnr,nspnfv))
          ig2igk(:,:,:) = 0


          ! Determine the number of G+k combinations which satisfy |G+k|<gkmax
          allocate(self%ngknr(nspnfv,kset%nkptnr))
          igmax = 0
          do ispn = 1, nspnfv
            do ik = 1, kset%nkptnr
              igp = 0
              do ig = 1, Gset%ngrtot
                v(:) = gset%vgc(:,ig)+kset%vkcnr(:,ik)
                t1 = sqrt(v(1)*v(1)+v(2)*v(2)+v(3)*v(3))
                if (t1 < gkmax .or. fg0 .and. ig == 1) then
                  igp = igp+1
                  igk2ig(igp,ik,ispn) = ig
                  ig2igk(ig,ik,ispn) = igp
                  igmax = max(igmax,ig)
                end if
              end do ! ig
              self%ngknr(ispn,ik) = igp
            end do ! ik
          end do ! ispn
          
          ! Maximum number of G+k vectors over all k's
          self%ngknrmax = maxval(self%ngknr)
          if (self%ngknrmax > gset%ngrtot) then
            write(*,*) 'ERROR(mod_kpoints::generate_Gk_vectors) ngknrmax > ngrtot'
            stop
          end if
          
          ! generate G+k data set

          ! Map (ig, ispin, iknr) --> igknr
          allocate(self%igigknr(igmax,kset%nkptnr,nspnfv))
          self%igigknr(:,:,:) = ig2igk(1:igmax,:,:)
          deallocate(ig2igk)

          ! Map (igknr, ispin, iknr) --> ig
          allocate(self%igknrig(self%ngknrmax,nspnfv,kset%nkptnr))

          ! Lattice coordinates of G+k(ig(iknr), ispin, iknr)
          allocate(self%vgknrl(3,self%ngknrmax,nspnfv,kset%nkptnr))

          ! Cartesian coordinates of G+knr(ig(iknr), ispin, iknr)
          allocate(self%vgknrc(3,self%ngknrmax,nspnfv,kset%nkptnr))

          ! Length of G+k vector
          allocate(self%gknrc(self%ngknrmax,nspnfv,kset%nkptnr))

          ! Theta, Phi coordinates
          allocate(self%tpgknrc(2,self%ngknrmax,nspnfv,kset%nkptnr))

          ! Structure factor
          allocate(self%sfacgknr(self%ngknrmax,natmtot,nspnfv,kset%nkptnr))

#ifdef USEOMP
!$OMP PARALLEL DEFAULT(SHARED) PRIVATE( ispn, ik, igp, ig)
!$OMP DO COLLAPSE(2)
#endif    
          do ispn = 1, nspnfv
            do ik = 1, kset%nkptnr
              do igp = 1, self%ngknr(ispn,ik)
                ig = igk2ig(igp,ik,ispn)
                ! index to G-vector
                self%igknrig(igp,ispn,ik) = ig
                ! G+k-vector in lattice coordinates
                self%vgknrl(:,igp,ispn,ik) = dble(gset%ivg(:,ig))+kset%vklnr(:,ik)
                ! G+k-vector in Cartesian coordinates
                self%vgknrc(:,igp,ispn,ik) = gset%vgc(:,ig)+kset%vkcnr(:,ik)
                ! G+k-vector length and (theta, phi) coordinates
                call sphcrd(self%vgknrc(:,igp,ispn,ik),self%gknrc(igp,ispn,ik),&
                &           self%tpgknrc(:,igp,ispn,ik))
              end do
              ! generate structure factors for G+k-vectors
              call gensfacgp(self%ngknr(ispn,ik),self%vgknrc(:,:,ispn,ik), &
              &              self%ngknrmax,self%sfacgknr(:,:,ispn,ik))
            end do
          end do
#ifdef USEOMP
!$OMP END DO
!$OMP END PARALLEL
#endif    
          deallocate(igk2ig)

        ! No libzint
        end if

        return
    end subroutine generate_Gk_vectors
    
!-------------------------------------------------------------------------------
    subroutine delete_Gk_vectors(self)
        type(Gk_set), intent(INOUT) :: self

        if (allocated(self%ngk)) deallocate(self%ngk)
        if (allocated(self%igkig)) deallocate(self%igkig)
        if (allocated(self%igigk)) deallocate(self%igigk)
        if (allocated(self%vgkl)) deallocate(self%vgkl)
        if (allocated(self%vgkc)) deallocate(self%vgkc)
        if (allocated(self%gkc)) deallocate(self%gkc)
        if (allocated(self%tpgkc)) deallocate(self%tpgkc)
        if (allocated(self%sfacgk)) deallocate(self%sfacgk)

        if (allocated(self%ngknr)) deallocate(self%ngknr)
        if (allocated(self%igknrig)) deallocate(self%igknrig)
        if (allocated(self%igigknr)) deallocate(self%igigknr)
        if (allocated(self%vgknrl)) deallocate(self%vgknrl)
        if (allocated(self%vgknrc)) deallocate(self%vgknrc)
        if (allocated(self%gknrc)) deallocate(self%gknrc)
        if (allocated(self%tpgknrc)) deallocate(self%tpgknrc)
        if (allocated(self%sfacgknr)) deallocate(self%sfacgknr)
    end subroutine delete_Gk_vectors

!-------------------------------------------------------------------------------
    subroutine print_Gk_vectors(self,ik,funit)
        implicit none
        type(Gk_set), intent(IN) :: self
        integer,      intent(IN) :: ik
        integer,      intent(IN) :: funit
        integer :: igp
        call boxmsg(funit,'-','G+k-vectors (reduced k)')
        write(funit,*) 'G+k cutoff gkmax : < gkmax >', self%gkmax
        write(funit,*) 'Maximal number of G+k-vectors over all k: < ngkmax >', self%ngkmax
        write(funit,*) 'List of G+k-vectors for k-point:', ik
        write(funit,*) ' * Number of G+k combinations: < ngk >', self%ngk(1,ik)
        write(funit,*) ' * < igp    igkig    vgkl    vgkc    gkc    tpgkc    sfacgk >'
        do igp = 1, self%ngk(1,ik)
           write(funit,103) igp, self%igkig(igp,1,ik), &
           &                self%vgkl(1:3,igp,1,ik), self%vgkc(1:3,igp,1,ik), &
           &                self%gkc(igp,1,ik), self%tpgkc(1:2,igp,1,ik), &
           &                self%sfacgk(igp,1,1,ik)
        end do
        103 format(i6,2x,i6,4x,3f8.4,4x,3f8.4,4x,f8.4,4x,2f8.4,4x,2f8.4)
        return
    end subroutine print_Gk_vectors

    subroutine print_Gknr_vectors(self,iknr,funit)
        implicit none
        type(Gk_set), intent(IN) :: self
        integer,      intent(IN) :: iknr
        integer,      intent(IN) :: funit
        integer :: igp, ig
        call boxmsg(funit,'-','G+k-vectors (non-reduced k)')
        write(funit,*) 'G+k cutoff gkmax : < gkmax >', self%gkmax
        write(funit,*) 'Maximal number of G+k-vectors over all k: < ngknrmax >', self%ngknrmax
        write(funit,*) 'List of G+k-vectors for k-point:', iknr
        write(funit,*) ' * Number of G+k combinations: < ngknr >', self%ngknr(1,iknr)
        write(funit,*) ' * < igpnr    igknrig    vgknrl    vgknrc    gknrc    tpgknrc    sfacgknr >'
        do igp = 1, self%ngknr(1,iknr)
           write(funit,103) igp, self%igknrig(igp,1,iknr), &
           &                self%vgknrl(1:3,igp,1,iknr), self%vgknrc(1:3,igp,1,iknr), &
           &                self%gknrc(igp,1,iknr), self%tpgknrc(1:2,igp,1,iknr), &
           &                self%sfacgknr(igp,1,1,iknr)
        end do
        103 format(i6,2x,i6,4x,3f8.4,4x,3f8.4,4x,f8.4,4x,2f8.4,4x,2f8.4)
        call boxmsg(funit,'-','G to G+k map')
        write(funit,*) ' * < ig  igpnr >'
        do ig = 1, size(self%igigknr,1)
          write(funit, 104) ig, self%igigknr(ig, iknr, 1)
        end do
        104 format(i6,2x,i6)
        return
    end subroutine print_Gknr_vectors

!-------------------------------------------------------------------------------
    subroutine generate_kq_vectors(self,bvec,ngridk,vkloff,reduce,uselibzint)
        implicit none
        type(kq_set), intent(OUT) :: self
        real(8), intent(IN) :: bvec(3,3)
        integer, intent(IN) :: ngridk(3)
        real(8), intent(IN) :: vkloff(3)
        logical, intent(IN) :: reduce
        logical, intent(IN), optional :: uselibzint

        ! local variables        
        integer(4) :: ikloff(3)
        integer(4) :: dkloff
        integer(4) :: ik
        integer(4) :: dvk, dvq
        integer(4), allocatable :: ivk(:,:), ivq(:,:)
        logical :: uselz

        ! Check optional input
        if(present(uselibzint)) then
          uselz = uselibzint
        else
          uselz = .true.
        end if

        ! Reset self
        call delete_kq_vectors(self)
        
        ! initialize k/q-sets
        self%nkpt = ngridk(1)*ngridk(2)*ngridk(3)
        allocate(self%vkl(3,self%nkpt))
        allocate(self%vkc(3,self%nkpt))
        allocate(self%vql(3,self%nkpt))
        allocate(self%vqc(3,self%nkpt))
        
        ! tetrahedron integration method related data
        self%ntet = 6*self%nkpt
        allocate(self%tnodes(4,self%ntet))
        allocate(self%wtet(self%ntet))
        allocate(self%kqid(self%nkpt,self%nkpt))
        allocate(self%linkq(self%ntet,self%nkpt))
        self%tvol = 0.d0
        
        ! k-mesh shift
        !call factorize(3,vkloff,ikloff,dkloff) !<-- Libbzint routine
        call rtorat(vkloff,ikloff,dkloff)
        
        ! call LibBZint library
        allocate(ivk(3,self%nkpt))
        allocate(ivq(3,self%nkpt))
        
        ! suppress debug output in tetrahedron integration library (0)
        !call tetrasetdbglv(0)
        ! Generate the k- and q-points meshes
        !call kqgen(bvec,ngridk,ikloff,dkloff, &
        !&          self%nkpt,ivk,ivq,dvk,dvq,self%kqid,self%ntet, &
        !&          self%tnodes,self%wtet,self%linkq,self%tvol)
        
        call kqgen(bvec,ngridk,ikloff,dkloff, &
        &          self%nkpt,ivk,ivq,dvk,dvq,self%kqid,self%ntet, &
        &          self%tnodes,self%wtet,self%linkq,self%tvol)

        !      
        ! fractional and cartesian coordinates
        do ik = 1, self%nkpt
          self%vkl(:,ik) = dble(ivk(:,ik))/dble(dvk)
          call r3mv(bvec,self%vkl(:,ik),self%vkc(:,ik))
          self%vql(:,ik) = dble(ivq(:,ik))/dble(dvq)
          call r3mv(bvec,self%vql(:,ik),self%vqc(:,ik))
        end do ! ik
        deallocate(ivk,ivq)
        !
        if (reduce) call generate_small_group_q(self,bvec,ngridk,vkloff,reduce)
        !
        return
    end subroutine generate_kq_vectors

!-------------------------------------------------------------------------------
    subroutine generate_small_group_q(self,bvec,ngridk,vkloff,reduce)
        use modmain, only: nsymcrys, symlat, lsplsymc
        implicit none
        type(kq_set), intent(InOut) :: self
        real(8), intent(IN) :: bvec(3,3)
        integer, intent(IN) :: ngridk(3)
        real(8), intent(IN) :: vkloff(3)        
        logical,      intent(In)    :: reduce
        ! local variables    
        integer :: iqp, ikp  ! q-, k-point indexes for IBZ
        integer :: ik, nqpt, nkptnr
        integer :: ip, jp, iv(3)
        integer :: isym, lspl, nsym
        real(8) :: s(3,3), v1(3), v2(3), t1
        real(8), allocatable :: vklq(:,:)
        integer, allocatable :: scmapq(:)    
        integer, allocatable :: ivwrapq(:,:)
        integer, allocatable :: iwkpq(:)
        type(k_set) :: qpt
        real(8), external :: r3taxi
        real(8), parameter :: epslat=1.d-6
        ! total non-reduced number of k-points (shortcut)
        nkptnr = self%nkpt
        ! generate q-point set
        call generate_k_vectors(qpt,bvec,ngridk,vkloff,reduce)        
        ! if symmetry is used        
        if (reduce) then
          nsym = nsymcrys
        else
          nsym = 1
        end if
        ! resulting number of q-points
        nqpt = qpt%nkpt
        ! allocate global data arrays
        if (allocated(self%nsymq)) deallocate(self%nsymq)
        allocate(self%nsymq(nqpt))
        self%nsymq(:) = 0
        if (allocated(self%nkptq)) deallocate(self%nkptq)
        allocate(self%nkptq(nqpt))
        self%nkptq(:) = 0
        if (allocated(self%wkptq)) deallocate(self%wkptq)
        allocate(self%wkptq(nkptnr,nqpt))
        self%wkptq(:,:) = 0.d0
        if (allocated(self%ik2ikpq)) deallocate(self%ik2ikpq)
        allocate(self%ik2ikpq(nkptnr,nqpt))
        self%ik2ikpq(:,:) = 0
        if (allocated(self%ikp2ikq)) deallocate(self%ikp2ikq)
        allocate(self%ikp2ikq(nkptnr,nqpt))
        self%ikp2ikq(:,:) = 0
        if (allocated(self%iksymq)) deallocate(self%iksymq)
        allocate(self%iksymq(nkptnr,nqpt))
        self%iksymq(:,:) = 0
        if (allocated(self%nsymkstar)) deallocate(self%nsymkstar)
        allocate(self%nsymkstar(nkptnr,nqpt))
        self%nsymkstar(:,:) = 0
        if (allocated(self%isymkstar)) deallocate(self%isymkstar)
        allocate(self%isymkstar(nsym,nkptnr,nqpt))
        self%isymkstar(:,:,:) = 0
        !
        ! allocate local arrays
        allocate(vklq(3,nkptnr))
        allocate(scmapq(nsym))
        allocate(ivwrapq(3,nsym))
        allocate(iwkpq(nkptnr))
        !
        ! for each q-point
        do iqp = 1, nqpt
          !---------------------------!
          ! find the small group of q ! 
          !---------------------------!
          v1(:) = qpt%vkl(:,iqp)
          !
          call findgroupq(.false.,v1,epslat, &
          &               bvec,symlat,nsym,lsplsymc, &
          &               self%nsymq(iqp),scmapq,ivwrapq)
          !
          !--------------------------------------------------------------------------------
          ! determine the q-dependent BZ(q) and symmetry operations which regenerate
          ! the full (non-reduced) k-grid
          !--------------------------------------------------------------------------------      
          ip = 0
          do ik = 1, nkptnr
            v1(:) = self%vkl(:,ik)
            ! determine if this point is equivalent to that already in the set
            do isym = 1, self%nsymq(iqp)
              lspl = lsplsymc(scmapq(isym))
              s(:,:) = dble(symlat(:,:,lspl))
              call r3mtv(s,v1,v2)
              call r3frac(epslat,v2,iv)
              do jp = 1, ip
                t1 = r3taxi(vklq(:,jp),v2)
                if (t1 < epslat) then
                  ! equivalent k-point found so add to current weight
                  self%ik2ikpq(ik,iqp) = jp 
                  iwkpq(jp) = iwkpq(jp) + 1
                  self%iksymq(ik,iqp) = scmapq(isym)
                  goto 10
                end if
              end do !jp
            end do ! isym
            ! add new point to set
            ip = ip + 1
            vklq(:,ip) = v1(:)
            self%ik2ikpq(ik,iqp) = ip 
            iwkpq(ip) = 1
            self%iksymq(ik,iqp) = 1
            10 continue
          end do ! ik
          !
          ! save the number N(q) of k-points            
          self%nkptq(iqp) = ip 
          !
          ! q-dependent k-point weight      
          do ik = 1, self%nkptq(iqp)
            self%wkptq(ik,iqp)=dble(iwkpq(ik))/dble(nkptnr)
          end do
          !
          ! Determine the index of the irreducible point in the non-reduced set
          do ik = 1, nkptnr
            v1(:) = self%vkl(:,ik)
            v2(:) = vklq(:,self%ik2ikpq(ik,iqp))
            t1 = r3taxi(v1,v2)
            if (t1 < epslat) then
              self%ikp2ikq(self%ik2ikpq(ik,iqp),iqp) = ik
            end if
          end do
          !
          ! Determine the star G_k
          do ik = 1, nkptnr
            ikp = self%ik2ikpq(ik,iqp)
            self%nsymkstar(ikp,iqp) = self%nsymkstar(ikp,iqp)+1
            self%isymkstar(self%nsymkstar(ikp,iqp),ikp,iqp) = self%iksymq(ik,iqp)
          end do ! ik
          !
        end do ! iqp
        !
        call delete_k_vectors(qpt)
        deallocate(iwkpq)
        deallocate(vklq)
        deallocate(scmapq)
        deallocate(ivwrapq)
        !
        return
    end subroutine generate_small_group_q
    
!-------------------------------------------------------------------------------
    subroutine delete_kq_vectors(self)
        type(kq_set), intent(INOUT) :: self
        if (allocated(self%vkl)) deallocate(self%vkl)
        if (allocated(self%vkc)) deallocate(self%vkc)
        if (allocated(self%vql)) deallocate(self%vql)
        if (allocated(self%vqc)) deallocate(self%vqc)
        if (allocated(self%tnodes)) deallocate(self%tnodes)
        if (allocated(self%wtet)) deallocate(self%wtet)
        if (allocated(self%kqid)) deallocate(self%kqid)
        if (allocated(self%linkq)) deallocate(self%linkq)
        if (allocated(self%nsymq)) deallocate(self%nsymq)
        if (allocated(self%nkptq)) deallocate(self%nkptq)
        if (allocated(self%wkptq)) deallocate(self%wkptq)
        if (allocated(self%ik2ikpq)) deallocate(self%ik2ikpq)
        if (allocated(self%ikp2ikq)) deallocate(self%ikp2ikq)
        if (allocated(self%nsymkstar)) deallocate(self%nsymkstar)
        if (allocated(self%isymkstar)) deallocate(self%isymkstar)
    end subroutine delete_kq_vectors

!-----------------------------------------------------------------------------
    subroutine print_kq_vectors(self,funit)
        implicit none
        type(kq_set), intent(IN) :: self
        integer,      intent(IN) :: funit
        integer :: ik, iq, i, j, k, kmax
        call boxmsg(funit,'-','k/q-vectors')
        write(funit,*)
        write(funit,*) 'Total number of k/q-points:', self%nkpt
        write(funit,*) 'k-vectors list:  < ik    vkl    vkc    weight >'
        do ik = 1, self%nkpt
          write(funit,104) ik, self%vkl(1:3,ik), self%vkc(1:3,ik), 1.d0/dble(self%nkpt)
        enddo
        write(funit,*) 'q-vectors list:  < iq    vql    vqc    weight >'
        do ik = 1, self%nkpt
          write(funit,104) ik, self%vql(1:3,ik), self%vqc(1:3,ik), 1.d0/dble(self%nkpt)
        enddo        
        104 format(i4,4x,3f8.4,4x,3f8.4,4x,f8.4)
        write(funit,*)
        write(funit,*) 'Tetrahedron method info: < ntet    tvol >'
        write(funit,105) self%ntet, self%tvol
        write(funit,*) 'Nodal points of tetrahedron: < ik    tnodes    wtet >'
        do i = 1, self%ntet
          write(funit,*) i, (self%tnodes(j,i),j=1,4), self%wtet(i)
        enddo 
        105 format(i6,e16.8)
        write(funit,*)
        write(funit,*) 'Id of tetrahedra linked by the corresponding q vector: < iq    linkq >'
        do i = 1, self%ntet
          write(funit,*) i, (self%linkq(i,j), j=1,self%nkpt)
        enddo 
        write(funit,*)
        write(funit,*) 'Link between k and k-q points: < kqid >'
        do i = 1, self%nkpt, 8
          kmax = 7
          if ((self%nkpt-i) < kmax) kmax = self%nkpt-i
          write(funit,106) (i+k, k=0,kmax)
          do j = 1, self%nkpt
            write(funit,107) j,(self%kqid(j,i+k), k=0,kmax)
          enddo
        enddo
        106 format(' ik/iq |',8i4)      
        107 format(i4,'   |',8i4)      
        !
        ! Print small group of q-vectors (when symmetry is used)
        if (allocated(self%nkptq)) then
          call boxmsg(funit,'-','Generate a small group of q-vectors')
          do iq = 1, size(self%nkptq)
            write(funit,*)
            write(funit,'("q-point: ",i4,4x,3f8.4)') iq, self%vkl(:,iq)
            write(funit,*)
            write(funit,*) '  nsymq = ', self%nsymq(iq)
            write(funit,*) '  nkptq = ', self%nkptq(iq)
            write(funit,*) '  Small group of k-points: < ik    vklq    wkptq >'
            do ik = 1, self%nkptq(iq)
              write(funit,'(i4,4f12.4)') ik, self%vkl(:,self%ikp2ikq(ik,iq)), self%wkptq(ik,iq)
            end do
            write(funit,*)  
            write(funit,*) '  Mapping arrays:'
            write(funit,*) '    ik2ikpq: ', self%ik2ikpq(:,iq)
            write(funit,*) '    ikp2ikq: ', self%ikp2ikq(1:self%nkptq(iq),iq)      
            write(funit,*) 
            write(funit,*) '  Star operations:'
            write(funit,*) '    iksymq: ', self%iksymq(:,iq)
            do ik = 1, self%nkptq(iq)
              write(funit,*) '    ik =', ik, '    nsymkstar =', self%nsymkstar(ik,iq)
              write(funit,*) '    isymkstar =', self%isymkstar(1:self%nsymkstar(ik,iq),ik,iq)
            enddo
            call linmsg(funit,'-','')
          end do
        end if ! symmetry is used

        return
    end subroutine print_kq_vectors

!-------------------------------------------------------------------------------
    subroutine generate_kkqmt_vectors(self,gset,bvec,ngridk,vkloff,reduce,veclqmt,uselibzint)
        type(kkqmt_set), intent(OUT) :: self
        type(g_set), intent(in) :: gset
        real(8), intent(IN) :: bvec(3,3)
        integer, intent(IN) :: ngridk(3)
        real(8), intent(IN) :: vkloff(3)
        logical, intent(IN) :: reduce ! apply symmetry to reduce k-set     
        real(8), intent(IN) :: veclqmt(3)
        logical, intent(IN), optional :: uselibzint

        real(8), parameter :: epslat=1.d-6
        real(8) :: v1(3), vkloff_kqmt(3)
        integer :: iv(3), idxnr, ik
        logical :: uselz

        if(present(uselibzint)) then 
          uselz = uselibzint
          if(uselz .eqv. .true.) then
            write(*,*) "Error(generate_kkqmt_vectors): libzint not supported. Using genppts"
            uselz = .false.
          end if
        else
          uselz = .false.
        end if

        ! Clear self
        call delete_kkqmt_vectors(self)

        ! Save Q to type
        allocate(self%vqmtl(3))
        allocate(self%vqmtc(3))
        allocate(self%vqmtl_q(3))
        allocate(self%vqmtc_q(3))
        allocate(self%vqmtl_g(3))
        allocate(self%vqmtc_g(3))

        ! Save total momentum transfer vector in lattice coordinates
        self%vqmtl = veclqmt

        ! Get Cartesian coordinates
        call r3mv(bvec,self%vqmtl,self%vqmtc)
        ! Get q_Q \in [0,1) unit cell and G_Q \el lattice
        self%vqmtl_q=self%vqmtl
        call r3frac(epslat, self%vqmtl_q, self%vqmtl_g)
        ! Get Cartesian coordinates
        call r3mv(bvec, self%vqmtl_q, self%vqmtc_q)
        call r3mv(bvec, dble(self%vqmtl_g), self%vqmtc_g)

        ! Generate k-set
        call generate_k_vectors(self%kset, bvec, ngridk, vkloff, reduce, uselibzint=uselz)

        ! Derive k+qmt-grid offset from qmt
        ! vkloff: Offset vector in coordinates "k-grid coordinates {b_i/N_i}"
        !   --> vkloff/ngridk: Offset vector in b_i lattice coordinates
        ! ngridk: The N_i's 
        ! Check origin of shifted k-grid
        !   Shifted k-grid origin vector is outside [0,1) unit cell
        v1 = vkloff/ngridk + self%vqmtl_q
        if(any(v1 .ge. 1.d0)) then
          ! Replace v1 with corresponding vector in unit cell
          ! and discard shifting G vector
          call r3frac(epslat, v1, iv)
          ! v1 in k-grid coordinates
          vkloff_kqmt = v1*ngridk
          ! Get corresponding vector in first k-parallelepiped
          ! (The components of vkloff should be in [0,1) )
          if(any(vkloff_kqmt .ge. 1.d0)) then
            call r3frac(epslat, vkloff_kqmt, iv)
          end if
        !   Shifted k-grid origin vector is inside [0,1) unit cell
        !   but not within first k-parallelepiped
        else if(any(v1*ngridk .ge. 1.d0)) then
          vkloff_kqmt = v1*ngridk
          call r3frac(epslat, vkloff_kqmt, iv)
        !   Shifted k-grid origin vector is inside first k-parallelepiped 
        else
          vkloff_kqmt = v1*ngridk
        end if

        ! Generate k+qmt-set
        call generate_k_vectors(self%kqmtset, bvec, ngridk, vkloff_kqmt, reduce, uselibzint=uselz)

        ! Generate map between non reduced k and  non reduced k+qmt set

        ! Build map iknr --> ikqnr
        allocate(self%ik2ikqmt_nr(self%kset%nkptnr))
        allocate(self%ik2ig_nr(self%kset%nkptnr))
        do ik = 1, self%kset%nkptnr
          ! Build k+qmt vector from k grid
          v1 = self%kset%vklnr(:, ik) + self%vqmtl_q
          ! Map back to [0,1) if needed
          call r3frac(epslat, v1, iv)
          ! Save index of G shift 
          self%ik2ig_nr(ik) = gset%ivgig(iv(1),iv(2),iv(3))
          ! Get corresponding non-reduced 3d index of k+qmt grid
          iv = nint(v1*self%kqmtset%ngridk-self%kqmtset%vkloff)
          ! Get non-reduced 1d index form 3d index
          idxnr = self%kqmtset%ikmapnr(iv(1), iv(2), iv(3))
          ! Write map 
          self%ik2ikqmt_nr(ik) = idxnr
        end do

        ! Build map ikqnr --> iknr
        allocate(self%ikqmt2ik_nr(self%kqmtset%nkptnr))
        call sortidx(self%kqmtset%nkptnr, dble(self%ik2ikqmt_nr),self%ikqmt2ik_nr)

        ! Build map ik --> ikq
        allocate(self%ik2ikqmt(self%kset%nkpt))
        allocate(self%ik2ig(self%kset%nkpt))
        do ik = 1, self%kset%nkpt
          self%ik2ikqmt(ik) = &
            & self%kqmtset%ik2ikp( self%ik2ikqmt_nr( self%kset%ikp2ik(ik) ) )
          self%ik2ig(ik) = self%ik2ig_nr( self%kset%ikp2ik(ik) ) 
        end do

        ! Build map ikq --> ik 
        allocate(self%ikqmt2ik(self%kqmtset%nkpt))
        do ik = 1, self%kqmtset%nkpt
          self%ikqmt2ik(ik) = &
            & self%kset%ik2ikp( self%ikqmt2ik_nr( self%kqmtset%ikp2ik(ik) ) )
        end do

    end subroutine generate_kkqmt_vectors

!-------------------------------------------------------------------------------
    subroutine delete_kkqmt_vectors(self)
        type(kkqmt_set), intent(INOUT) :: self
        call delete_k_vectors(self%kset)
        call delete_k_vectors(self%kqmtset)
        if(allocated(self%vqmtl)) deallocate(self%vqmtl)
        if(allocated(self%vqmtc)) deallocate(self%vqmtc)
        if(allocated(self%vqmtl_q)) deallocate(self%vqmtl_q)
        if(allocated(self%vqmtc_q)) deallocate(self%vqmtc_q)
        if(allocated(self%vqmtl_g)) deallocate(self%vqmtl_g)
        if(allocated(self%vqmtc_g)) deallocate(self%vqmtc_g)
        if(allocated(self%ik2ikqmt)) deallocate(self%ik2ikqmt)
        if(allocated(self%ik2ig)) deallocate(self%ik2ig)
        if(allocated(self%ikqmt2ik)) deallocate(self%ikqmt2ik)
        if(allocated(self%ik2ikqmt_nr)) deallocate(self%ik2ikqmt_nr)
        if(allocated(self%ik2ig_nr)) deallocate(self%ik2ig_nr)
        if(allocated(self%ikqmt2ik_nr)) deallocate(self%ikqmt2ik_nr)
    end subroutine delete_kkqmt_vectors
!-------------------------------------------------------------------------------

    subroutine print_kkqmt_vectors(self,gset,funit)
        implicit none
        type(kkqmt_set), intent(IN) :: self
        type(g_set), intent(IN) :: gset
        integer, intent(IN) :: funit
        integer :: ik, i

        call boxmsg(funit,'-','k set')
        call print_k_vectors(self%kset,funit)

        call boxmsg(funit,'-','Momentum transfer vector')
        write(funit,*) 'Momentum tranfer vector in lattice coordinates < vqmtl >'
        write(funit,100) (self%vqmtl(i), i=1,3)
        write(funit,*) 'Lattice vector component of momentum tranfer vector < vqmtl_g >'
        write(funit,101) (self%vqmtl_g(i), i=1,3)
        write(funit,*) 'Unit cell part of momentum tranfer vector < vqmtl_q >'
        write(funit,100) (self%vqmtl_q(i), i=1,3)
        100 format(3E11.4)
        101 format(3i11)

        call boxmsg(funit,'-','k+qmt set')
        call print_k_vectors(self%kqmtset, funit)

        call boxmsg(funit,'-','Maps non-reduced')
        write(funit,*) 'Mapping from k to k+qmt grid k index: < ik2ikqmt_nr >'
        write(funit,*) 'Mapping from k to k+qmt grid g index: < ik2ig_nr >'
        write(funit,*) 'Mapping from k to k+qmt grid g vector: < ivg >'
        write(funit,*) '< iknr    ik2ikqmt_nr    ik2ig_nr    ivg(ig)>'
        do ik = 1, self%kset%nkptnr
          write(funit,'(6i11)') ik, self%ik2ikqmt_nr(ik),&
            self%ik2ig_nr(ik), gset%ivg(:,self%ik2ig_nr(ik))
        end do
        write(funit,*) 'Mapping from k+qmt to k grid: < ikqmt2ik_nr >'
        write(funit,*) '< ikqmt    ikqmt2ik_nr >'
        do ik = 1, self%kqmtset%nkptnr
          write(funit,'(2i11)') ik, self%ikqmt2ik_nr(ik)
        end do

        call boxmsg(funit,'-','Maps reduced')
        write(funit,*) 'Mapping from k to k+qmt grid k index: < ik2ikqmt >'
        write(funit,*) 'Mapping from k to k+qmt grid g index: < ik2ig >'
        write(funit,*) '< ik    ik2ikqmt    ik2ig>'
        do ik = 1, self%kset%nkpt
          write(funit,'(3i11)') ik, self%ik2ikqmt(ik), self%ik2ig(ik)
        end do
        write(funit,*) 'Mapping from k+qmt to k grid: < ikqmt2ik >'
        write(funit,*) '< ikqmt    ikqmt2ik >'
        do ik = 1, self%kqmtset%nkpt
          write(funit,'(2i11)') ik, self%ikqmt2ik(ik)
        end do

        return

    end subroutine print_kkqmt_vectors

!-------------------------------------------------------------------------------

    subroutine generate_km_vectors(self,kset)
        type(km_set), intent(OUT) :: self
        type(k_set), intent(IN) :: kset

        real(8), parameter :: epslat=1.d-6
        real(8) :: v1(3), vkloff_km(3)
        integer :: iv(3), idxnr, idxr, ik

        ! Clear self
        call delete_km_vectors(self)

        ! Derive -k-grid offset form k-grid offset
        ! vkloff: Offset vector in coordinates "k-grid coordinates {b_i/N_i}"
        !   --> vkloff/ngridk: Offset vector in b_i coordinates
        ! ngridk: The N_i's 

        ! Map -vkloff in lattice coordinates back to [0,1]
        v1 = -kset%vkloff/kset%ngridk 
        call r3frac(epslat, v1, iv)

        ! Check origin of shifted k-grid
        !   Shifted k-grid origin vector is outside [0,1) unit cell
        if(any(v1 .ge. 1.d0)) then
          ! Replace v1 with corresponding vector in unit cell
          ! and discard shifting G vector
          call r3frac(epslat, v1, iv)
          ! v1 in k-grid coordinates
          vkloff_km = v1*kset%ngridk
          ! Get corresponding vector in first k-parallelepiped
          ! (The components of vkloff should be in [0,1) )
          if(any(vkloff_km .ge. 1.d0)) then
            call r3frac(epslat, vkloff_km, iv)
          end if
        !   Shifted k-grid origin vector is inside [0,1) unit cell
        !   but not within first k-parallelepiped
        else if(any(v1*kset%ngridk .ge. 1.d0)) then
          vkloff_km = v1*kset%ngridk
          call r3frac(epslat, vkloff_km, iv)
        !   Shifted k-grid origin vector is inside first k-parallelepiped 
        else
          vkloff_km = v1*kset%ngridk
        end if

        ! Generate -k-set
        call generate_k_vectors(self%kset, kset%bvec, kset%ngridk,&
          & vkloff_km, kset%isreduced, uselibzint=kset%usedlibzint)

        ! Generate map between non reduced k and  non reduced -k set

        ! Build map iknr --> ikmnr
        allocate(self%ik2ikm_nr(kset%nkptnr))
        do ik = 1, kset%nkptnr
           ! Build -k vector from k grid
           v1 = -kset%vklnr(:, ik)
           ! Map back to [0,1)
           call r3frac(epslat, v1, iv)
           ! Get corresponding non-reduced 3d index of -k grid
           iv = nint(v1*self%kset%ngridk-self%kset%vkloff)
           ! Get non-reduced 1d index form 3d index
           idxnr = self%kset%ikmapnr(iv(1), iv(2), iv(3))
           ! Write map 
           self%ik2ikm_nr(ik) = idxnr
        end do

        ! Build map ikmnr --> iknr
        allocate(self%ikm2ik_nr(self%kset%nkptnr))
        call sortidx(self%kset%nkptnr, dble(self%ik2ikm_nr),self%ikm2ik_nr)

        ! Build map ik --> ikm
        allocate(self%ik2ikm(kset%nkpt))
        do ik = 1, kset%nkpt
          self%ik2ikm(ik) = &
            & self%kset%ik2ikp( self%ik2ikm_nr( kset%ikp2ik(ik) ) )
        end do

        ! Build map ikq --> ik 
        allocate(self%ikm2ik(self%kset%nkpt))
        do ik = 1, self%kset%nkpt
          self%ikm2ik(ik) = &
            & kset%ik2ikp( self%ikm2ik_nr( self%kset%ikp2ik(ik) ) )
        end do

    end subroutine generate_km_vectors

!-------------------------------------------------------------------------------
    subroutine delete_km_vectors(self)
        type(km_set), intent(INOUT) :: self
        call delete_k_vectors(self%kset)
        if(allocated(self%ik2ikm)) deallocate(self%ik2ikm)
        if(allocated(self%ikm2ik)) deallocate(self%ikm2ik)
        if(allocated(self%ik2ikm_nr)) deallocate(self%ik2ikm_nr)
        if(allocated(self%ikm2ik_nr)) deallocate(self%ikm2ik_nr)
    end subroutine delete_km_vectors
!-------------------------------------------------------------------------------

    subroutine print_km_vectors(self, kset, funit)
        implicit none
        type(km_set), intent(IN) :: self
        type(k_set), intent(IN) :: kset
        integer, intent(IN) :: funit
        integer :: ik, i, j

        call boxmsg(funit,'-','k set')
        call print_k_vectors(kset,funit)

        call boxmsg(funit,'-','-k set')
        call print_k_vectors(self%kset,funit)

        call boxmsg(funit,'-','Maps non-reduced')
        write(funit,*) 'Mapping from k to -k grid: < ik2ikm_nr >'
        write(funit,*) 'Mapping from -k to k grid: < ikm2ik_nr >'
        write(funit,*) '< iknr    ik2ikm_nr    ikm2ik_nr >'
        do ik = 1, kset%nkptnr
          write(funit,101) ik, self%ik2ikm_nr(ik), self%ikm2ik_nr(ik)
        end do
        101 format(3i11)

        call boxmsg(funit,'-','Maps reduced')
        write(funit,*) 'Mapping from k to -k grid: < ik2ikm >'
        write(funit,*) '< ik    ik2ikm >'
        do ik = 1, kset%nkpt
          write(funit,'(2i11)') ik, self%ik2ikm(ik)
        end do
        write(funit,*) 'Mapping from -k to k grid: < ikm2ik >'
        write(funit,*) '< ikm    ikm2ik >'
        do ik = 1, self%kset%nkpt
          write(funit,'(2i11)') ik, self%ikm2ik(ik)
        end do

        return

    end subroutine print_km_vectors

!-------------------------------------------------------------------------------
    subroutine generate_q_vectors(self, kset, kpset, gset, reduceq)
        type(q_set), intent(OUT) :: self
        type(k_set), intent(IN) :: kset
        type(k_set), intent(IN) :: kpset
        type(g_set), intent(IN) :: gset
        logical, intent(IN) :: reduceq

        real(8) :: delta_vkloff(3), vql(3), vkpl(3)
        real(8), parameter :: epslat=1.d-6
        integer(4) :: ivg(3), iv(3), ik, ikp, iq, nkkp, ikkp

        ! Libzint not supported rigth now
        if(kpset%usedlibzint .eqv. .true. .or. kset%usedlibzint .eqv. .true.) then
          write(*,*) 'ERROR(mod_kpoints::generate_kkq_vectors):&
            & libzint not supported'
          stop
        end if
        
        ! Check if k'-grid and k-grid are compatible
        if(any(kpset%bvec /= kset%bvec)) then
          write(*,*) 'ERROR(mod_kpoints::generate_kkq_vectors):&
            & k grids have differing basis vectors'
          stop
        end if
        if(any(kpset%ngridk /= kset%ngridk)) then
          write(*,*) 'ERROR(mod_kpoints::generate_kkq_vectors):&
            & k grids have differing grid spacings'
          stop
        end if

        ! Reset self
        call delete_q_vectors(self)

        ! Get vkloff of q grid
        delta_vkloff = kpset%vkloff-kset%vkloff
        call r3frac(epslat, delta_vkloff, iv)

        ! Make q-grid
        call generate_k_vectors(self%qset, kset%bvec, kset%ngridk,&
          & delta_vkloff, reduceq, uselibzint=kset%usedlibzint)

        ! Make index map ik,ik' --> iq + ig for non-reduced points
        allocate(self%ikikp2iq_nr(kset%nkptnr, kpset%nkptnr))
        allocate(self%ikikp2ig_nr(kset%nkptnr, kpset%nkptnr))
        
        do ik = 1, kset%nkptnr
          do ikp = 1, kpset%nkptnr

            ! Get difference vector q form k' and k
            vql = kpset%vklnr(:,ikp) - kset%vklnr(:,ik)
            ! Reduce it to [0,1) and shift vector
            call r3frac(epslat, vql, ivg)

            ! Save index of G shift 
            self%ikikp2ig_nr(ik,ikp) = gset%ivgig(ivg(1),ivg(2),ivg(3))

            ! Get corresponding non-reduced 3d index of q-grid
            iv = nint(vql*self%qset%ngridk-self%qset%vkloff)

            ! Get non-reduced 1d index form 3d index
            iq = self%qset%ikmapnr(iv(1),iv(2),iv(3))

            ! Write map ik ikp --> iq
            self%ikikp2iq_nr(ik,ikp) = iq

          end do
        end do

        ! Make index map ik, iq --> ik' + ig for non-reduced points
        allocate(self%ikiq2ikp_nr(kset%nkptnr, self%qset%nkptnr))
        allocate(self%ikiq2ig_nr(kset%nkptnr, self%qset%nkptnr))

        do ik = 1, kset%nkptnr
          do iq = 1, self%qset%nkptnr

            ! Get k' form k and q
            vkpl = kset%vklnr(:,ik) + self%qset%vklnr(:,iq)
            ! Reduce it to [0,1) and shift vector
            call r3frac(epslat, vkpl, ivg)

            ! Save index of G shift 
            self%ikiq2ig_nr(ik,iq) = gset%ivgig(ivg(1),ivg(2),ivg(3))

            ! Get corresponding non-reduced 3d index of kp-grid
            iv = nint(vkpl*kpset%ngridk-kpset%vkloff)

            ! Get non-reduced 1d index form 3d index
            ikp = kpset%ikmapnr(iv(1),iv(2),iv(3))

            ! Write map ik,iq --> ikp
            self%ikiq2ikp_nr(ik,iq) = ikp

          end do
        end do

        ! Make index map for combination index ikk' --> iq, where
        ! the combination index only includes ik' >= ik
        nkkp = kset%nkptnr*(kset%nkptnr+1)/2
        allocate(self%ikkp2iq_nr(nkkp))
        allocate(self%ikkp2ig_nr(nkkp))
        do ikkp = 1, nkkp
          call kkpmap(ikkp, kset%nkptnr, ik, ikp)
          self%ikkp2iq_nr(ikkp) = self%ikikp2iq_nr(ik, ikp)
          self%ikkp2ig_nr(ikkp) = self%ikikp2ig_nr(ik, ikp)
        end do

        ! Make q-ordered ikkp list
        allocate(self%ikkp_qordered(nkkp))
        call sortidx(nkkp, dble(self%ikkp2iq_nr), self%ikkp_qordered)

    end subroutine generate_q_vectors

!-------------------------------------------------------------------------------
    subroutine delete_q_vectors(self)
        type(q_set), intent(INOUT) :: self

        call delete_k_vectors(self%qset)

        ! ik,ik' --> iq + ig
        if(allocated(self%ikikp2iq_nr)) deallocate(self%ikikp2iq_nr)
        if(allocated(self%ikikp2ig_nr)) deallocate(self%ikikp2ig_nr)

        ! ik,iq --> ik' + ig
        if(allocated(self%ikiq2ikp_nr)) deallocate(self%ikiq2ikp_nr)
        if(allocated(self%ikiq2ig_nr)) deallocate(self%ikiq2ig_nr)

        ! ikkp --> iq + ig
        if(allocated(self%ikkp2iq_nr)) deallocate(self%ikkp2iq_nr)
        if(allocated(self%ikkp2ig_nr)) deallocate(self%ikkp2ig_nr)

        ! ikkp --> ikkp(q)
        if(allocated(self%ikkp_qordered)) deallocate(self%ikkp_qordered)

    end subroutine delete_q_vectors

!-------------------------------------------------------------------------------
    subroutine print_q_vectors(self, kset, kpset, gset, funit)
        implicit none
        type(q_set), intent(in) :: self
        type(k_set), intent(in) :: kset, kpset
        type(g_set), intent(in) :: gset
        integer(4), intent(in) :: funit

        integer(4) :: ik, ikp, iq, ikkp, nkkp, i

        ! Sanity checks
        if(self%qset%nkptnr /= kset%nkptnr .or. self%qset%nkptnr /= kpset%nkptnr) then
          write(*,*) "Error(mod_kpointset::print_q_vectors): k,kp,q sets have&
           & differing sizes, returning"
          return
        end if
        if( any(self%qset%bvec /= kset%bvec)&
          & .or. any(self%qset%bvec /= kpset%bvec)) then
          write(*,*) "Error(mod_kpointset::print_q_vectors): k,kp,q sets have&
           & differing lattice basis vectors."
          return
        end if
        if( any(self%qset%ngridk /= kset%ngridk)&
          & .or. any(self%qset%ngridk /= kpset%ngridk)) then
          write(*,*) "Error(mod_kpointset::print_q_vectors): k,kp,q sets have&
           & differing ngridk."
          return
        end if
          
        call boxmsg(funit,'-','k point set')
        call print_k_vectors(kset, funit)

        call boxmsg(funit,'-','kp point set')
        call print_k_vectors(kpset, funit)

        call boxmsg(funit,'-','q set')
        call print_k_vectors(self%qset,funit)

        call boxmsg(funit,'-','Mapping form k, kp grid to q grid')
        write(funit,*) 'The q points are kp - k mapped back to the unit cell'
        write(funit,*) '< iknr   ikpnr    ikikp2iq_nr    ikikp2ig_nr    ivg(ig) >'
        do ik = 1, kset%nkptnr
          do ikp = 1, kpset%nkptnr
            write(funit,'(7i11)') ik, ikp, self%ikikp2iq_nr(ik,ikp),&
              & self%ikikp2ig_nr(ik,ikp),& 
              & gset%ivg(:,self%ikikp2ig_nr(ik,ikp))
          end do
        end do
        !write(funit,*)
        !write(funit,*) 'Same mapping but computed with fuction instead of map'
        !write(funit,*) '< iknr   ikpnr    iqnr    ig    ivg(ig) >'
        !do ik = 1, kset%nkptnr
        !  do ikp = 1, kpset%nkptnr
        !    call ikpik2iqivgnr(.false., ikp, ik,&
        !      & kpset%vkloff, kset%vkloff, kset%ngridk, iq, ivg)
        !    write(funit,'(7i11)') ik, ikp, iq, gset%ivgig(ivg(1),ivg(2),ivg(3)), ivg
        !  end do
        !end do

        call boxmsg(funit,'-','Mapping form k, q grid to kp grid')
        write(funit,*) 'The kp points are k + q mapped back to the unit cell'
        write(funit,*) '< iknr    iqnr    ikiq2ikp_nr   ikiq2ig_nr    ivg(ig) >'
        do ik = 1, kset%nkptnr
          do iq = 1, self%qset%nkptnr
            write(funit,'(7i11)') ik, iq, self%ikiq2ikp_nr(ik,iq),&
              & self%ikiq2ig_nr(ik,iq), gset%ivg(1:3,self%ikiq2ig_nr(ik,iq))
          end do
        end do

        !write(funit,*)
        !write(funit,*) 'Same mapping but computed with fuction instead of map'
        !write(funit,*) '< iknr    iqnr    ikqnr    ig    ivg(ig) >'
        !do ik = 1, kset%nkptnr
        !  do iq = 1, kpset%nkptnr
        !    call ikpik2iqivgnr(.true., ik, iq,&
        !      & kset%vkloff, self%qset%vkloff, kset%ngridk, ikp, ivg)
        !    write(funit,'(7i11)') ik, iq, ikp, gset%ivgig(ivg(1),ivg(2),ivg(3)), ivg
        !  end do
        !end do

        call boxmsg(funit,'-','Mapping form kp-k combination index to q grid')
        nkkp = kset%nkptnr*(kset%nkptnr+1)/2
        write(funit,*) 'The combination index labels the nkptnr*(nkptnr+1)/2&
          & combinations of ikp and ik with ikp >= ik'

        write(funit,*) '< ikkp    ik    ikp   ikkp2iq_nr    ikkp2ig_nr    ivg(ig) >'
        do ikkp = 1, nkkp
          call kkpmap(ikkp, kset%nkptnr, ik, ikp)
          write(funit,'(8i11)') ikkp, ik, ikp, self%ikkp2iq_nr(ikkp),&
              & self%ikkp2ig_nr(ikkp),& 
              & gset%ivg(:,self%ikkp2ig_nr(ikkp))
        end do
        write(funit,*)
        write(funit,*) 'ikkp index list ordered accordind to the correspondinf iq'
        write(funit,*) '< i  ikkp_qordered  iq >'
        do i = 1, nkkp
          write(funit,'(6i11)') i, self%ikkp_qordered(i),&
           &  self%ikkp2iq_nr(self%ikkp_qordered(i)),&
           &  gset%ivg(:,self%ikkp2ig_nr(self%ikkp_qordered(i)))
        end do

        return

    end subroutine print_q_vectors

!-------------------------------------------------------------------------------
    subroutine generate_p_vectors(self, kset, kpset, gset, reducep)
        type(p_set), intent(OUT) :: self
        type(k_set), intent(IN) :: kset
        type(k_set), intent(IN) :: kpset
        type(g_set), intent(IN) :: gset
        logical, intent(IN) :: reducep

        real(8) :: delta_vkloff(3), vpl(3), vkpl(3)
        real(8), parameter :: epslat=1.d-6
        integer(4) :: ivg(3), iv(3), ik, ikp, ip

        ! Libzint not supported right now
        if(kpset%usedlibzint .eqv. .true. .or. kset%usedlibzint .eqv. .true.) then
          write(*,*) 'ERROR(mod_kpoints::generate_kkq_vectors):&
            & libzint not supported'
          stop
        end if
        
        ! Check if k'-grid and k-grid are compatible
        if(any(kpset%bvec /= kset%bvec)) then
          write(*,*) 'ERROR(mod_kpoints::generate_kkq_vectors):&
            & k grids have differing basis vectors'
          stop
        end if
        if(any(kpset%ngridk /= kset%ngridk)) then
          write(*,*) 'ERROR(mod_kpoints::generate_kkq_vectors):&
            & k grids have differing grid spacings'
          stop
        end if

        ! Reset self
        call delete_p_vectors(self)

        ! Get vkloff of p grid
        delta_vkloff = -(kpset%vkloff+kset%vkloff)
        call r3frac(epslat, delta_vkloff, iv)

        ! Make p-grid
        call generate_k_vectors(self%pset, kset%bvec, kset%ngridk,&
          & delta_vkloff, reducep, uselibzint=kset%usedlibzint)

        ! Make index map ik,ik' --> ip + ig for non-reduced points
        allocate(self%ikikp2ip_nr(kset%nkptnr, kpset%nkptnr))
        allocate(self%ikikp2ig_nr(kset%nkptnr, kpset%nkptnr))
        
        do ik = 1, kset%nkptnr
          do ikp = 1, kpset%nkptnr

            ! Get negative sum vector p form k' and k
            vpl = -kpset%vklnr(:,ikp) - kset%vklnr(:,ik)
            ! Reduce it to [0,1) and shift vector
            call r3frac(epslat, vpl, ivg)

            ! Save index of G shift 
            self%ikikp2ig_nr(ik,ikp) = gset%ivgig(ivg(1),ivg(2),ivg(3))

            ! Get corresponding non-reduced 3d index of p-grid
            iv = nint(vpl*self%pset%ngridk-self%pset%vkloff)

            ! Get non-reduced 1d index form 3d index
            ip = self%pset%ikmapnr(iv(1),iv(2),iv(3))

            ! Write map ik,ikp --> ip
            self%ikikp2ip_nr(ik,ikp) = ip

          end do
        end do

        ! Make index map ik, ip --> ik' + ig for non-reduced points
        allocate(self%ikip2ikp_nr(kset%nkptnr, self%pset%nkptnr))
        allocate(self%ikip2ig_nr(kset%nkptnr, self%pset%nkptnr))

        do ik = 1, kset%nkptnr
          do ip = 1, self%pset%nkptnr

            ! Get k' form k and p
            vkpl = -kset%vklnr(:,ik) - self%pset%vklnr(:,ip)
            ! Reduce it to [0,1) and shift vector
            call r3frac(epslat, vkpl, ivg)

            ! Save index of G shift 
            self%ikip2ig_nr(ik,ip) = gset%ivgig(ivg(1),ivg(2),ivg(3))

            ! Get corresponding non-reduced 3d index of kp-grid
            iv = nint(vkpl*kpset%ngridk-kpset%vkloff)

            ! Get non-reduced 1d index form 3d index
            ikp = kpset%ikmapnr(iv(1),iv(2),iv(3))

            ! Write map ik,ip --> ikp
            self%ikip2ikp_nr(ik,ip) = ikp

          end do
        end do

    end subroutine generate_p_vectors

!-------------------------------------------------------------------------------
    subroutine delete_p_vectors(self)
        type(p_set), intent(INOUT) :: self

        call delete_k_vectors(self%pset)

        ! ik,ik' --> ip + ig
        if(allocated(self%ikikp2ip_nr)) deallocate(self%ikikp2ip_nr)
        if(allocated(self%ikikp2ig_nr)) deallocate(self%ikikp2ig_nr)

        ! ik,ip --> ik' + ig
        if(allocated(self%ikip2ikp_nr)) deallocate(self%ikip2ikp_nr)
        if(allocated(self%ikip2ig_nr)) deallocate(self%ikip2ig_nr)

    end subroutine delete_p_vectors

!-------------------------------------------------------------------------------
    subroutine print_p_vectors(self, kset, kpset, gset, funit)
        implicit none
        type(p_set), intent(in) :: self
        type(k_set), intent(in) :: kset, kpset
        type(g_set), intent(in) :: gset
        integer(4), intent(in) :: funit

        integer(4) :: ik, ikp, ip

        ! Sanity checks
        if(self%pset%nkptnr /= kset%nkptnr .or. self%pset%nkptnr /= kpset%nkptnr) then
          write(*,*) "Error(mod_kpointset::print_p_vectors): k,kp,p sets have&
           & differing sizes, returning"
          return
        end if
        if( any(self%pset%bvec /= kset%bvec)&
          & .or. any(self%pset%bvec /= kpset%bvec)) then
          write(*,*) "Error(mod_kpointset::print_p_vectors): k,kp,p sets have&
           & differing lattice basis vectors."
          return
        end if
        if( any(self%pset%ngridk /= kset%ngridk)&
          & .or. any(self%pset%ngridk /= kpset%ngridk)) then
          write(*,*) "Error(mod_kpointset::print_p_vectors): k,kp,p sets have&
           & differing ngridk."
          return
        end if
          
        call boxmsg(funit,'-','k point set')
        call print_k_vectors(kset, funit)

        call boxmsg(funit,'-','kp point set')
        call print_k_vectors(kpset, funit)

        call boxmsg(funit,'-','p set')
        call print_k_vectors(self%pset,funit)

        call boxmsg(funit,'-','Mapping form k, kp grid to p grid')
        write(funit,*) 'The p points are -(kp + k) mapped back to the unit cell'
        write(funit,*) '< iknr   ikpnr    ikikp2ip_nr    ikikp2ig_nr    ivg(ig) >'
        do ik = 1, kset%nkptnr
          do ikp = 1, kpset%nkptnr
            write(funit,'(7i11)') ik, ikp, self%ikikp2ip_nr(ik,ikp),&
              & self%ikikp2ig_nr(ik,ikp),& 
              & gset%ivg(:,self%ikikp2ig_nr(ik,ikp))
          end do
        end do

        call boxmsg(funit,'-','Mapping form k, p grid to kp grid')
        write(funit,*) 'The kp points are -k-p mapped back to the unit cell'
        write(funit,*) '< iknr    ipnr    ikip2ikp_nr   ikip2ig_nr    ivg(ig) >'
        do ik = 1, kset%nkptnr
          do ip = 1, self%pset%nkptnr
            write(funit,'(7i11)') ik, ip, self%ikip2ikp_nr(ik,ip),&
              & self%ikip2ig_nr(ik,ip), gset%ivg(1:3,self%ikip2ig_nr(ik,ip))
          end do
        end do

        return

    end subroutine print_p_vectors

!-------------------------------------------------------------------------------
    subroutine igkshift(gkset, gset, ik, igshift, igk2igkp)
      type(Gk_set), intent(in) :: gkset
      type(G_set), intent(in) :: gset
      integer(4), intent(in) :: ik, igshift
      integer(4), intent(out) :: igk2igkp(:)

      integer(4) :: ivgshift(3), igk, igkp, ig, igp, ivg(3), ivgp(3)
      integer(4) :: igmax, nkmax, igigkmax
      integer(4), parameter :: ispin = 1
      
      igmax = size(gset%ivg,2)
      igigkmax = size(gkset%igigk,1)
      nkmax = size(gkset%igigk,2)

      if(ik > nkmax) then
        write(*,*) "igkshift: ik too large for passed gk set"
        write(*,*) "ik=", ik, " ikmax=", nkmax
        stop
      end if
      if(igshift > igmax) then 
        write(*,*) "igkshift: igshift too large for passed g set"
        write(*,*) "igshift=", igshift, " igmax=", igmax
        stop
      end if

      write(*,*) "igshift=", igshift

      ivgshift = gset%ivg(1:3, igshift)

      write(*,*) "ivgshift=", ivgshift

      do igk = 1, gkset%ngk(ispin, ik)

        ! Get G vector from G+k index
        ig = gkset%igkig(igk, ispin, ik)

        if(ig <= igmax) then 
          ivg = gset%ivg(1:3,ig)
        else
          write(*,*) "igkshift: ig > igmax"
          write(*,*) "ig=", ig, "igmax=", igmax
          stop
        end if

        ! Add shift G vector
        ivgp = ivg + ivgshift

        if(ivgp(1) > gset%intgv(1,2) .or. ivgp(1) < gset%intgv(1,1) &
          & .or. ivgp(2) > gset%intgv(2,2) .or. ivgp(2) < gset%intgv(2,1) & 
          & .or. ivgp(3) > gset%intgv(3,2) .or. ivgp(3) < gset%intgv(3,1)) then
          write(*,*) "shifted G vector to large for passed g set"
          write(*,*) "ivg=",ivgp
          write(*,*) "intgv=", gset%intgv
          stop
        end if

        ! Get index of shifted G vector
        igp = gset%ivgig(ivgp(1),ivgp(2),ivgp(3))

        ! Get G+k index of shifted G vector
        if(igp > igigkmax) then 
          write(*,*) "Shifted G vector not in original G+k set"
          write(*,*) "igk=",igk
          write(*,*) "ig=", ig
          write(*,*) "ivg=", ivg
          write(*,*) "igp=",igp
          write(*,*) "ivgp=",ivgp
          igkp = -1
        else
          igkp = gkset%igigk(igp, ik, ispin)
        end if

        ! Write map
        igk2igkp(igk) = igkp

      end do

    end subroutine igkshift

!-------------------------------------------------------------------------------
    subroutine ikpik2iqivgnr(fplus, ikpnr, iknr, vkploff, vkloff, ngridk, iqnr, ivg)

      logical, intent(in) :: fplus
      integer(4), intent(in) :: ikpnr, iknr
      real(8), intent(in) :: vkploff(3), vkloff(3)
      integer(4), intent(in) :: ngridk(3)

      integer(4), intent(out) :: iqnr, ivg(3)

      integer(4) :: j
      integer(4) :: ivknr(3), ivkpnr(3), ivqnr(3)
      integer(4) :: ishift(3)
      real(8) :: vqloff(3)
      real(8), parameter :: epslat=1.d-6

      ! Note: vkloff and vkploff are assumed to be given in k-coordinates,
      !       positive and smaller than 1 elementwise.
      if(fplus) then
        vqloff = vkploff+vkloff
      else
        vqloff = vkploff-vkloff
      end if

      ! vkploff +/- vkloff = vqloff + ishift
      ! Get offset corresponding q grid offset in the first
      ! k-parallelepiped and a shift
      call r3frac(epslat, vqloff, ishift)

      ! Note: 3D index of k point is generated with i_j = 0,...,ngridk(j)-1
      !       and j=1 is the fastest variing dimension.
      ivknr = i3dnr(iknr, ngridk)
      ivkpnr = i3dnr(ikpnr, ngridk)

      ! Note: kp +/- k = q + G
      !       with kp,k and q in the [0,1) unit cell

      ! Get \tilde{q} in k-coordinates
      if(fplus) then
        ivqnr = ivkpnr + ivknr + ishift
      else
        ivqnr = ivkpnr - ivknr + ishift
      end if

      ! Shift \tilde{q} to [0,1)
      ivg = 0
      do j = 1,3
        if(ivqnr(j) < 0) then
          ivg(j) = -1
          ivqnr(j) = ivqnr(j) + ngridk(j)
        else if(ivqnr(j) > ngridk(j)-1) then
          ivg(j) = 1
          ivqnr(j) = ivqnr(j) - ngridk(j)
        end if
      end do

      ! Index of the q grid point.
      iqnr = i1dnr(ivqnr, ngridk)

      contains

        pure function i3dnr(i, n)
          integer(4) :: i3dnr(3)
          integer(4), intent(in) :: i
          integer(4), intent(in) :: n(3)
          integer(4) :: t
          t = i-1
          i3dnr(3) = t/(n(2)*n(1))
          t = t-i3dnr(3)*n(2)*n(1)
          i3dnr(2) = t/n(1)
          i3dnr(1) = t-i3dnr(2)*n(1)
        end function i3dnr

        pure function i1dnr(iv, n)
          integer(4) :: i1dnr
          integer(4), intent(in) :: iv(3)
          integer(4), intent(in) :: n(3)
          i1dnr = iv(1) + iv(2)*n(1) + iv(3)*n(2)*n(3) + 1
        end function i1dnr
      
    end subroutine ikpik2iqivgnr



END MODULE
<|MERGE_RESOLUTION|>--- conflicted
+++ resolved
@@ -791,11 +791,7 @@
         deallocate(igk2ig)
 
         !! Also make non-reduced quantities
-<<<<<<< HEAD
-        if(kset%usedlibzint .eqv. .false.) then
-=======
-        if ( kset%usedlibzint ) then
->>>>>>> 27f43aac
+        if( .not. kset%usedlibzint) then
 
           ! Map (igknr,iknr,ispin) --> ig
           allocate(igk2ig(gset%ngrtot,kset%nkptnr,nspnfv))
