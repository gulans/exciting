
MODULE mod_kpointset
    
    implicit none

!-------------------------------------------------------------------------------    
    type k_set
        ! k-points
        integer(4) :: nkptnr                ! total (non-reduced) number of k-points (in case symmetry is used)
        integer(4) :: nkpt                  ! number of k-points
        logical :: isreduced                ! Symmetry was used in construction
        logical :: usedlibzint              ! Was build with libzint
        real(8) :: bvec(3,3)                ! Reciprocal lattice basis
        real(8) :: vkloff(3)                ! Offset of k-grid in k-coordinates
        integer(4) :: ngridk(3)             ! Number of k-points along [0,1) in each lattice direction

        ! Reduced quantities
        integer(4), allocatable :: ivk(:,:) ! 3d integer index of k points
        real(8), allocatable :: vkl(:,:)    ! lattice coordinates
        real(8), allocatable :: vkc(:,:)    ! cartesian coordinates
        real(8), allocatable :: wkpt(:)     ! weight of k-point

        ! Non reduced quantities (created only if no libzint is used)
        integer(4), allocatable :: ivknr(:,:)
        real(8), allocatable :: vklnr(:,:)
        real(8), allocatable :: vkcnr(:,:)
        real(8), allocatable :: wkptnr(:) 

        ! 3D index maps
        integer(4), allocatable ::  ikmap(:,:,:)   ! non-reduced 3d index -> 1d reduced index
        integer(4), allocatable ::  ikmapnr(:,:,:) ! non-reduced 3d index -> 1d non-reduced index

        ! 1D index maps
        integer(4), allocatable :: ik2ikp(:)   ! 1d non-reduced index -> 1d reduced k-point index
        integer(4), allocatable :: ikp2ik(:)   ! 1d reduced index -> 1d non-reduced k-point index

        ! tetrahedron integration method related data
        integer(4) :: ntet                     ! number of tetrahedra
        integer(4), allocatable :: tnodes(:,:) ! coordinates of tetrahedron
        integer(4), allocatable :: wtet(:)     ! weight of each tetrahedron
        real(8) :: tvol                     ! volume of the tetrahedra relative to the BZ volume

    end type k_set

!-------------------------------------------------------------------------------
    type G_set
        ! grid parameters
        real(8) :: gmaxvr     ! Maximum G vector length
        real(8) :: bvec(3,3)  ! Lattice basis vectors
        integer :: ngrtot     ! total number of grid points
        integer :: intgv(3,2) ! integer grid size
        ! G-points
        integer :: ngvec                  ! number of G-points
        real(8), allocatable :: vgc(:,:)  ! Cartesian coodinates of lattice
        real(8), allocatable :: gc(:)     ! Length of G vector
        integer, allocatable :: ivg(:,:)  ! integer coordinates
        integer, allocatable :: ivgig(:,:,:) ! integer coordinates -> 1d index
    end type G_set

!-------------------------------------------------------------------------------
    type Gk_set

        ! Cutoff for G+k length
        real(8) :: gkmax   

        ! Reduced (potentially) quantities
        integer :: ngkmax
        integer, allocatable :: ngk(:,:)      ! number of G+k-vectors for augmented plane waves
        integer, allocatable :: igkig(:,:,:)  ! index from G+k-vectors to G-vectors
        integer, allocatable :: igigk(:,:,:)  ! index from G-vectors to G+k-vectors
        real(8), allocatable :: vgkl(:,:,:,:) ! G+k-vectors in lattice coordinates
        real(8), allocatable :: vgkc(:,:,:,:) ! G+k-vectors in Cartesian coordinates
        real(8), allocatable :: gkc(:,:,:)    ! length of G+k-vectors
        real(8), allocatable :: tpgkc(:,:,:,:)! (theta, phi) coordinates of G+k-vectors
        complex(8), allocatable :: sfacgk(:,:,:,:) ! structure factor for the G+k-vectors

        ! Non-reduced quantities (created if k set was build without libzint)
        integer :: ngknrmax
        integer, allocatable :: ngknr(:,:)      ! number of G+k-vectors for augmented plane waves
        integer, allocatable :: igknrig(:,:,:)  ! index from G+k-vectors to G-vectors
        integer, allocatable :: igigknr(:,:,:)  ! index from G-vectors to G+k-vectors
        real(8), allocatable :: vgknrl(:,:,:,:) ! G+k-vectors in lattice coordinates
        real(8), allocatable :: vgknrc(:,:,:,:) ! G+k-vectors in Cartesian coordinates
        real(8), allocatable :: gknrc(:,:,:)    ! length of G+k-vectors
        real(8), allocatable :: tpgknrc(:,:,:,:)! (theta, phi) coordinates of G+k-vectors
        complex(8), allocatable :: sfacgknr(:,:,:,:) ! structure factor for the G+k-vectors

    end type Gk_set
    
!-------------------------------------------------------------------------------    
    type kq_set
        ! k-points
        integer :: nkpt                     ! number of k/q-points
        real(8), allocatable :: vkl(:,:)    ! lattice coordinates
        real(8), allocatable :: vkc(:,:)    ! cartesian coordinates
        real(8), allocatable :: vql(:,:)    ! lattice coordinates
        real(8), allocatable :: vqc(:,:)    ! cartesian coordinates
        ! tetrahedron integration method related data
        integer :: ntet                     ! number of tetrahedra
        integer, allocatable :: tnodes(:,:) ! coordinates of tetrahedron
        integer, allocatable :: wtet(:)     ! weight of each tetrahedron
        integer, allocatable :: kqid(:,:)   ! k-dependent weight of each q-point
        integer, allocatable :: linkq(:,:)  ! number of the tetrahedra linked to by the corresponding q vector
        real(8) :: tvol                     ! volume of the tetrahedra relative to the BZ volume
        ! small group of q-vector (symmetry feature)
        integer, allocatable :: nsymq(:)    ! number of the symmetry operations in the small group of q
        integer, allocatable :: nkptq(:)    ! number of k-points in IBZ(q)
        real(8), allocatable :: wkptq(:,:)  ! q-dependent k-point weight
        integer, allocatable :: iksymq(:,:) ! index of the symmetry operation which rotates the k-point into equivalent one
        integer, allocatable :: ik2ikpq(:,:) ! map the k-point index to the corresponding irreducible one
        integer, allocatable :: ikp2ikq(:,:) ! map the irreducible k-point index to the corresponding from the non-reduced set
        integer, allocatable :: nsymkstar(:,:)   ! number of symmetry operations which form the star
        integer, allocatable :: isymkstar(:,:,:) ! index of the symmetry operations
    end type kq_set

!-------------------------------------------------------------------------------    
    type kkqmt_set
        ! Momentum transfer Q-vector Q = q_Q + G_Q
        real(8), allocatable :: vqmtl(:)      ! Lattice coordinates
        real(8), allocatable :: vqmtc(:)      ! Cartesian coordinates
        !   Unit cell part
        real(8), allocatable :: vqmtl_q(:)    ! Lattice coordinates 
        real(8), allocatable :: vqmtc_q(:)    ! Cartesian coordinates
        !   Lattice vector part
        integer(4), allocatable :: vqmtl_g(:) ! Lattice coordinates
        real(8), allocatable :: vqmtc_g(:)    ! Cartesian coordinates
        ! k-points
        type(k_set) :: kset
        ! k+qmt-points
        type(k_set) :: kqmtset

        !! Index mapping between k-grid and k+qmt-grid
        ! ik --> ik'+ig, where ik' is ik+qmt mapped back to unit cell
        ! and ig the index of the corresponding G vector

        ! Reduced
        !   ik --> ik'
        integer(4), allocatable :: ik2ikqmt(:)
        !   ik --> ig
        integer(4), allocatable :: ik2ig(:)
        !   ik' --> ik
        integer(4), allocatable :: ikqmt2ik(:)

        ! Non-reduced
        !   ik --> ik'
        integer(4), allocatable :: ik2ikqmt_nr(:)
        !   ik --> ig
        integer(4), allocatable :: ik2ig_nr(:)
        !   ik' --> ik
        integer(4), allocatable :: ikqmt2ik_nr(:)

    end type kkqmt_set

!-------------------------------------------------------------------------------    
    type km_set

      ! The k-grid build by inverting the input k-grid
      ! and mapping the result back to the unit cell.
      ! It differs form the input grid, if vkloff is non-zero
      type(k_set) :: kset

      ! Index mapping between k-grid and -k-grid
      integer(4), allocatable :: ik2ikm(:)
      integer(4), allocatable :: ikm2ik(:)
      integer(4), allocatable :: ik2ikm_nr(:)
      integer(4), allocatable :: ikm2ik_nr(:)

    end type km_set

!-------------------------------------------------------------------------------    
    type q_set
        ! q-grid, i.e. the differece vectors k'-k
        type(k_set) :: qset

        ! Non-reduced maps from k'-k combinations to q grid
        ! k'-k = q + G, where k',k and q are in [0,1) unit cell
        ! iknr,iknr' --> iqnr + ig
        integer(4), allocatable :: ikikp2iq_nr(:,:)
        integer(4), allocatable :: ikikp2ig_nr(:,:)
        ! iknr,iqnr --> iknr' + ig
        integer(4), allocatable :: ikiq2ikp_nr(:,:)
        integer(4), allocatable :: ikiq2ig_nr(:,:)

        ! 1d index mapping  ikkpnr --> iqnr + ig for iknr' >= iknr
        integer(4), allocatable :: ikkp2iq_nr(:)
        integer(4), allocatable :: ikkp2ig_nr(:)

        ! ikkp with ik' >= ik ordered according to corresponding
        ! iq value
        integer(4), allocatable :: ikkp_qordered(:)

    end type q_set

    type p_set
        ! q-grid, i.e. the negative sum vectors -(k'+k) mapped back to 
        ! the unit cell
        type(k_set) :: pset

        ! Non-reduced maps from -(k'+k) combinations to p grid
        ! -(k'+k) = p + G, where k',k and p are in [0,1) unit cell
        ! iknr,iknr' --> ipnr + ig
        integer(4), allocatable :: ikikp2ip_nr(:,:)
        integer(4), allocatable :: ikikp2ig_nr(:,:)
        ! iknr,ipnr --> iknr' + ig
        integer(4), allocatable :: ikip2ikp_nr(:,:)
        integer(4), allocatable :: ikip2ig_nr(:,:)

    end type p_set

    ! internal routine, should not be visible outside
    private  rtorat
    
CONTAINS

!-------------------------------------------------------------------------------
    subroutine rtorat(x, k, div)
        !-------------------------------------------------------
        ! Factorizes the real coordinates of a vector {\bf x}.
        ! The output is an integer vector {\bf k}, such that
        ! $$ |x(i)-k(i)/{\rm div}| < {\rm eps} $$
        ! for all $i=1,\ldots,n$.
        !   
        ! Created July 2008 by Sagmeister
        !-------------------------------------------------------    
        implicit none
        real(8),    intent(In)  :: x(3)
        integer(4), intent(Out) :: k(3)
        integer(4), intent(Out) :: div
        integer :: maxint
        real(8) :: dx
        real(8) :: eps = 1.0d-5
        maxint = nint(1.d0/eps)
        do div = 1, maxint
          k(:) = nint(dble(div)*x(:))
          dx = maxval(Abs(dble(k)/dble(div)-x))
          if (dx < eps) exit
        end do
        if (dx >= eps) then
          write(*,*)
          write(*, '("Error(rtorat): factorization failed")')
          write(*, '(" maximum integer :",i12)') maxint
          write(*, '(" tolerance       :",g18.10)') eps
          write(*, '(" deviation       :",g18.10)') dx
          write(*,*)
          stop
        end if
    end subroutine rtorat

!-------------------------------------------------------------------------------
    subroutine generate_k_vectors(self,bvec,ngridk,vkloff,reduce,uselibzint)
        use modmain, only: nsymcrys, symlat, lsplsymc
        implicit none
        type(k_set), intent(OUT) :: self
        real(8), intent(IN) :: bvec(3,3)
        integer, intent(IN) :: ngridk(3)
        real(8), intent(IN) :: vkloff(3)
        logical, intent(IN) :: reduce ! apply symmetry to reduce k-set     
        logical, intent(IN), optional :: uselibzint
        ! local variables
        integer(4) :: dvk
        integer(4) :: mnd
        integer(4) :: ikloff(3)
        integer(4) :: dkloff
        integer(4) :: i1, i2, i3, ik, nsym, isym, lspl
        integer(4), allocatable :: symmat(:,:,:)
        integer(4), allocatable :: ivk(:,:)
        integer(4), allocatable :: iwkp(:)
        integer(4) :: iv(3)

        logical :: uselz
        real(8), parameter :: epslat=1.d-6
        real(8) :: boxl(3,4)

        ! Check optional input
        if(present(uselibzint)) then
          uselz = uselibzint
        else
          uselz = .true.
        end if
        
        ! initialize k-set
        self%usedlibzint = uselz
        self%isreduced = reduce

        self%bvec = bvec

        if(any(abs(vkloff) > 1.0d0) .or. any(vkloff < 0.0d0)) then 
          write(*,*) "Warning(generate_k_vectors): vkloff mapped back to first k-parallelepiped"
          write(*,*) "vkloff",vkloff
          call r3frac(epslat, vkloff, iv)
          write(*,*) "vkloffp",vkloff, "kshift", iv
        end if
        self%vkloff = vkloff

        self%ngridk = ngridk

        ! non reduced 
        self%nkptnr = ngridk(1)*ngridk(2)*ngridk(3)
        if (allocated(self%ivknr)) deallocate(self%ivknr)
        allocate(self%ivknr(3,self%nkptnr))
        if (allocated(self%vklnr)) deallocate(self%vklnr)
        allocate(self%vklnr(3,self%nkptnr))
        if (allocated(self%vkcnr)) deallocate(self%vkcnr)
        allocate(self%vkcnr(3,self%nkptnr))
        if (allocated(self%wkptnr)) deallocate(self%wkptnr)
        allocate(self%wkptnr(self%nkptnr))

        ! reduced
        self%nkpt = self%nkptnr ! Initialize arrays for worst case symmetry
        if (allocated(self%ivk)) deallocate(self%ivk)
        allocate(self%ivk(3,self%nkpt))
        if (allocated(self%vkl)) deallocate(self%vkl)
        allocate(self%vkl(3,self%nkpt))
        if (allocated(self%vkc)) deallocate(self%vkc)
        allocate(self%vkc(3,self%nkpt))
        if (allocated(self%wkpt)) deallocate(self%wkpt)
        allocate(self%wkpt(self%nkpt))

        ! 3d index maps
        if (allocated(self%ikmap)) deallocate(self%ikmap)
        allocate(self%ikmap(0:ngridk(1)-1,0:ngridk(2)-1,0:ngridk(3)-1))
        if (allocated(self%ikmapnr)) deallocate(self%ikmapnr)
        allocate(self%ikmapnr(0:ngridk(1)-1,0:ngridk(2)-1,0:ngridk(3)-1))

        ! 1d index maps
        if (allocated(self%ik2ikp)) deallocate(self%ik2ikp)
        allocate(self%ik2ikp(self%nkpt))
        if (allocated(self%ikp2ik)) deallocate(self%ikp2ik)
        allocate(self%ikp2ik(self%nkpt))

        ! tetrahedron integration method related data
        self%ntet = 6*self%nkpt
        if (allocated(self%tnodes)) deallocate(self%tnodes)
        allocate(self%tnodes(4,self%ntet))
        if (allocated(self%wtet)) deallocate(self%wtet)
        allocate(self%wtet(self%ntet))
        self%tvol = 0.d0

        if(uselz) then 

          ! explore symmetry
          nsym = 1
          if (reduce) nsym = nsymcrys
          allocate(symmat(3,3,nsym))
          do isym = 1, nsym
            lspl = lsplsymc(isym)
            ! the library used transposed rotational matrices
            do i1 = 1, 3
              do i2 = 1, 3
                symmat(i1,i2,isym) = symlat(i2,i1,lspl)
              end do
            end do
          end do
          
          ! k-mesh shift
          !call factorize(3,self%vkloff,ikloff,dkloff) !<-- Libbzint routine
          call rtorat(self%vkloff,ikloff,dkloff)

          ! call LibBZint library
          allocate(ivk(3,self%nkpt))
          allocate(iwkp(self%nkpt))
          
          ! modified (by DIN) version of libbzint routine kgen
          ! I have added an additional output parameter mapping ikp -> ik 
          ! Note (Aurich): In kgen_exciting the index labeling is different than in genppts.
          !                In genppts the 1st dimension counts up the fastest, followed by 2 and 3
          !                In kgen_exciting the opposite is the case 3,2,1.
          !                Also offsets seem not to work properly in kgen_exciting.
          call kgen_exciting(bvec,nsym,symmat,ngridk,ikloff,dkloff, &
          &         self%nkpt,ivk,dvk,self%ik2ikp,self%ikp2ik,iwkp, &
          &         self%ntet,self%tnodes,self%wtet,self%tvol,mnd)
          
          ! fractional and cartesian coordinates, and k-point weight
          do ik = 1, self%nkpt
              self%vkl(:,ik) = dble(ivk(:,ik))/dble(dvk)
              call r3mv(bvec,self%vkl(:,ik),self%vkc(:,ik))
              self%wkpt(ik) = dble(iwkp(ik))/dble(self%nkptnr)
          enddo ! ik

          ! ikmap (added May 2018, SeTi)
          self%ivk = ivk
          ik = 0
          do i1 = 0, self%ngridk(1) - 1
            do i2 = 0, self%ngridk(2) - 1
              do i3 = 0, self%ngridk(3) - 1
                ik = ik + 1
                self%ikmap( i1, i2, i3) = self%ik2ikp( ik)
              end do
            end do
          end do
          
          deallocate(symmat,ivk,iwkp)

        ! No libzint 
        else

          ! Set up k grid box
          boxl(:, 1) = self%vkloff(:) / dble(self%ngridk(:))
          boxl(:, 2) = boxl(:, 1)
          boxl(:, 3) = boxl(:, 1)
          boxl(:, 4) = boxl(:, 1)
          boxl(1, 2) = boxl(1, 2) + 1.d0
          boxl(2, 3) = boxl(2, 3) + 1.d0
          boxl(3, 4) = boxl(3, 4) + 1.d0

          call genppts(.false., .false., &
          &            self%ngridk, boxl, self%nkptnr, &
          &            self%ikmapnr, self%ivknr, self%vklnr, self%vkcnr, self%wkptnr)

          call genppts(reduce, .false., &
          &            self%ngridk, boxl, self%nkpt, &
          &            self%ikmap, self%ivk, self%vkl, self%vkc, self%wkpt)

          ! 1d non-reduced index -> 1d reduced index
          do ik =1, self%nkptnr
            self%ik2ikp(ik) = self%ikmap(self%ivknr(1,ik), self%ivknr(2,ik), self%ivknr(3,ik))
          end do

          ! 1d reduced index -> 1d non-reduced index
          do ik =1, self%nkpt
            self%ikp2ik(ik) = self%ikmapnr(self%ivk(1,ik), self%ivk(2,ik), self%ivk(3,ik))
          end do

        end if

        return
    end subroutine generate_k_vectors
    
!-------------------------------------------------------------------------------
    subroutine delete_k_vectors(self)
        type(k_set), intent(INOUT) :: self
        if (allocated(self%ivk)) deallocate(self%ivk)
        if (allocated(self%vkl)) deallocate(self%vkl)
        if (allocated(self%vkc)) deallocate(self%vkc)
        if (allocated(self%wkpt)) deallocate(self%wkpt)

        if (allocated(self%ivknr)) deallocate(self%ivknr)
        if (allocated(self%vklnr)) deallocate(self%vklnr)
        if (allocated(self%vkcnr)) deallocate(self%vkcnr)
        if (allocated(self%wkptnr)) deallocate(self%wkptnr)

        if (allocated(self%ikmap)) deallocate(self%ikmap)
        if (allocated(self%ikmapnr)) deallocate(self%ikmapnr)
        if (allocated(self%ik2ikp)) deallocate(self%ik2ikp)
        if (allocated(self%ikp2ik)) deallocate(self%ikp2ik)

        if (allocated(self%tnodes)) deallocate(self%tnodes)
        if (allocated(self%wtet)) deallocate(self%wtet)
    end subroutine delete_k_vectors

!-------------------------------------------------------------------------------
    subroutine print_k_vectors(self,funit)
        implicit none
        type(k_set), intent(IN) :: self
        integer,     intent(IN) :: funit
        integer :: ik, i, j
        
        call boxmsg(funit,'-','k-space basis vectors')
        write(funit,*) '< b1 b2 b3 >'
        write(funit,99) transpose(self%bvec)
        99 format(3f8.4)

        call boxmsg(funit,'-','k-grid basis vectors')
        write(funit,*) '< N1 N2 N3 >'
        write(funit,98) self%ngridk
        98 format(3i4)
        write(funit,*) '< b1/N1 b2/N2 b3/N3 >'
        write(funit,99) ((self%bvec(i,j)/self%ngridk(j), j=1,3), i=1,3)

        call boxmsg(funit,'-','k-vectors')
        write(funit,*) 'Total number of k-points: < nkptnr >', self%nkptnr
        write(funit,*) 'Symmetry reduced number of k-points: < nkpt >', self%nkpt
        write(funit,*) 'Lattice offset in k-grid coordinates < vkloff >'
        write(funit,99) self%vkloff
        write(funit,*) 'Lattice offset in lattice coordinates < vkloff/ngridk >'
        write(funit,99) self%vkloff/self%ngridk
        write(funit,*)
        if(self%usedlibzint) then
          write(funit,*) 'k-vectors list:'
          write(funit,*) '< ik   vkl    vkc    weight >'
          do ik = 1, self%nkpt
            write(funit,100) ik, self%vkl(1:3,ik), self%vkc(1:3,ik), self%wkpt(ik)
          enddo
        else
          write(funit,*) 'k-vectors list:'
          write(funit,*) '< ik   ivk    vkl    vkc    weight >'
          do ik = 1, self%nkpt
            write(funit,108) ik, self%ivk(1:3,ik), self%vkl(1:3,ik), self%vkc(1:3,ik), self%wkpt(ik)
          enddo
          write(funit,*)
          write(funit,*) 'k-vectors list (nr):'
          write(funit,*) '< iknr   ivknr    vklnr    vkcnr    weightnr >'
          do ik = 1, self%nkptnr
            write(funit,108) ik, self%ivknr(1:3,ik), self%vklnr(1:3,ik), self%vkcnr(1:3,ik),&
              & self%wkptnr(ik)
          enddo
        end if
        100 format(i4,4x,3f8.4,4x,3f8.4,4x,f8.4)
        108 format(i4,4x,3i4,4x,3f8.4,4x,3f8.4,4x,f8.4)
        write(funit,*) 'Mapping from non-reduced to reduced grid: < ik2ikp >'
        do ik = 1, self%nkptnr
          write(funit,110) ik, self%ik2ikp(ik)
        end do
        110 format(i4,4x,i4)
        write(funit,*) 'Mapping from reduced to non-reduced grid: < ikp2ik >'
        do ik = 1, self%nkpt
          write(funit,110) ik, self%ikp2ik(ik)
        end do
        if(self%usedlibzint) then
          write(funit,*)
          write(funit,*) 'Tetrahedron method info: < ntet    tvol >'
          write(funit,101) self%ntet, self%tvol
          write(funit,*) 'Nodal points of tetrahedron: < itet    tnodes    wtet >'
          do i = 1, self%ntet
            write(funit,*) i, (self%tnodes(j,i),j=1,4), self%wtet(i)
          enddo 
        end if
        101 format(i6,e16.8)
        return
    end subroutine print_k_vectors

!-------------------------------------------------------------------------------
    subroutine generate_G_vectors(self,bvec,intgv,gmaxvr)
        implicit none
        type(G_set), intent(OUT) :: self
        real(8), intent(IN) :: bvec(3,3)
        integer, intent(IN) :: intgv(3,2) ! integer ranges for G-grid
        real(8), intent(IN) :: gmaxvr

        ! local variables
        integer :: ig, i1, i2, i3, k
        real(8) :: v(3), t1

        ! allocatable arrays
        integer, allocatable :: idx(:)
        integer, allocatable :: iar(:)
        real(8), allocatable :: rar(:)

        ! Reciprocal lattice basis
        self%bvec = bvec

        ! G grid dimensions
        self%intgv(:,:) = intgv(:,:)

        ! Number of G points on grid 
        self%ngrtot = (self%intgv(1,2)-self%intgv(1,1)+1)* &
        &             (self%intgv(2,2)-self%intgv(2,1)+1)* &
        &             (self%intgv(3,2)-self%intgv(3,1)+1)

        ! Cutoff G vector length 
        self%gmaxvr = gmaxvr

        ! Number of G vectors shorter than gmaxvr
        self%ngvec = 0

        ! 3D index of G vectors (integer coordinates)
        if (allocated(self%ivg)) deallocate(self%ivg)
        allocate(self%ivg(3,self%ngrtot))

        ! 3D index (integer coordinates) --> 1D index map
        if (allocated(self%ivgig)) deallocate(self%ivgig)
        allocate(self%ivgig(intgv(1,1):intgv(1,2), &
        &                   intgv(2,1):intgv(2,2), &
        &                   intgv(3,1):intgv(3,2)))

        ! Cartesian coordinates of G vectors
        if (allocated(self%vgc)) deallocate(self%vgc)
        allocate(self%vgc(3,self%ngrtot))

        ! Lengths of G vectors
        if (allocated(self%gc)) deallocate(self%gc)
        allocate(self%gc(self%ngrtot))

        ! Helper arrays
        allocate(idx(self%ngrtot))
        allocate(iar(self%ngrtot))
        allocate(rar(self%ngrtot))

        ! Generate 3D index and modulus of all G vectors
        ig = 0
        do i1 = intgv(1,1), intgv(1,2)
          do i2 = intgv(2,1), intgv(2,2)
            do i3 = intgv(3,1), intgv(3,2)
              v(:) = dble(i1)*bvec(:,1)+dble(i2)*bvec(:,2)+dble(i3)*bvec(:,3)
              t1 = v(1)**2+v(2)**2+v(3)**2
              ig = ig+1
              ! map from G-vector to (i1,i2,i3) index
              self%ivg(1,ig) = i1
              self%ivg(2,ig) = i2
              self%ivg(3,ig) = i3
              ! length of each G-vector
              self%gc(ig) = sqrt(t1)
            end do
          end do
        end do

        ! Sort by vector length
        call sortidx(self%ngrtot,self%gc,idx)
        ! re-order arrays
        do ig = 1, self%ngrtot
          rar(ig) = self%gc(ig)
        end do
        do ig = 1, self%ngrtot
         self%gc(ig) = rar(idx(ig))
        end do
        do k = 1, 3
          do ig = 1, self%ngrtot
            iar(ig) = self%ivg(k,ig)
          end do
          do ig = 1, self%ngrtot
            self%ivg(k,ig) = iar(idx(ig))
          end do
        end do

        ! Make integer coordinates --> 1d index
        ! and calculate G vector Cartesian coordinates
        self%ivgig(:,:,:) = 0
        do ig = 1, self%ngrtot
          i1 = self%ivg(1,ig)
          i2 = self%ivg(2,ig)
          i3 = self%ivg(3,ig)
          ! map from (i1,i2,i3) index to G-vector
          self%ivgig(i1,i2,i3) = ig
          ! assign G-vectors to global array
          self%vgc(:,ig) = dble(i1)*bvec(:,1)+dble(i2)*bvec(:,2)+dble(i3)*bvec(:,3)
        end do

        ! Find the number of vectors with G < gmaxvr
        self%ngvec = 1
        do ig = self%ngrtot, 1, -1
          if (self%gc(ig) < gmaxvr) then
            self%ngvec = ig
            exit
          end if
        end do

        deallocate(idx,iar,rar)
        return
    end subroutine generate_G_vectors
    
!-------------------------------------------------------------------------------
    subroutine delete_G_vectors(self)
        type(G_set), intent(INOUT) :: self
        if (allocated(self%vgc)) deallocate(self%vgc)
        if (allocated(self%gc)) deallocate(self%gc)
        if (allocated(self%ivg)) deallocate(self%ivg)
        if (allocated(self%ivgig)) deallocate(self%ivgig)
    end subroutine delete_G_vectors

!-------------------------------------------------------------------------------
    subroutine print_G_vectors(self,funit)
        implicit none
        type(G_set), intent(IN) :: self
        integer,     intent(IN) :: funit
        integer :: ig, i1, i2, i3
        call boxmsg(funit,'-','G-vectors')
        write(funit,*) 'Grid size: < b-axis  intgv(start) intgv(end) >'
        do i1 = 1, 3
          write(funit,*) i1, self%intgv(i1,:)
        end do ! i1
        write(funit,*) 'Total number of grid points: < ngrtot >', self%ngrtot
        write(funit,*) 'Number of G-vectors: < ngvec >', self%ngvec
        write(funit,*) 'List of G-vectors:   < ig    i1,i2,i3    ivgig    vgc    gc >'
        do ig = 1, self%ngvec
          i1 = self%ivg(1,ig)
          i2 = self%ivg(2,ig)
          i3 = self%ivg(3,ig)
          write(funit,102) ig, i1, i2, i3, self%ivgig(i1,i2,i3), &
          &                self%vgc(1:3,ig), self%gc(ig)
        end do
        102 format(i6,4x,3i4,4x,i6,4x,4f10.4)
        return
    end subroutine print_G_vectors

!-------------------------------------------------------------------------------
    subroutine generate_Gk_vectors(self,kset,Gset,gkmax)
        use modmain, only: nspnfv, natmtot

        implicit none

        type(Gk_set), intent(OUT) :: self
        type(k_set),  intent(IN)  :: kset
        type(G_set),  intent(IN)  :: Gset
        real(8),      intent(IN)  :: gkmax

        ! local variables
        integer :: ispn, ik, ig, igp, igmax
        logical :: fg0
        real(8) :: v(3), t1
        integer, allocatable :: igk2ig(:,:,:), ig2igk(:,:,:)

        ! Reset self
        call delete_Gk_vectors(self)

        ! Save requested gkmax
        self%gkmax = gkmax

        ! If gkmax == 0, then instead of no vectors construct
        ! those for G=0 only
        fg0 = .false.
        if(gkmax <= 0.0d0) fg0 = .true.

        !!  Reduced (potentially) k-set

        ! Map (igk,ik,ispin) --> ig
        allocate(igk2ig(gset%ngrtot,kset%nkpt,nspnfv))
        igk2ig(:,:,:) = 0
        allocate(ig2igk(gset%ngrtot,kset%nkpt,nspnfv))
        ig2igk(:,:,:) = 0
        
        ! Determine the number of G+k combinations which satisfy |G+k|<gkmax
        allocate(self%ngk(nspnfv,kset%nkpt))
        igmax = 0
        do ispn = 1, nspnfv
          do ik = 1, kset%nkpt
            igp = 0
            do ig = 1, Gset%ngrtot
              v(:) = Gset%vgc(:,ig)+kset%vkc(:,ik)
              t1 = sqrt(v(1)*v(1)+v(2)*v(2)+v(3)*v(3))
              if (t1 < gkmax .or. fg0 .and. ig == 1) then
                igp = igp+1
                igk2ig(igp,ik,ispn) = ig
                ig2igk(ig,ik,ispn) = igp
                igmax = max(igmax,ig)
              end if
            end do ! ig
            self%ngk(ispn,ik) = igp
          end do ! ik
        end do ! ispn
        
        ! Maximum number of G+k vectors over all k's
        self%ngkmax = maxval(self%ngk)
        if (self%ngkmax > Gset%ngrtot) then
          write(*,*) 'ERROR(mod_kpoints::generate_Gk_vectors) ngkmax > ngrtot'
          stop
        end if
        
        ! generate G+k data set
<<<<<<< HEAD

        ! Map (ig, ispin, ik) --> igk
        allocate(self%igigk(igmax,kset%nkpt,nspnfv))
        self%igigk(:,:,:) = ig2igk(1:igmax,:,:)
        deallocate(ig2igk)

        ! Map (igk, ispin, ik) --> ig
=======
        if (allocated(self%igigk)) deallocate(self%igigk)
        allocate(self%igigk(Gset%ngrtot,nspnfv,kset%nkpt))
        if (allocated(self%igkig)) deallocate(self%igkig)
>>>>>>> f59ece32
        allocate(self%igkig(self%ngkmax,nspnfv,kset%nkpt))

        ! Lattice coordinates of G+k(ig(ik), ispin, ik)
        allocate(self%vgkl(3,self%ngkmax,nspnfv,kset%nkpt))

        ! Cartesian coordinates of G+k(ig(ik), ispin, ik)
        allocate(self%vgkc(3,self%ngkmax,nspnfv,kset%nkpt))

        ! Length of G+k vector
        allocate(self%gkc(self%ngkmax,nspnfv,kset%nkpt))

        ! Theta, Phi coordinates
        allocate(self%tpgkc(2,self%ngkmax,nspnfv,kset%nkpt))

        ! Structure factor
        allocate(self%sfacgk(self%ngkmax,natmtot,nspnfv,kset%nkpt))

#ifdef USEOMP
!$OMP PARALLEL DEFAULT(SHARED) PRIVATE(ispn, ik, igp, ig)
!$OMP DO COLLAPSE(2)
#endif    
        do ispn = 1, nspnfv
          do ik = 1, kset%nkpt
            do igp = 1, self%ngk(ispn,ik)
              ig = igk2ig(igp,ik,ispn)
              ! index from G and k to G+k vector
              self%igigk(ig,ispn,ik) = igp
              ! index to G-vector
              self%igkig(igp,ispn,ik) = ig
              ! G+k-vector in lattice coordinates
              self%vgkl(:,igp,ispn,ik) = dble(Gset%ivg(:,ig))+kset%vkl(:,ik)
              ! G+k-vector in Cartesian coordinates
              self%vgkc(:,igp,ispn,ik) = Gset%vgc(:,ig)+kset%vkc(:,ik)
              ! G+k-vector length and (theta, phi) coordinates
              call sphcrd(self%vgkc(:,igp,ispn,ik),self%gkc(igp,ispn,ik),&
              &           self%tpgkc(:,igp,ispn,ik))
            end do
            ! generate structure factors for G+k-vectors
            call gensfacgp(self%ngk(ispn,ik),self%vgkc(:,:,ispn,ik), &
            &              self%ngkmax,self%sfacgk(:,:,ispn,ik))
          end do
        end do
#ifdef USEOMP
!$OMP END DO
!$OMP END PARALLEL
#endif    
        deallocate(igk2ig)

        !! Also make non-reduced quantities
        if( .not. kset%usedlibzint) then

          ! Map (igknr,iknr,ispin) --> ig
          allocate(igk2ig(gset%ngrtot,kset%nkptnr,nspnfv))
          igk2ig(:,:,:) = 0
          allocate(ig2igk(gset%ngrtot,kset%nkptnr,nspnfv))
          ig2igk(:,:,:) = 0


          ! Determine the number of G+k combinations which satisfy |G+k|<gkmax
          allocate(self%ngknr(nspnfv,kset%nkptnr))
          igmax = 0
          do ispn = 1, nspnfv
            do ik = 1, kset%nkptnr
              igp = 0
              do ig = 1, Gset%ngrtot
                v(:) = gset%vgc(:,ig)+kset%vkcnr(:,ik)
                t1 = sqrt(v(1)*v(1)+v(2)*v(2)+v(3)*v(3))
                if (t1 < gkmax .or. fg0 .and. ig == 1) then
                  igp = igp+1
                  igk2ig(igp,ik,ispn) = ig
                  ig2igk(ig,ik,ispn) = igp
                  igmax = max(igmax,ig)
                end if
              end do ! ig
              self%ngknr(ispn,ik) = igp
            end do ! ik
          end do ! ispn
          
          ! Maximum number of G+k vectors over all k's
          self%ngknrmax = maxval(self%ngknr)
          if (self%ngknrmax > gset%ngrtot) then
            write(*,*) 'ERROR(mod_kpoints::generate_Gk_vectors) ngknrmax > ngrtot'
            stop
          end if
          
          ! generate G+k data set

          ! Map (ig, ispin, iknr) --> igknr
          allocate(self%igigknr(igmax,kset%nkptnr,nspnfv))
          self%igigknr(:,:,:) = ig2igk(1:igmax,:,:)
          deallocate(ig2igk)

          ! Map (igknr, ispin, iknr) --> ig
          allocate(self%igknrig(self%ngknrmax,nspnfv,kset%nkptnr))

          ! Lattice coordinates of G+k(ig(iknr), ispin, iknr)
          allocate(self%vgknrl(3,self%ngknrmax,nspnfv,kset%nkptnr))

          ! Cartesian coordinates of G+knr(ig(iknr), ispin, iknr)
          allocate(self%vgknrc(3,self%ngknrmax,nspnfv,kset%nkptnr))

          ! Length of G+k vector
          allocate(self%gknrc(self%ngknrmax,nspnfv,kset%nkptnr))

          ! Theta, Phi coordinates
          allocate(self%tpgknrc(2,self%ngknrmax,nspnfv,kset%nkptnr))

          ! Structure factor
          allocate(self%sfacgknr(self%ngknrmax,natmtot,nspnfv,kset%nkptnr))

#ifdef USEOMP
!$OMP PARALLEL DEFAULT(SHARED) PRIVATE( ispn, ik, igp, ig)
!$OMP DO COLLAPSE(2)
#endif    
          do ispn = 1, nspnfv
            do ik = 1, kset%nkptnr
              do igp = 1, self%ngknr(ispn,ik)
                ig = igk2ig(igp,ik,ispn)
                ! index to G-vector
                self%igknrig(igp,ispn,ik) = ig
                ! G+k-vector in lattice coordinates
                self%vgknrl(:,igp,ispn,ik) = dble(gset%ivg(:,ig))+kset%vklnr(:,ik)
                ! G+k-vector in Cartesian coordinates
                self%vgknrc(:,igp,ispn,ik) = gset%vgc(:,ig)+kset%vkcnr(:,ik)
                ! G+k-vector length and (theta, phi) coordinates
                call sphcrd(self%vgknrc(:,igp,ispn,ik),self%gknrc(igp,ispn,ik),&
                &           self%tpgknrc(:,igp,ispn,ik))
              end do
              ! generate structure factors for G+k-vectors
              call gensfacgp(self%ngknr(ispn,ik),self%vgknrc(:,:,ispn,ik), &
              &              self%ngknrmax,self%sfacgknr(:,:,ispn,ik))
            end do
          end do
#ifdef USEOMP
!$OMP END DO
!$OMP END PARALLEL
#endif    
          deallocate(igk2ig)

        ! No libzint
        end if

        return
    end subroutine generate_Gk_vectors
    
!-------------------------------------------------------------------------------
    subroutine delete_Gk_vectors(self)
        type(Gk_set), intent(INOUT) :: self

        if (allocated(self%ngk)) deallocate(self%ngk)
        if (allocated(self%igigk)) deallocate(self%igkig)
        if (allocated(self%igkig)) deallocate(self%igkig)
        if (allocated(self%igigk)) deallocate(self%igigk)
        if (allocated(self%vgkl)) deallocate(self%vgkl)
        if (allocated(self%vgkc)) deallocate(self%vgkc)
        if (allocated(self%gkc)) deallocate(self%gkc)
        if (allocated(self%tpgkc)) deallocate(self%tpgkc)
        if (allocated(self%sfacgk)) deallocate(self%sfacgk)

        if (allocated(self%ngknr)) deallocate(self%ngknr)
        if (allocated(self%igknrig)) deallocate(self%igknrig)
        if (allocated(self%igigknr)) deallocate(self%igigknr)
        if (allocated(self%vgknrl)) deallocate(self%vgknrl)
        if (allocated(self%vgknrc)) deallocate(self%vgknrc)
        if (allocated(self%gknrc)) deallocate(self%gknrc)
        if (allocated(self%tpgknrc)) deallocate(self%tpgknrc)
        if (allocated(self%sfacgknr)) deallocate(self%sfacgknr)
    end subroutine delete_Gk_vectors

!-------------------------------------------------------------------------------
    subroutine print_Gk_vectors(self,ik,funit)
        implicit none
        type(Gk_set), intent(IN) :: self
        integer,      intent(IN) :: ik
        integer,      intent(IN) :: funit
        integer :: igp
        call boxmsg(funit,'-','G+k-vectors (reduced k)')
        write(funit,*) 'G+k cutoff gkmax : < gkmax >', self%gkmax
        write(funit,*) 'Maximal number of G+k-vectors over all k: < ngkmax >', self%ngkmax
        write(funit,*) 'List of G+k-vectors for k-point:', ik
        write(funit,*) ' * Number of G+k combinations: < ngk >', self%ngk(1,ik)
        write(funit,*) ' * < igp    igkig    vgkl    vgkc    gkc    tpgkc    sfacgk >'
        do igp = 1, self%ngk(1,ik)
           write(funit,103) igp, self%igkig(igp,1,ik), &
           &                self%vgkl(1:3,igp,1,ik), self%vgkc(1:3,igp,1,ik), &
           &                self%gkc(igp,1,ik), self%tpgkc(1:2,igp,1,ik), &
           &                self%sfacgk(igp,1,1,ik)
        end do
        103 format(i6,2x,i6,4x,3f8.4,4x,3f8.4,4x,f8.4,4x,2f8.4,4x,2f8.4)
        return
    end subroutine print_Gk_vectors

    subroutine print_Gknr_vectors(self,iknr,funit)
        implicit none
        type(Gk_set), intent(IN) :: self
        integer,      intent(IN) :: iknr
        integer,      intent(IN) :: funit
        integer :: igp, ig
        call boxmsg(funit,'-','G+k-vectors (non-reduced k)')
        write(funit,*) 'G+k cutoff gkmax : < gkmax >', self%gkmax
        write(funit,*) 'Maximal number of G+k-vectors over all k: < ngknrmax >', self%ngknrmax
        write(funit,*) 'List of G+k-vectors for k-point:', iknr
        write(funit,*) ' * Number of G+k combinations: < ngknr >', self%ngknr(1,iknr)
        write(funit,*) ' * < igpnr    igknrig    vgknrl    vgknrc    gknrc    tpgknrc    sfacgknr >'
        do igp = 1, self%ngknr(1,iknr)
           write(funit,103) igp, self%igknrig(igp,1,iknr), &
           &                self%vgknrl(1:3,igp,1,iknr), self%vgknrc(1:3,igp,1,iknr), &
           &                self%gknrc(igp,1,iknr), self%tpgknrc(1:2,igp,1,iknr), &
           &                self%sfacgknr(igp,1,1,iknr)
        end do
        103 format(i6,2x,i6,4x,3f8.4,4x,3f8.4,4x,f8.4,4x,2f8.4,4x,2f8.4)
        call boxmsg(funit,'-','G to G+k map')
        write(funit,*) ' * < ig  igpnr >'
        do ig = 1, size(self%igigknr,1)
          write(funit, 104) ig, self%igigknr(ig, iknr, 1)
        end do
        104 format(i6,2x,i6)
        return
    end subroutine print_Gknr_vectors

!-------------------------------------------------------------------------------
    subroutine generate_kq_vectors(self,bvec,ngridk,vkloff,reduce,uselibzint)
        implicit none
        type(kq_set), intent(OUT) :: self
        real(8), intent(IN) :: bvec(3,3)
        integer, intent(IN) :: ngridk(3)
        real(8), intent(IN) :: vkloff(3)
        logical, intent(IN) :: reduce
        logical, intent(IN), optional :: uselibzint

        ! local variables        
        integer(4) :: ikloff(3)
        integer(4) :: dkloff
        integer(4) :: ik
        integer(4) :: dvk, dvq
        integer(4), allocatable :: ivk(:,:), ivq(:,:)
        logical :: uselz

        ! Check optional input
        if(present(uselibzint)) then
          uselz = uselibzint
        else
          uselz = .true.
        end if

        ! Reset self
        call delete_kq_vectors(self)
        
        ! initialize k/q-sets
        self%nkpt = ngridk(1)*ngridk(2)*ngridk(3)
        allocate(self%vkl(3,self%nkpt))
        allocate(self%vkc(3,self%nkpt))
        allocate(self%vql(3,self%nkpt))
        allocate(self%vqc(3,self%nkpt))
        
        ! tetrahedron integration method related data
        self%ntet = 6*self%nkpt
        allocate(self%tnodes(4,self%ntet))
        allocate(self%wtet(self%ntet))
        allocate(self%kqid(self%nkpt,self%nkpt))
        allocate(self%linkq(self%ntet,self%nkpt))
        self%tvol = 0.d0
        
        ! k-mesh shift
        !call factorize(3,vkloff,ikloff,dkloff) !<-- Libbzint routine
        call rtorat(vkloff,ikloff,dkloff)
        
        ! call LibBZint library
        allocate(ivk(3,self%nkpt))
        allocate(ivq(3,self%nkpt))
        
        ! suppress debug output in tetrahedron integration library (0)
        !call tetrasetdbglv(0)
        ! Generate the k- and q-points meshes
        !call kqgen(bvec,ngridk,ikloff,dkloff, &
        !&          self%nkpt,ivk,ivq,dvk,dvq,self%kqid,self%ntet, &
        !&          self%tnodes,self%wtet,self%linkq,self%tvol)
        
        call kqgen(bvec,ngridk,ikloff,dkloff, &
        &          self%nkpt,ivk,ivq,dvk,dvq,self%kqid,self%ntet, &
        &          self%tnodes,self%wtet,self%linkq,self%tvol)

        !      
        ! fractional and cartesian coordinates
        do ik = 1, self%nkpt
          self%vkl(:,ik) = dble(ivk(:,ik))/dble(dvk)
          call r3mv(bvec,self%vkl(:,ik),self%vkc(:,ik))
          self%vql(:,ik) = dble(ivq(:,ik))/dble(dvq)
          call r3mv(bvec,self%vql(:,ik),self%vqc(:,ik))
        end do ! ik
        deallocate(ivk,ivq)
        !
        if (reduce) call generate_small_group_q(self,bvec,ngridk,vkloff,reduce)
        !
        return
    end subroutine generate_kq_vectors

!-------------------------------------------------------------------------------
    subroutine generate_small_group_q(self,bvec,ngridk,vkloff,reduce)
        use modmain, only: nsymcrys, symlat, lsplsymc
        implicit none
        type(kq_set), intent(InOut) :: self
        real(8), intent(IN) :: bvec(3,3)
        integer, intent(IN) :: ngridk(3)
        real(8), intent(IN) :: vkloff(3)        
        logical,      intent(In)    :: reduce
        ! local variables    
        integer :: iqp, ikp  ! q-, k-point indexes for IBZ
        integer :: ik, nqpt, nkptnr
        integer :: ip, jp, iv(3)
        integer :: isym, lspl, nsym
        real(8) :: s(3,3), v1(3), v2(3), t1
        real(8), allocatable :: vklq(:,:)
        integer, allocatable :: scmapq(:)    
        integer, allocatable :: ivwrapq(:,:)
        integer, allocatable :: iwkpq(:)
        type(k_set) :: qpt
        real(8), external :: r3taxi
        real(8), parameter :: epslat=1.d-6
        ! total non-reduced number of k-points (shortcut)
        nkptnr = self%nkpt
        ! generate q-point set
        call generate_k_vectors(qpt,bvec,ngridk,vkloff,reduce)        
        ! if symmetry is used        
        if (reduce) then
          nsym = nsymcrys
        else
          nsym = 1
        end if
        ! resulting number of q-points
        nqpt = qpt%nkpt
        ! allocate global data arrays
        if (allocated(self%nsymq)) deallocate(self%nsymq)
        allocate(self%nsymq(nqpt))
        self%nsymq(:) = 0
        if (allocated(self%nkptq)) deallocate(self%nkptq)
        allocate(self%nkptq(nqpt))
        self%nkptq(:) = 0
        if (allocated(self%wkptq)) deallocate(self%wkptq)
        allocate(self%wkptq(nkptnr,nqpt))
        self%wkptq(:,:) = 0.d0
        if (allocated(self%ik2ikpq)) deallocate(self%ik2ikpq)
        allocate(self%ik2ikpq(nkptnr,nqpt))
        self%ik2ikpq(:,:) = 0
        if (allocated(self%ikp2ikq)) deallocate(self%ikp2ikq)
        allocate(self%ikp2ikq(nkptnr,nqpt))
        self%ikp2ikq(:,:) = 0
        if (allocated(self%iksymq)) deallocate(self%iksymq)
        allocate(self%iksymq(nkptnr,nqpt))
        self%iksymq(:,:) = 0
        if (allocated(self%nsymkstar)) deallocate(self%nsymkstar)
        allocate(self%nsymkstar(nkptnr,nqpt))
        self%nsymkstar(:,:) = 0
        if (allocated(self%isymkstar)) deallocate(self%isymkstar)
        allocate(self%isymkstar(nsym,nkptnr,nqpt))
        self%isymkstar(:,:,:) = 0
        !
        ! allocate local arrays
        allocate(vklq(3,nkptnr))
        allocate(scmapq(nsym))
        allocate(ivwrapq(3,nsym))
        allocate(iwkpq(nkptnr))
        !
        ! for each q-point
        do iqp = 1, nqpt
          !---------------------------!
          ! find the small group of q ! 
          !---------------------------!
          v1(:) = qpt%vkl(:,iqp)
          !
          call findgroupq(.false.,v1,epslat, &
          &               bvec,symlat,nsym,lsplsymc, &
          &               self%nsymq(iqp),scmapq,ivwrapq)
          !
          !--------------------------------------------------------------------------------
          ! determine the q-dependent BZ(q) and symmetry operations which regenerate
          ! the full (non-reduced) k-grid
          !--------------------------------------------------------------------------------      
          ip = 0
          do ik = 1, nkptnr
            v1(:) = self%vkl(:,ik)
            ! determine if this point is equivalent to that already in the set
            do isym = 1, self%nsymq(iqp)
              lspl = lsplsymc(scmapq(isym))
              s(:,:) = dble(symlat(:,:,lspl))
              call r3mtv(s,v1,v2)
              call r3frac(epslat,v2,iv)
              do jp = 1, ip
                t1 = r3taxi(vklq(:,jp),v2)
                if (t1 < epslat) then
                  ! equivalent k-point found so add to current weight
                  self%ik2ikpq(ik,iqp) = jp 
                  iwkpq(jp) = iwkpq(jp) + 1
                  self%iksymq(ik,iqp) = scmapq(isym)
                  goto 10
                end if
              end do !jp
            end do ! isym
            ! add new point to set
            ip = ip + 1
            vklq(:,ip) = v1(:)
            self%ik2ikpq(ik,iqp) = ip 
            iwkpq(ip) = 1
            self%iksymq(ik,iqp) = 1
            10 continue
          end do ! ik
          !
          ! save the number N(q) of k-points            
          self%nkptq(iqp) = ip 
          !
          ! q-dependent k-point weight      
          do ik = 1, self%nkptq(iqp)
            self%wkptq(ik,iqp)=dble(iwkpq(ik))/dble(nkptnr)
          end do
          !
          ! Determine the index of the irreducible point in the non-reduced set
          do ik = 1, nkptnr
            v1(:) = self%vkl(:,ik)
            v2(:) = vklq(:,self%ik2ikpq(ik,iqp))
            t1 = r3taxi(v1,v2)
            if (t1 < epslat) then
              self%ikp2ikq(self%ik2ikpq(ik,iqp),iqp) = ik
            end if
          end do
          !
          ! Determine the star G_k
          do ik = 1, nkptnr
            ikp = self%ik2ikpq(ik,iqp)
            self%nsymkstar(ikp,iqp) = self%nsymkstar(ikp,iqp)+1
            self%isymkstar(self%nsymkstar(ikp,iqp),ikp,iqp) = self%iksymq(ik,iqp)
          end do ! ik
          !
        end do ! iqp
        !
        call delete_k_vectors(qpt)
        deallocate(iwkpq)
        deallocate(vklq)
        deallocate(scmapq)
        deallocate(ivwrapq)
        !
        return
    end subroutine generate_small_group_q
    
!-------------------------------------------------------------------------------
    subroutine delete_kq_vectors(self)
        type(kq_set), intent(INOUT) :: self
        if (allocated(self%vkl)) deallocate(self%vkl)
        if (allocated(self%vkc)) deallocate(self%vkc)
        if (allocated(self%vql)) deallocate(self%vql)
        if (allocated(self%vqc)) deallocate(self%vqc)
        if (allocated(self%tnodes)) deallocate(self%tnodes)
        if (allocated(self%wtet)) deallocate(self%wtet)
        if (allocated(self%kqid)) deallocate(self%kqid)
        if (allocated(self%linkq)) deallocate(self%linkq)
        if (allocated(self%nsymq)) deallocate(self%nsymq)
        if (allocated(self%nkptq)) deallocate(self%nkptq)
        if (allocated(self%wkptq)) deallocate(self%wkptq)
        if (allocated(self%ik2ikpq)) deallocate(self%ik2ikpq)
        if (allocated(self%ikp2ikq)) deallocate(self%ikp2ikq)
        if (allocated(self%nsymkstar)) deallocate(self%nsymkstar)
        if (allocated(self%isymkstar)) deallocate(self%isymkstar)
    end subroutine delete_kq_vectors

!-----------------------------------------------------------------------------
    subroutine print_kq_vectors(self,funit)
        implicit none
        type(kq_set), intent(IN) :: self
        integer,      intent(IN) :: funit
        integer :: ik, iq, i, j, k, kmax
        call boxmsg(funit,'-','k/q-vectors')
        write(funit,*)
        write(funit,*) 'Total number of k/q-points:', self%nkpt
        write(funit,*) 'k-vectors list:  < ik    vkl    vkc    weight >'
        do ik = 1, self%nkpt
          write(funit,104) ik, self%vkl(1:3,ik), self%vkc(1:3,ik), 1.d0/dble(self%nkpt)
        enddo
        write(funit,*) 'q-vectors list:  < iq    vql    vqc    weight >'
        do ik = 1, self%nkpt
          write(funit,104) ik, self%vql(1:3,ik), self%vqc(1:3,ik), 1.d0/dble(self%nkpt)
        enddo        
        104 format(i4,4x,3f8.4,4x,3f8.4,4x,f8.4)
        write(funit,*)
        write(funit,*) 'Tetrahedron method info: < ntet    tvol >'
        write(funit,105) self%ntet, self%tvol
        write(funit,*) 'Nodal points of tetrahedron: < ik    tnodes    wtet >'
        do i = 1, self%ntet
          write(funit,*) i, (self%tnodes(j,i),j=1,4), self%wtet(i)
        enddo 
        105 format(i6,e16.8)
        write(funit,*)
        write(funit,*) 'Id of tetrahedra linked by the corresponding q vector: < iq    linkq >'
        do i = 1, self%ntet
          write(funit,*) i, (self%linkq(i,j), j=1,self%nkpt)
        enddo 
        write(funit,*)
        write(funit,*) 'Link between k and k-q points: < kqid >'
        do i = 1, self%nkpt, 8
          kmax = 7
          if ((self%nkpt-i) < kmax) kmax = self%nkpt-i
          write(funit,106) (i+k, k=0,kmax)
          do j = 1, self%nkpt
            write(funit,107) j,(self%kqid(j,i+k), k=0,kmax)
          enddo
        enddo
        106 format(' ik/iq |',8i4)      
        107 format(i4,'   |',8i4)      
        !
        ! Print small group of q-vectors (when symmetry is used)
        if (allocated(self%nkptq)) then
          call boxmsg(funit,'-','Generate a small group of q-vectors')
          do iq = 1, size(self%nkptq)
            write(funit,*)
            write(funit,'("q-point: ",i4,4x,3f8.4)') iq, self%vkl(:,iq)
            write(funit,*)
            write(funit,*) '  nsymq = ', self%nsymq(iq)
            write(funit,*) '  nkptq = ', self%nkptq(iq)
            write(funit,*) '  Small group of k-points: < ik    vklq    wkptq >'
            do ik = 1, self%nkptq(iq)
              write(funit,'(i4,4f12.4)') ik, self%vkl(:,self%ikp2ikq(ik,iq)), self%wkptq(ik,iq)
            end do
            write(funit,*)  
            write(funit,*) '  Mapping arrays:'
            write(funit,*) '    ik2ikpq: ', self%ik2ikpq(:,iq)
            write(funit,*) '    ikp2ikq: ', self%ikp2ikq(1:self%nkptq(iq),iq)      
            write(funit,*) 
            write(funit,*) '  Star operations:'
            write(funit,*) '    iksymq: ', self%iksymq(:,iq)
            do ik = 1, self%nkptq(iq)
              write(funit,*) '    ik =', ik, '    nsymkstar =', self%nsymkstar(ik,iq)
              write(funit,*) '    isymkstar =', self%isymkstar(1:self%nsymkstar(ik,iq),ik,iq)
            enddo
            call linmsg(funit,'-','')
          end do
        end if ! symmetry is used

        return
    end subroutine print_kq_vectors

!-------------------------------------------------------------------------------
    subroutine generate_kkqmt_vectors(self,gset,bvec,ngridk,vkloff,reduce,veclqmt,uselibzint)
        type(kkqmt_set), intent(OUT) :: self
        type(g_set), intent(in) :: gset
        real(8), intent(IN) :: bvec(3,3)
        integer, intent(IN) :: ngridk(3)
        real(8), intent(IN) :: vkloff(3)
        logical, intent(IN) :: reduce ! apply symmetry to reduce k-set     
        real(8), intent(IN) :: veclqmt(3)
        logical, intent(IN), optional :: uselibzint

        real(8), parameter :: epslat=1.d-6
        real(8) :: v1(3), vkloff_kqmt(3)
        integer :: iv(3), idxnr, ik
        logical :: uselz

        if(present(uselibzint)) then 
          uselz = uselibzint
          if(uselz .eqv. .true.) then
            write(*,*) "Error(generate_kkqmt_vectors): libzint not supported. Using genppts"
            uselz = .false.
          end if
        else
          uselz = .false.
        end if

        ! Clear self
        call delete_kkqmt_vectors(self)

        ! Save Q to type
        allocate(self%vqmtl(3))
        allocate(self%vqmtc(3))
        allocate(self%vqmtl_q(3))
        allocate(self%vqmtc_q(3))
        allocate(self%vqmtl_g(3))
        allocate(self%vqmtc_g(3))

        ! Save total momentum transfer vector in lattice coordinates
        self%vqmtl = veclqmt

        ! Get Cartesian coordinates
        call r3mv(bvec,self%vqmtl,self%vqmtc)
        ! Get q_Q \in [0,1) unit cell and G_Q \el lattice
        self%vqmtl_q=self%vqmtl
        call r3frac(epslat, self%vqmtl_q, self%vqmtl_g)
        ! Get Cartesian coordinates
        call r3mv(bvec, self%vqmtl_q, self%vqmtc_q)
        call r3mv(bvec, dble(self%vqmtl_g), self%vqmtc_g)

        ! Generate k-set
        call generate_k_vectors(self%kset, bvec, ngridk, vkloff, reduce, uselibzint=uselz)

        ! Derive k+qmt-grid offset from qmt
        ! vkloff: Offset vector in coordinates "k-grid coordinates {b_i/N_i}"
        !   --> vkloff/ngridk: Offset vector in b_i lattice coordinates
        ! ngridk: The N_i's 
        ! Check origin of shifted k-grid
        !   Shifted k-grid origin vector is outside [0,1) unit cell
        v1 = vkloff/ngridk + self%vqmtl_q
        if(any(v1 .ge. 1.d0)) then
          ! Replace v1 with corresponding vector in unit cell
          ! and discard shifting G vector
          call r3frac(epslat, v1, iv)
          ! v1 in k-grid coordinates
          vkloff_kqmt = v1*ngridk
          ! Get corresponding vector in first k-parallelepiped
          ! (The components of vkloff should be in [0,1) )
          if(any(vkloff_kqmt .ge. 1.d0)) then
            call r3frac(epslat, vkloff_kqmt, iv)
          end if
        !   Shifted k-grid origin vector is inside [0,1) unit cell
        !   but not within first k-parallelepiped
        else if(any(v1*ngridk .ge. 1.d0)) then
          vkloff_kqmt = v1*ngridk
          call r3frac(epslat, vkloff_kqmt, iv)
        !   Shifted k-grid origin vector is inside first k-parallelepiped 
        else
          vkloff_kqmt = v1*ngridk
        end if

        ! Generate k+qmt-set
        call generate_k_vectors(self%kqmtset, bvec, ngridk, vkloff_kqmt, reduce, uselibzint=uselz)

        ! Generate map between non reduced k and  non reduced k+qmt set

        ! Build map iknr --> ikqnr
        allocate(self%ik2ikqmt_nr(self%kset%nkptnr))
        allocate(self%ik2ig_nr(self%kset%nkptnr))
        do ik = 1, self%kset%nkptnr
          ! Build k+qmt vector from k grid
          v1 = self%kset%vklnr(:, ik) + self%vqmtl_q
          ! Map back to [0,1) if needed
          call r3frac(epslat, v1, iv)
          ! Save index of G shift 
          self%ik2ig_nr(ik) = gset%ivgig(iv(1),iv(2),iv(3))
          ! Get corresponding non-reduced 3d index of k+qmt grid
          iv = nint(v1*self%kqmtset%ngridk-self%kqmtset%vkloff)
          ! Get non-reduced 1d index form 3d index
          idxnr = self%kqmtset%ikmapnr(iv(1), iv(2), iv(3))
          ! Write map 
          self%ik2ikqmt_nr(ik) = idxnr
        end do

        ! Build map ikqnr --> iknr
        allocate(self%ikqmt2ik_nr(self%kqmtset%nkptnr))
        call sortidx(self%kqmtset%nkptnr, dble(self%ik2ikqmt_nr),self%ikqmt2ik_nr)

        ! Build map ik --> ikq
        allocate(self%ik2ikqmt(self%kset%nkpt))
        allocate(self%ik2ig(self%kset%nkpt))
        do ik = 1, self%kset%nkpt
          self%ik2ikqmt(ik) = &
            & self%kqmtset%ik2ikp( self%ik2ikqmt_nr( self%kset%ikp2ik(ik) ) )
          self%ik2ig(ik) = self%ik2ig_nr( self%kset%ikp2ik(ik) ) 
        end do

        ! Build map ikq --> ik 
        allocate(self%ikqmt2ik(self%kqmtset%nkpt))
        do ik = 1, self%kqmtset%nkpt
          self%ikqmt2ik(ik) = &
            & self%kset%ik2ikp( self%ikqmt2ik_nr( self%kqmtset%ikp2ik(ik) ) )
        end do

    end subroutine generate_kkqmt_vectors

!-------------------------------------------------------------------------------
    subroutine delete_kkqmt_vectors(self)
        type(kkqmt_set), intent(INOUT) :: self
        call delete_k_vectors(self%kset)
        call delete_k_vectors(self%kqmtset)
        if(allocated(self%vqmtl)) deallocate(self%vqmtl)
        if(allocated(self%vqmtc)) deallocate(self%vqmtc)
        if(allocated(self%vqmtl_q)) deallocate(self%vqmtl_q)
        if(allocated(self%vqmtc_q)) deallocate(self%vqmtc_q)
        if(allocated(self%vqmtl_g)) deallocate(self%vqmtl_g)
        if(allocated(self%vqmtc_g)) deallocate(self%vqmtc_g)
        if(allocated(self%ik2ikqmt)) deallocate(self%ik2ikqmt)
        if(allocated(self%ik2ig)) deallocate(self%ik2ig)
        if(allocated(self%ikqmt2ik)) deallocate(self%ikqmt2ik)
        if(allocated(self%ik2ikqmt_nr)) deallocate(self%ik2ikqmt_nr)
        if(allocated(self%ik2ig_nr)) deallocate(self%ik2ig_nr)
        if(allocated(self%ikqmt2ik_nr)) deallocate(self%ikqmt2ik_nr)
    end subroutine delete_kkqmt_vectors
!-------------------------------------------------------------------------------

    subroutine print_kkqmt_vectors(self,gset,funit)
        implicit none
        type(kkqmt_set), intent(IN) :: self
        type(g_set), intent(IN) :: gset
        integer, intent(IN) :: funit
        integer :: ik, i

        call boxmsg(funit,'-','k set')
        call print_k_vectors(self%kset,funit)

        call boxmsg(funit,'-','Momentum transfer vector')
        write(funit,*) 'Momentum tranfer vector in lattice coordinates < vqmtl >'
        write(funit,100) (self%vqmtl(i), i=1,3)
        write(funit,*) 'Lattice vector component of momentum tranfer vector < vqmtl_g >'
        write(funit,101) (self%vqmtl_g(i), i=1,3)
        write(funit,*) 'Unit cell part of momentum tranfer vector < vqmtl_q >'
        write(funit,100) (self%vqmtl_q(i), i=1,3)
        100 format(3E11.4)
        101 format(3i11)

        call boxmsg(funit,'-','k+qmt set')
        call print_k_vectors(self%kqmtset, funit)

        call boxmsg(funit,'-','Maps non-reduced')
        write(funit,*) 'Mapping from k to k+qmt grid k index: < ik2ikqmt_nr >'
        write(funit,*) 'Mapping from k to k+qmt grid g index: < ik2ig_nr >'
        write(funit,*) 'Mapping from k to k+qmt grid g vector: < ivg >'
        write(funit,*) '< iknr    ik2ikqmt_nr    ik2ig_nr    ivg(ig)>'
        do ik = 1, self%kset%nkptnr
          write(funit,'(6i11)') ik, self%ik2ikqmt_nr(ik),&
            self%ik2ig_nr(ik), gset%ivg(:,self%ik2ig_nr(ik))
        end do
        write(funit,*) 'Mapping from k+qmt to k grid: < ikqmt2ik_nr >'
        write(funit,*) '< ikqmt    ikqmt2ik_nr >'
        do ik = 1, self%kqmtset%nkptnr
          write(funit,'(2i11)') ik, self%ikqmt2ik_nr(ik)
        end do

        call boxmsg(funit,'-','Maps reduced')
        write(funit,*) 'Mapping from k to k+qmt grid k index: < ik2ikqmt >'
        write(funit,*) 'Mapping from k to k+qmt grid g index: < ik2ig >'
        write(funit,*) '< ik    ik2ikqmt    ik2ig>'
        do ik = 1, self%kset%nkpt
          write(funit,'(3i11)') ik, self%ik2ikqmt(ik), self%ik2ig(ik)
        end do
        write(funit,*) 'Mapping from k+qmt to k grid: < ikqmt2ik >'
        write(funit,*) '< ikqmt    ikqmt2ik >'
        do ik = 1, self%kqmtset%nkpt
          write(funit,'(2i11)') ik, self%ikqmt2ik(ik)
        end do

        return

    end subroutine print_kkqmt_vectors

!-------------------------------------------------------------------------------

    subroutine generate_km_vectors(self,kset)
        type(km_set), intent(OUT) :: self
        type(k_set), intent(IN) :: kset

        real(8), parameter :: epslat=1.d-6
        real(8) :: v1(3), vkloff_km(3)
        integer :: iv(3), idxnr, idxr, ik

        ! Clear self
        call delete_km_vectors(self)

        ! Derive -k-grid offset form k-grid offset
        ! vkloff: Offset vector in coordinates "k-grid coordinates {b_i/N_i}"
        !   --> vkloff/ngridk: Offset vector in b_i coordinates
        ! ngridk: The N_i's 

        ! Map -vkloff in lattice coordinates back to [0,1]
        v1 = -kset%vkloff/kset%ngridk 
        call r3frac(epslat, v1, iv)

        ! Check origin of shifted k-grid
        !   Shifted k-grid origin vector is outside [0,1) unit cell
        if(any(v1 .ge. 1.d0)) then
          ! Replace v1 with corresponding vector in unit cell
          ! and discard shifting G vector
          call r3frac(epslat, v1, iv)
          ! v1 in k-grid coordinates
          vkloff_km = v1*kset%ngridk
          ! Get corresponding vector in first k-parallelepiped
          ! (The components of vkloff should be in [0,1) )
          if(any(vkloff_km .ge. 1.d0)) then
            call r3frac(epslat, vkloff_km, iv)
          end if
        !   Shifted k-grid origin vector is inside [0,1) unit cell
        !   but not within first k-parallelepiped
        else if(any(v1*kset%ngridk .ge. 1.d0)) then
          vkloff_km = v1*kset%ngridk
          call r3frac(epslat, vkloff_km, iv)
        !   Shifted k-grid origin vector is inside first k-parallelepiped 
        else
          vkloff_km = v1*kset%ngridk
        end if

        ! Generate -k-set
        call generate_k_vectors(self%kset, kset%bvec, kset%ngridk,&
          & vkloff_km, kset%isreduced, uselibzint=kset%usedlibzint)

        ! Generate map between non reduced k and  non reduced -k set

        ! Build map iknr --> ikmnr
        allocate(self%ik2ikm_nr(kset%nkptnr))
        do ik = 1, kset%nkptnr
           ! Build -k vector from k grid
           v1 = -kset%vklnr(:, ik)
           ! Map back to [0,1)
           call r3frac(epslat, v1, iv)
           ! Get corresponding non-reduced 3d index of -k grid
           iv = nint(v1*self%kset%ngridk-self%kset%vkloff)
           ! Get non-reduced 1d index form 3d index
           idxnr = self%kset%ikmapnr(iv(1), iv(2), iv(3))
           ! Write map 
           self%ik2ikm_nr(ik) = idxnr
        end do

        ! Build map ikmnr --> iknr
        allocate(self%ikm2ik_nr(self%kset%nkptnr))
        call sortidx(self%kset%nkptnr, dble(self%ik2ikm_nr),self%ikm2ik_nr)

        ! Build map ik --> ikm
        allocate(self%ik2ikm(kset%nkpt))
        do ik = 1, kset%nkpt
          self%ik2ikm(ik) = &
            & self%kset%ik2ikp( self%ik2ikm_nr( kset%ikp2ik(ik) ) )
        end do

        ! Build map ikq --> ik 
        allocate(self%ikm2ik(self%kset%nkpt))
        do ik = 1, self%kset%nkpt
          self%ikm2ik(ik) = &
            & kset%ik2ikp( self%ikm2ik_nr( self%kset%ikp2ik(ik) ) )
        end do

    end subroutine generate_km_vectors

!-------------------------------------------------------------------------------
    subroutine delete_km_vectors(self)
        type(km_set), intent(INOUT) :: self
        call delete_k_vectors(self%kset)
        if(allocated(self%ik2ikm)) deallocate(self%ik2ikm)
        if(allocated(self%ikm2ik)) deallocate(self%ikm2ik)
        if(allocated(self%ik2ikm_nr)) deallocate(self%ik2ikm_nr)
        if(allocated(self%ikm2ik_nr)) deallocate(self%ikm2ik_nr)
    end subroutine delete_km_vectors
!-------------------------------------------------------------------------------

    subroutine print_km_vectors(self, kset, funit)
        implicit none
        type(km_set), intent(IN) :: self
        type(k_set), intent(IN) :: kset
        integer, intent(IN) :: funit
        integer :: ik, i, j

        call boxmsg(funit,'-','k set')
        call print_k_vectors(kset,funit)

        call boxmsg(funit,'-','-k set')
        call print_k_vectors(self%kset,funit)

        call boxmsg(funit,'-','Maps non-reduced')
        write(funit,*) 'Mapping from k to -k grid: < ik2ikm_nr >'
        write(funit,*) 'Mapping from -k to k grid: < ikm2ik_nr >'
        write(funit,*) '< iknr    ik2ikm_nr    ikm2ik_nr >'
        do ik = 1, kset%nkptnr
          write(funit,101) ik, self%ik2ikm_nr(ik), self%ikm2ik_nr(ik)
        end do
        101 format(3i11)

        call boxmsg(funit,'-','Maps reduced')
        write(funit,*) 'Mapping from k to -k grid: < ik2ikm >'
        write(funit,*) '< ik    ik2ikm >'
        do ik = 1, kset%nkpt
          write(funit,'(2i11)') ik, self%ik2ikm(ik)
        end do
        write(funit,*) 'Mapping from -k to k grid: < ikm2ik >'
        write(funit,*) '< ikm    ikm2ik >'
        do ik = 1, self%kset%nkpt
          write(funit,'(2i11)') ik, self%ikm2ik(ik)
        end do

        return

    end subroutine print_km_vectors

!-------------------------------------------------------------------------------
    subroutine generate_q_vectors(self, kset, kpset, gset, reduceq)
        type(q_set), intent(OUT) :: self
        type(k_set), intent(IN) :: kset
        type(k_set), intent(IN) :: kpset
        type(g_set), intent(IN) :: gset
        logical, intent(IN) :: reduceq

        real(8) :: delta_vkloff(3), vql(3), vkpl(3)
        real(8), parameter :: epslat=1.d-6
        integer(4) :: ivg(3), iv(3), ik, ikp, iq, nkkp, ikkp

        ! Libzint not supported rigth now
        if(kpset%usedlibzint .eqv. .true. .or. kset%usedlibzint .eqv. .true.) then
          write(*,*) 'ERROR(mod_kpoints::generate_kkq_vectors):&
            & libzint not supported'
          stop
        end if
        
        ! Check if k'-grid and k-grid are compatible
        if(any(kpset%bvec /= kset%bvec)) then
          write(*,*) 'ERROR(mod_kpoints::generate_kkq_vectors):&
            & k grids have differing basis vectors'
          stop
        end if
        if(any(kpset%ngridk /= kset%ngridk)) then
          write(*,*) 'ERROR(mod_kpoints::generate_kkq_vectors):&
            & k grids have differing grid spacings'
          stop
        end if

        ! Reset self
        call delete_q_vectors(self)

        ! Get vkloff of q grid
        delta_vkloff = kpset%vkloff-kset%vkloff
        call r3frac(epslat, delta_vkloff, iv)

        ! Make q-grid
        call generate_k_vectors(self%qset, kset%bvec, kset%ngridk,&
          & delta_vkloff, reduceq, uselibzint=kset%usedlibzint)

        ! Make index map ik,ik' --> iq + ig for non-reduced points
        allocate(self%ikikp2iq_nr(kset%nkptnr, kpset%nkptnr))
        allocate(self%ikikp2ig_nr(kset%nkptnr, kpset%nkptnr))
        
        do ik = 1, kset%nkptnr
          do ikp = 1, kpset%nkptnr

            ! Get difference vector q form k' and k
            vql = kpset%vklnr(:,ikp) - kset%vklnr(:,ik)
            ! Reduce it to [0,1) and shift vector
            call r3frac(epslat, vql, ivg)

            ! Save index of G shift 
            self%ikikp2ig_nr(ik,ikp) = gset%ivgig(ivg(1),ivg(2),ivg(3))

            ! Get corresponding non-reduced 3d index of q-grid
            iv = nint(vql*self%qset%ngridk-self%qset%vkloff)

            ! Get non-reduced 1d index form 3d index
            iq = self%qset%ikmapnr(iv(1),iv(2),iv(3))

            ! Write map ik ikp --> iq
            self%ikikp2iq_nr(ik,ikp) = iq

          end do
        end do

        ! Make index map ik, iq --> ik' + ig for non-reduced points
        allocate(self%ikiq2ikp_nr(kset%nkptnr, self%qset%nkptnr))
        allocate(self%ikiq2ig_nr(kset%nkptnr, self%qset%nkptnr))

        do ik = 1, kset%nkptnr
          do iq = 1, self%qset%nkptnr

            ! Get k' form k and q
            vkpl = kset%vklnr(:,ik) + self%qset%vklnr(:,iq)
            ! Reduce it to [0,1) and shift vector
            call r3frac(epslat, vkpl, ivg)

            ! Save index of G shift 
            self%ikiq2ig_nr(ik,iq) = gset%ivgig(ivg(1),ivg(2),ivg(3))

            ! Get corresponding non-reduced 3d index of kp-grid
            iv = nint(vkpl*kpset%ngridk-kpset%vkloff)

            ! Get non-reduced 1d index form 3d index
            ikp = kpset%ikmapnr(iv(1),iv(2),iv(3))

            ! Write map ik,iq --> ikp
            self%ikiq2ikp_nr(ik,iq) = ikp

          end do
        end do

        ! Make index map for combination index ikk' --> iq, where
        ! the combination index only includes ik' >= ik
        nkkp = kset%nkptnr*(kset%nkptnr+1)/2
        allocate(self%ikkp2iq_nr(nkkp))
        allocate(self%ikkp2ig_nr(nkkp))
        do ikkp = 1, nkkp
          call kkpmap(ikkp, kset%nkptnr, ik, ikp)
          self%ikkp2iq_nr(ikkp) = self%ikikp2iq_nr(ik, ikp)
          self%ikkp2ig_nr(ikkp) = self%ikikp2ig_nr(ik, ikp)
        end do

        ! Make q-ordered ikkp list
        allocate(self%ikkp_qordered(nkkp))
        call sortidx(nkkp, dble(self%ikkp2iq_nr), self%ikkp_qordered)

    end subroutine generate_q_vectors

!-------------------------------------------------------------------------------
    subroutine delete_q_vectors(self)
        type(q_set), intent(INOUT) :: self

        call delete_k_vectors(self%qset)

        ! ik,ik' --> iq + ig
        if(allocated(self%ikikp2iq_nr)) deallocate(self%ikikp2iq_nr)
        if(allocated(self%ikikp2ig_nr)) deallocate(self%ikikp2ig_nr)

        ! ik,iq --> ik' + ig
        if(allocated(self%ikiq2ikp_nr)) deallocate(self%ikiq2ikp_nr)
        if(allocated(self%ikiq2ig_nr)) deallocate(self%ikiq2ig_nr)

        ! ikkp --> iq + ig
        if(allocated(self%ikkp2iq_nr)) deallocate(self%ikkp2iq_nr)
        if(allocated(self%ikkp2ig_nr)) deallocate(self%ikkp2ig_nr)

        ! ikkp --> ikkp(q)
        if(allocated(self%ikkp_qordered)) deallocate(self%ikkp_qordered)

    end subroutine delete_q_vectors

!-------------------------------------------------------------------------------
    subroutine print_q_vectors(self, kset, kpset, gset, funit)
        implicit none
        type(q_set), intent(in) :: self
        type(k_set), intent(in) :: kset, kpset
        type(g_set), intent(in) :: gset
        integer(4), intent(in) :: funit

        integer(4) :: ik, ikp, iq, ikkp, nkkp, i

        ! Sanity checks
        if(self%qset%nkptnr /= kset%nkptnr .or. self%qset%nkptnr /= kpset%nkptnr) then
          write(*,*) "Error(mod_kpointset::print_q_vectors): k,kp,q sets have&
           & differing sizes, returning"
          return
        end if
        if( any(self%qset%bvec /= kset%bvec)&
          & .or. any(self%qset%bvec /= kpset%bvec)) then
          write(*,*) "Error(mod_kpointset::print_q_vectors): k,kp,q sets have&
           & differing lattice basis vectors."
          return
        end if
        if( any(self%qset%ngridk /= kset%ngridk)&
          & .or. any(self%qset%ngridk /= kpset%ngridk)) then
          write(*,*) "Error(mod_kpointset::print_q_vectors): k,kp,q sets have&
           & differing ngridk."
          return
        end if
          
        call boxmsg(funit,'-','k point set')
        call print_k_vectors(kset, funit)

        call boxmsg(funit,'-','kp point set')
        call print_k_vectors(kpset, funit)

        call boxmsg(funit,'-','q set')
        call print_k_vectors(self%qset,funit)

        call boxmsg(funit,'-','Mapping form k, kp grid to q grid')
        write(funit,*) 'The q points are kp - k mapped back to the unit cell'
        write(funit,*) '< iknr   ikpnr    ikikp2iq_nr    ikikp2ig_nr    ivg(ig) >'
        do ik = 1, kset%nkptnr
          do ikp = 1, kpset%nkptnr
            write(funit,'(7i11)') ik, ikp, self%ikikp2iq_nr(ik,ikp),&
              & self%ikikp2ig_nr(ik,ikp),& 
              & gset%ivg(:,self%ikikp2ig_nr(ik,ikp))
          end do
        end do
        !write(funit,*)
        !write(funit,*) 'Same mapping but computed with fuction instead of map'
        !write(funit,*) '< iknr   ikpnr    iqnr    ig    ivg(ig) >'
        !do ik = 1, kset%nkptnr
        !  do ikp = 1, kpset%nkptnr
        !    call ikpik2iqivgnr(.false., ikp, ik,&
        !      & kpset%vkloff, kset%vkloff, kset%ngridk, iq, ivg)
        !    write(funit,'(7i11)') ik, ikp, iq, gset%ivgig(ivg(1),ivg(2),ivg(3)), ivg
        !  end do
        !end do

        call boxmsg(funit,'-','Mapping form k, q grid to kp grid')
        write(funit,*) 'The kp points are k + q mapped back to the unit cell'
        write(funit,*) '< iknr    iqnr    ikiq2ikp_nr   ikiq2ig_nr    ivg(ig) >'
        do ik = 1, kset%nkptnr
          do iq = 1, self%qset%nkptnr
            write(funit,'(7i11)') ik, iq, self%ikiq2ikp_nr(ik,iq),&
              & self%ikiq2ig_nr(ik,iq), gset%ivg(1:3,self%ikiq2ig_nr(ik,iq))
          end do
        end do

        !write(funit,*)
        !write(funit,*) 'Same mapping but computed with fuction instead of map'
        !write(funit,*) '< iknr    iqnr    ikqnr    ig    ivg(ig) >'
        !do ik = 1, kset%nkptnr
        !  do iq = 1, kpset%nkptnr
        !    call ikpik2iqivgnr(.true., ik, iq,&
        !      & kset%vkloff, self%qset%vkloff, kset%ngridk, ikp, ivg)
        !    write(funit,'(7i11)') ik, iq, ikp, gset%ivgig(ivg(1),ivg(2),ivg(3)), ivg
        !  end do
        !end do

        call boxmsg(funit,'-','Mapping form kp-k combination index to q grid')
        nkkp = kset%nkptnr*(kset%nkptnr+1)/2
        write(funit,*) 'The combination index labels the nkptnr*(nkptnr+1)/2&
          & combinations of ikp and ik with ikp >= ik'

        write(funit,*) '< ikkp    ik    ikp   ikkp2iq_nr    ikkp2ig_nr    ivg(ig) >'
        do ikkp = 1, nkkp
          call kkpmap(ikkp, kset%nkptnr, ik, ikp)
          write(funit,'(8i11)') ikkp, ik, ikp, self%ikkp2iq_nr(ikkp),&
              & self%ikkp2ig_nr(ikkp),& 
              & gset%ivg(:,self%ikkp2ig_nr(ikkp))
        end do
        write(funit,*)
        write(funit,*) 'ikkp index list ordered accordind to the correspondinf iq'
        write(funit,*) '< i  ikkp_qordered  iq >'
        do i = 1, nkkp
          write(funit,'(6i11)') i, self%ikkp_qordered(i),&
           &  self%ikkp2iq_nr(self%ikkp_qordered(i)),&
           &  gset%ivg(:,self%ikkp2ig_nr(self%ikkp_qordered(i)))
        end do

        return

    end subroutine print_q_vectors

!-------------------------------------------------------------------------------
    subroutine generate_p_vectors(self, kset, kpset, gset, reducep)
        type(p_set), intent(OUT) :: self
        type(k_set), intent(IN) :: kset
        type(k_set), intent(IN) :: kpset
        type(g_set), intent(IN) :: gset
        logical, intent(IN) :: reducep

        real(8) :: delta_vkloff(3), vpl(3), vkpl(3)
        real(8), parameter :: epslat=1.d-6
        integer(4) :: ivg(3), iv(3), ik, ikp, ip

        ! Libzint not supported right now
        if(kpset%usedlibzint .eqv. .true. .or. kset%usedlibzint .eqv. .true.) then
          write(*,*) 'ERROR(mod_kpoints::generate_kkq_vectors):&
            & libzint not supported'
          stop
        end if
        
        ! Check if k'-grid and k-grid are compatible
        if(any(kpset%bvec /= kset%bvec)) then
          write(*,*) 'ERROR(mod_kpoints::generate_kkq_vectors):&
            & k grids have differing basis vectors'
          stop
        end if
        if(any(kpset%ngridk /= kset%ngridk)) then
          write(*,*) 'ERROR(mod_kpoints::generate_kkq_vectors):&
            & k grids have differing grid spacings'
          stop
        end if

        ! Reset self
        call delete_p_vectors(self)

        ! Get vkloff of p grid
        delta_vkloff = -(kpset%vkloff+kset%vkloff)
        call r3frac(epslat, delta_vkloff, iv)

        ! Make p-grid
        call generate_k_vectors(self%pset, kset%bvec, kset%ngridk,&
          & delta_vkloff, reducep, uselibzint=kset%usedlibzint)

        ! Make index map ik,ik' --> ip + ig for non-reduced points
        allocate(self%ikikp2ip_nr(kset%nkptnr, kpset%nkptnr))
        allocate(self%ikikp2ig_nr(kset%nkptnr, kpset%nkptnr))
        
        do ik = 1, kset%nkptnr
          do ikp = 1, kpset%nkptnr

            ! Get negative sum vector p form k' and k
            vpl = -kpset%vklnr(:,ikp) - kset%vklnr(:,ik)
            ! Reduce it to [0,1) and shift vector
            call r3frac(epslat, vpl, ivg)

            ! Save index of G shift 
            self%ikikp2ig_nr(ik,ikp) = gset%ivgig(ivg(1),ivg(2),ivg(3))

            ! Get corresponding non-reduced 3d index of p-grid
            iv = nint(vpl*self%pset%ngridk-self%pset%vkloff)

            ! Get non-reduced 1d index form 3d index
            ip = self%pset%ikmapnr(iv(1),iv(2),iv(3))

            ! Write map ik,ikp --> ip
            self%ikikp2ip_nr(ik,ikp) = ip

          end do
        end do

        ! Make index map ik, ip --> ik' + ig for non-reduced points
        allocate(self%ikip2ikp_nr(kset%nkptnr, self%pset%nkptnr))
        allocate(self%ikip2ig_nr(kset%nkptnr, self%pset%nkptnr))

        do ik = 1, kset%nkptnr
          do ip = 1, self%pset%nkptnr

            ! Get k' form k and p
            vkpl = -kset%vklnr(:,ik) - self%pset%vklnr(:,ip)
            ! Reduce it to [0,1) and shift vector
            call r3frac(epslat, vkpl, ivg)

            ! Save index of G shift 
            self%ikip2ig_nr(ik,ip) = gset%ivgig(ivg(1),ivg(2),ivg(3))

            ! Get corresponding non-reduced 3d index of kp-grid
            iv = nint(vkpl*kpset%ngridk-kpset%vkloff)

            ! Get non-reduced 1d index form 3d index
            ikp = kpset%ikmapnr(iv(1),iv(2),iv(3))

            ! Write map ik,ip --> ikp
            self%ikip2ikp_nr(ik,ip) = ikp

          end do
        end do

    end subroutine generate_p_vectors

!-------------------------------------------------------------------------------
    subroutine delete_p_vectors(self)
        type(p_set), intent(INOUT) :: self

        call delete_k_vectors(self%pset)

        ! ik,ik' --> ip + ig
        if(allocated(self%ikikp2ip_nr)) deallocate(self%ikikp2ip_nr)
        if(allocated(self%ikikp2ig_nr)) deallocate(self%ikikp2ig_nr)

        ! ik,ip --> ik' + ig
        if(allocated(self%ikip2ikp_nr)) deallocate(self%ikip2ikp_nr)
        if(allocated(self%ikip2ig_nr)) deallocate(self%ikip2ig_nr)

    end subroutine delete_p_vectors

!-------------------------------------------------------------------------------
    subroutine print_p_vectors(self, kset, kpset, gset, funit)
        implicit none
        type(p_set), intent(in) :: self
        type(k_set), intent(in) :: kset, kpset
        type(g_set), intent(in) :: gset
        integer(4), intent(in) :: funit

        integer(4) :: ik, ikp, ip

        ! Sanity checks
        if(self%pset%nkptnr /= kset%nkptnr .or. self%pset%nkptnr /= kpset%nkptnr) then
          write(*,*) "Error(mod_kpointset::print_p_vectors): k,kp,p sets have&
           & differing sizes, returning"
          return
        end if
        if( any(self%pset%bvec /= kset%bvec)&
          & .or. any(self%pset%bvec /= kpset%bvec)) then
          write(*,*) "Error(mod_kpointset::print_p_vectors): k,kp,p sets have&
           & differing lattice basis vectors."
          return
        end if
        if( any(self%pset%ngridk /= kset%ngridk)&
          & .or. any(self%pset%ngridk /= kpset%ngridk)) then
          write(*,*) "Error(mod_kpointset::print_p_vectors): k,kp,p sets have&
           & differing ngridk."
          return
        end if
          
        call boxmsg(funit,'-','k point set')
        call print_k_vectors(kset, funit)

        call boxmsg(funit,'-','kp point set')
        call print_k_vectors(kpset, funit)

        call boxmsg(funit,'-','p set')
        call print_k_vectors(self%pset,funit)

        call boxmsg(funit,'-','Mapping form k, kp grid to p grid')
        write(funit,*) 'The p points are -(kp + k) mapped back to the unit cell'
        write(funit,*) '< iknr   ikpnr    ikikp2ip_nr    ikikp2ig_nr    ivg(ig) >'
        do ik = 1, kset%nkptnr
          do ikp = 1, kpset%nkptnr
            write(funit,'(7i11)') ik, ikp, self%ikikp2ip_nr(ik,ikp),&
              & self%ikikp2ig_nr(ik,ikp),& 
              & gset%ivg(:,self%ikikp2ig_nr(ik,ikp))
          end do
        end do

        call boxmsg(funit,'-','Mapping form k, p grid to kp grid')
        write(funit,*) 'The kp points are -k-p mapped back to the unit cell'
        write(funit,*) '< iknr    ipnr    ikip2ikp_nr   ikip2ig_nr    ivg(ig) >'
        do ik = 1, kset%nkptnr
          do ip = 1, self%pset%nkptnr
            write(funit,'(7i11)') ik, ip, self%ikip2ikp_nr(ik,ip),&
              & self%ikip2ig_nr(ik,ip), gset%ivg(1:3,self%ikip2ig_nr(ik,ip))
          end do
        end do

        return

    end subroutine print_p_vectors

!-------------------------------------------------------------------------------
    subroutine igkshift(gkset, gset, ik, igshift, igk2igkp)
      type(Gk_set), intent(in) :: gkset
      type(G_set), intent(in) :: gset
      integer(4), intent(in) :: ik, igshift
      integer(4), intent(out) :: igk2igkp(:)

      integer(4) :: ivgshift(3), igk, igkp, ig, igp, ivg(3), ivgp(3)
      integer(4) :: igmax, nkmax, igigkmax
      integer(4), parameter :: ispin = 1
      
      igmax = size(gset%ivg,2)
      igigkmax = size(gkset%igigk,1)
      nkmax = size(gkset%igigk,2)

      if(ik > nkmax) then
        write(*,*) "igkshift: ik too large for passed gk set"
        write(*,*) "ik=", ik, " ikmax=", nkmax
        stop
      end if
      if(igshift > igmax) then 
        write(*,*) "igkshift: igshift too large for passed g set"
        write(*,*) "igshift=", igshift, " igmax=", igmax
        stop
      end if

      write(*,*) "igshift=", igshift

      ivgshift = gset%ivg(1:3, igshift)

      write(*,*) "ivgshift=", ivgshift

      do igk = 1, gkset%ngk(ispin, ik)

        ! Get G vector from G+k index
        ig = gkset%igkig(igk, ispin, ik)

        if(ig <= igmax) then 
          ivg = gset%ivg(1:3,ig)
        else
          write(*,*) "igkshift: ig > igmax"
          write(*,*) "ig=", ig, "igmax=", igmax
          stop
        end if

        ! Add shift G vector
        ivgp = ivg + ivgshift

        if(ivgp(1) > gset%intgv(1,2) .or. ivgp(1) < gset%intgv(1,1) &
          & .or. ivgp(2) > gset%intgv(2,2) .or. ivgp(2) < gset%intgv(2,1) & 
          & .or. ivgp(3) > gset%intgv(3,2) .or. ivgp(3) < gset%intgv(3,1)) then
          write(*,*) "shifted G vector to large for passed g set"
          write(*,*) "ivg=",ivgp
          write(*,*) "intgv=", gset%intgv
          stop
        end if

        ! Get index of shifted G vector
        igp = gset%ivgig(ivgp(1),ivgp(2),ivgp(3))

        ! Get G+k index of shifted G vector
        if(igp > igigkmax) then 
          write(*,*) "Shifted G vector not in original G+k set"
          write(*,*) "igk=",igk
          write(*,*) "ig=", ig
          write(*,*) "ivg=", ivg
          write(*,*) "igp=",igp
          write(*,*) "ivgp=",ivgp
          igkp = -1
        else
          igkp = gkset%igigk(igp, ik, ispin)
        end if

        ! Write map
        igk2igkp(igk) = igkp

      end do

    end subroutine igkshift

!-------------------------------------------------------------------------------
    subroutine ikpik2iqivgnr(fplus, ikpnr, iknr, vkploff, vkloff, ngridk, iqnr, ivg)

      logical, intent(in) :: fplus
      integer(4), intent(in) :: ikpnr, iknr
      real(8), intent(in) :: vkploff(3), vkloff(3)
      integer(4), intent(in) :: ngridk(3)

      integer(4), intent(out) :: iqnr, ivg(3)

      integer(4) :: j
      integer(4) :: ivknr(3), ivkpnr(3), ivqnr(3)
      integer(4) :: ishift(3)
      real(8) :: vqloff(3)
      real(8), parameter :: epslat=1.d-6

      ! Note: vkloff and vkploff are assumed to be given in k-coordinates,
      !       positive and smaller than 1 elementwise.
      if(fplus) then
        vqloff = vkploff+vkloff
      else
        vqloff = vkploff-vkloff
      end if

      ! vkploff +/- vkloff = vqloff + ishift
      ! Get offset corresponding q grid offset in the first
      ! k-parallelepiped and a shift
      call r3frac(epslat, vqloff, ishift)

      ! Note: 3D index of k point is generated with i_j = 0,...,ngridk(j)-1
      !       and j=1 is the fastest variing dimension.
      ivknr = i3dnr(iknr, ngridk)
      ivkpnr = i3dnr(ikpnr, ngridk)

      ! Note: kp +/- k = q + G
      !       with kp,k and q in the [0,1) unit cell

      ! Get \tilde{q} in k-coordinates
      if(fplus) then
        ivqnr = ivkpnr + ivknr + ishift
      else
        ivqnr = ivkpnr - ivknr + ishift
      end if

      ! Shift \tilde{q} to [0,1)
      ivg = 0
      do j = 1,3
        if(ivqnr(j) < 0) then
          ivg(j) = -1
          ivqnr(j) = ivqnr(j) + ngridk(j)
        else if(ivqnr(j) > ngridk(j)-1) then
          ivg(j) = 1
          ivqnr(j) = ivqnr(j) - ngridk(j)
        end if
      end do

      ! Index of the q grid point.
      iqnr = i1dnr(ivqnr, ngridk)

      contains

        pure function i3dnr(i, n)
          integer(4) :: i3dnr(3)
          integer(4), intent(in) :: i
          integer(4), intent(in) :: n(3)
          integer(4) :: t
          t = i-1
          i3dnr(3) = t/(n(2)*n(1))
          t = t-i3dnr(3)*n(2)*n(1)
          i3dnr(2) = t/n(1)
          i3dnr(1) = t-i3dnr(2)*n(1)
        end function i3dnr

        pure function i1dnr(iv, n)
          integer(4) :: i1dnr
          integer(4), intent(in) :: iv(3)
          integer(4), intent(in) :: n(3)
          i1dnr = iv(1) + iv(2)*n(1) + iv(3)*n(2)*n(3) + 1
        end function i1dnr
      
    end subroutine ikpik2iqivgnr



END MODULE
<|MERGE_RESOLUTION|>--- conflicted
+++ resolved
@@ -736,7 +736,6 @@
         end if
         
         ! generate G+k data set
-<<<<<<< HEAD
 
         ! Map (ig, ispin, ik) --> igk
         allocate(self%igigk(igmax,kset%nkpt,nspnfv))
@@ -744,11 +743,6 @@
         deallocate(ig2igk)
 
         ! Map (igk, ispin, ik) --> ig
-=======
-        if (allocated(self%igigk)) deallocate(self%igigk)
-        allocate(self%igigk(Gset%ngrtot,nspnfv,kset%nkpt))
-        if (allocated(self%igkig)) deallocate(self%igkig)
->>>>>>> f59ece32
         allocate(self%igkig(self%ngkmax,nspnfv,kset%nkpt))
 
         ! Lattice coordinates of G+k(ig(ik), ispin, ik)
