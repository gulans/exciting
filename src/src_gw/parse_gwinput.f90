--- conflicted
+++ resolved
@@ -66,16 +66,12 @@
             if (rank==0) write(fgw,*) '  g0w0-x - Exchange only G0W0 run'
         case('cohsex')
             if (rank==0) write(fgw,*) '  cohsex - Coulomb hole plus screened exchange approximation (COHSEX)'
-        case('gw0')
-            if (rank==0) write(fgw,*) '  gw0  - GW0 self-consistent run'
         case('band','band2')
             if (rank==0) write(fgw,*) '  band - Calculate QP bandstructure'
         case('dos')
             if (rank==0) write(fgw,*) '  dos - Calculate QP DOS'
         case('emac')
             if (rank==0) write(fgw,*) '  emac - Calculate the DFT frequency-dependent macroscopic dielectric function for q=0'
-        case('emac_q')
-            if (rank==0) write(fgw,*) '  emac_q - Calculate the DFT q-dependent macroscopic dielectric function for \omega=0'
         case('vxc')
             if (rank==0) write(fgw,*) '  vxc  - Calculate the matrix elements of the DFT exchange-correlation potential'
         case('pmat')
@@ -83,24 +79,14 @@
         case('acon')
             if (rank==0) write(fgw,*) '  acon - Perform only the analytic continuation of &
             &the correlation self energy and recalculate QP energies'
-        case('epsilon')
-            if (rank==0) write(fgw,*) '  epsilon - Calculate dielectric function matrix elements'
-        case('eps_r')
-            if (rank==0) write(fgw,*) '  eps_r - Test only option'
-        case('chi0_r')
-            if (rank==0) write(fgw,*) '  chi0_r - Calculate polarizability matrix elements for all q-points and convert to real-space'
-        case('chi0_q')
-            if (rank==0) write(fgw,*) '  chi0_q - Calculate polarizability matrix elements for a given q-point'
-!       case('epsev')
-!           if (rank==0) write(fgw,*) '  epsev - Calculate eigenvalues of the dielectric matrix'
-!       case('wev')
-!           if (rank==0) write(fgw,*) '  wev  - Calculate eigenvalues of the screened Coulomb potential'
-!       case('epsgw')
-!           if (rank==0) write(fgw,*) '  epsgw - Calculate the GW macroscopic dielectric function'
+        ! case('eps_r')
+        !     if (rank==0) write(fgw,*) '  eps_r - Test only option'
+        ! case('chi0_r')
+        !     if (rank==0) write(fgw,*) '  chi0_r - Calculate polarizability matrix elements for all q-points and convert them to real-space'
+        ! case('chi0_q')
+        !     if (rank==0) write(fgw,*) '  chi0_q - Calculate polarizability matrix elements for a given q-point'
         case('kqgen')
             if (rank==0) write(fgw,*) '  kqgen - (testing option) Test generation of k/q-point grids'
-        case('bzintw')
-            if (rank==0) write(fgw,*) '  bzintw - (testing option) Test generation of k- k/q-dependent BZ integration weights'
         case('lapw')
             if (rank==0) write(fgw,*) '  lapw - (testing option) Calculate LAPW basis functions for plotting'
         case('evec')
@@ -111,49 +97,17 @@
             if (rank==0) write(fgw,*) '  mixf - (testing option) Calculate products of eigenvectors and'
             if (rank==0) write(fgw,*) '         their expansion in the mixed basis for plotting'
         case('comp')
-            if (rank==0) write(fgw,*) '  comp - (testing option) Test completeness of the mixed basis'
-        case('coul')
-            if (rank==0) write(fgw,*) '  coul - (testing option) Test bare Coulomb potential'
-        case('sepl')
-            if (rank==0) write(fgw,*) '  sepl - (testing option) Plot Selfenergy as a function of frequency'
-        case('rotmat')
-            if (rank==0) write(fgw,*) '  rotmat - (testing option) Calculate and check the MB rotation matrices (symmetry feature)'
+            if (rank==0) write(*,*)   '  comp - (testing option) Test completeness of the mixed basis'
         case('test_aaa')
             if (rank==0) write(fgw,*) '  Test AAA interpolation'
-        case('specfunc')
-            if (rank==0) write(fgw,*) '  Compute spectral function'
+        case('band_specfunc')
+            if (rank==0) write(fgw,*) '  Compute spectral function along the k-path'
         case('sv')
             if (rank==0) write(fgw,*) '  Apply second variation procedure'
         case default
             if (rank==0) write(*,*) 'ERROR(parse_gwinput): Wrong task name!'
             if (rank==0) write(*,*)
-            if (rank==0) write(*,*) 'Specified value: taskname = ', trim(input%gw%taskname)
-            if (rank==0) write(*,*)
-            if (rank==0) write(*,*) 'Currently supported options are'
-            if (rank==0) write(*,*) '  skip - Skip GW part execution'
-            if (rank==0) write(*,*) '  g0w0 - Perform G0W0 run'
-            if (rank==0) write(*,*) '  gw0 - Perform GW0 self-consistent run'
-            if (rank==0) write(*,*) '  g0w0-x - Exchange only G0W0 run'
-            if (rank==0) write(*,*) '  cohsex - Coulomb hole plus screened exchange approximation (COHSEX)'
-            if (rank==0) write(*,*) '  band - Calculate QP bandstructure'
-            if (rank==0) write(*,*) '  emac - Calculate the DFT macroscopic dielectric function'
-            if (rank==0) write(*,*) '  vxc  - Calculate the matrix elements of the DFT exchange-correlation potential'
-            if (rank==0) write(*,*) '  pmat - Calculate the matrix elements of the momentum operator'
-            if (rank==0) write(*,*) '  acon - Perform only the analytic continuation of the correlation self energy and &
-            &  recalculate QP energies'
-            if (rank==0) write(*,*) '  epsev - Calculate eigenvalues of the dielectric matrix'
-            !if (rank==0) write(fgw,*) '  epgw - Calculate the GW macroscopic dielectric function'
-            !if (rank==0) write(fgw,*) '  wev  - Calculate eigenvalues of the screened Coulomb potential'
-            if (rank==0) write(*,*) '  lapw - (test option) Calculate LAPW basis functions for plotting'
-            if (rank==0) write(*,*) '  evec - (test option) Calculate DFT eigenvectors for plotting'
-            if (rank==0) write(*,*) '  prod - (test option) Calculate products of eigenvectors for plotting'
-            if (rank==0) write(*,*) '  mixf - (test option) Calculate products of eigenvectors and &
-            &  their expansion in the mixed basis for plotting'
-            if (rank==0) write(*,*) '  comp - (test option) Test completeness of the mixed basis'
-            if (rank==0) write(*,*) '  coul - (test option) Test bare Coulomb potential'
-            if (rank==0) write(*,*) '  sepl - (test option) Plot Selfenergy as a function of frequency'
-            if (rank==0) write(*,*) '  rotmat - (test option) Calculate and check the MB rotation matrices (symmetry feature)'
-            if (rank==0) write(*,*) '  kqgen - (test option) Test generation of k/q-point grids'
+            if (rank==0) write(*,*) '  Specified value: taskname = ', trim(input%gw%taskname)
             if (rank==0) write(*,*)
             stop
     end select
@@ -166,7 +120,6 @@
      &  input%gw%freqgrid => getstructfreqgrid(emptynode)
 
     if (input%gw%taskname=='g0w0' .or. &
-    &   input%gw%taskname=='gw0'  .or. &
     &   input%gw%taskname=='emac') then
       ! no frequencies is required
       if (rank==0) write(fgw,*) 'Frequency integration parameters:'
@@ -243,21 +196,21 @@
             if (rank==0) write(fgw,*) " pade - Thiele's reciprocal difference method &
             &(by H. J. Vidberg and J. W. Serence, J. Low Temp. Phys. 29, 179 (1977))"
         case('aaa','AAA')
-            if (rank==0) write(fgw,*) "aaa: Y. Nakatsukasa, O. Sete, L. N. Trefethen, The AAA algorithm for rational approximation, SIAM J. Sci. Comp. 40 (2018), A1494-A1522"
+            if (rank==0) write(fgw,*) " aaa: Y. Nakatsukasa, O. Sete, L. N. Trefethen, The AAA algorithm for rational approximation, SIAM J. Sci. Comp. 40 (2018), A1494-A1522"
         case default
             if (rank==0) write(*,*) 'ERROR(parse_gwinput): Illegal value for input%gw%SelfEnergy%actype'
     end select
     if (rank==0) write(fgw,*) 'Scheme to treat singularities:'
     select case (trim(input%gw%selfenergy%singularity))
       case('none')
-        if (rank==0) write(fgw,*) 'No scheme is used (test purpose only)'
+        if (rank==0) write(fgw,*) ' No scheme is used (test purpose only)'
       case('avg')
-        if (rank==0) write(fgw,*) 'Replace the singular term by the corresponding spherical average over small volume arounf Gamma point.'
+        if (rank==0) write(fgw,*) ' Replace the singular term by the corresponding spherical average over small volume arounf Gamma point.'
       case('mpb')
-        if (rank==0) write(fgw,*) 'Auxiliary function method by &
+        if (rank==0) write(fgw,*) ' Auxiliary function method by &
         &S. Massidda, M. Posternak, and A. Baldereschi, PRB 48, 5058 (1993)'
       case('crg')
-        if (rank==0) write(fgw,*) 'Auxiliary function method by &
+        if (rank==0) write(fgw,*) ' Auxiliary function method by &
         &P. Carrier, S. Rohra, and A. Goerling, PRB 75, 205126 (2007)'
       case('rim')
         if (rank==0) write(fgw,*) '(experimantal) RIM by Yambo'
@@ -334,11 +287,6 @@
     if (trim(input%gw%scrcoul%scrtype)=='ppm') then
       if (rank==0) write(fgw,*) '  Plasmon frequency: ', input%gw%scrcoul%omegap
     end if
-<<<<<<< HEAD
-=======
-    ! if (rank==0) write(fgw,*) '  Averaging direction: ', input%gw%scrcoul%q0eps
-    if (rank==0) write(fgw,*) '  Smearing: ', input%gw%scrcoul%swidth
->>>>>>> 8a53b634
     if (rank==0) call linmsg(fgw,'-','')
 
 !-------------------------------------------------------------------------------
