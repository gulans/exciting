--- conflicted
+++ resolved
@@ -62,11 +62,7 @@
     ! products M*W^c*M
     !-------------------------------------------
     allocate(mwm(ibgw:nbgw,1:mdim,1:freq%nomeg))
-<<<<<<< HEAD
     ! msize = sizeof(mwm)*b2mb
-=======
-    msize = sizeof(mwm)*b2mb
->>>>>>> 63e2cdfe
     ! write(*,'(" calcselfc: size(mwm) (Mb):",f12.2)') msize
  
     !----------------------------
@@ -99,18 +95,12 @@
       
       ! get KS eigenvectors
       call timesec(t0)
-if (.true.) then
       allocate(evecsv(nmatmax,nstsv,nspinor))
       call getevecsvgw('GW_EVECSV.OUT',jk,kqset%vkl(:,jk),nmatmax,nstsv,nspinor,evecsv)
       eveckp = conjg(evecsv(:,:,ispn))
       call getevecsvgw('GW_EVECSV.OUT',ik,kqset%vkl(:,ik),nmatmax,nstsv,nspinor,evecsv)
       eveck = evecsv(:,:,ispn)
       deallocate(evecsv)
-else
-      Call getevecfv (kqset%vkl(:, jk), Gkset%vgkl(:, :, :, jk), eveck)
-      eveckp=conjg(eveck)
-      Call getevecfv (kqset%vkl(:, ik), Gkset%vgkl(:, :, :, ik), eveck)
-endif
 
       call timesec(t1)
       time_io = time_io+t1-t0
@@ -129,7 +119,6 @@
         
         ! m-block M^i_{nm}
         allocate( minmmat(mbsiz,ibgw:nbgw,mstart:mend) )
-<<<<<<< HEAD
         ! msize = sizeof(minmmat)*b2mb
         ! write(*,'(" calcselfc: rank, size(minmmat) (Mb):",3i4,f12.2)') myrank, mstart, mend, msize
 
@@ -167,48 +156,6 @@
         time_io = time_io+t1-t0
       end if
 
-=======
-        msize = sizeof(minmmat)*b2mb
-        write(*,'(" calcselfc: rank, size(minmmat) (Mb):",3i4,f12.2)') myrank, mstart, mend, msize
-
-        call expand_products(ik, iq, ibgw, nbgw, -1, mstart, mend, nstse, minmmat)
-
-        !================================================================
-        ! Calculate weight(q)*Sum_ij{M^i*W^c_{ij}(k,q;\omega)*conjg(M^j)}
-        !================================================================
-        call calcmwm(ibgw, nbgw, mstart, mend, minmmat)
-
-        deallocate(minmmat)
-
-      end do ! iblk
-
-      !=======================================
-      ! Calculate the correlation self-energy
-      !=======================================
-      if (input%gw%taskname=='cohsex') then
-        call calcselfc_cohsex(ikp,iq,mdim)
-      else
-        call calcselfc_freqconv(ikp,iq,mdim)
-      end if
-
-      if (input%gw%taskname=='gw0') then
-        ! store M*W*M in files
-        call timesec(t0)
-        write(fid) mwm
-        call timesec(t1)
-        time_io = time_io+t1-t0
-      end if
-
-if (.false.) then
-      write(*,*)
-      write(*,*) '(k,kp,q)',ik,ikp,iq
-      do ie1 = ibgw, nbgw
-        write(*,*) 'state ',ie1,selfec(ie1,1,ikp)
-      enddo
-      selfec=0d0
-endif
-
->>>>>>> 63e2cdfe
     end do ! ikp
     end do ! ispn
     
