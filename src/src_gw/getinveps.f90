--- conflicted
+++ resolved
@@ -23,11 +23,7 @@
 !                                   polarization matrix is calculated
     integer(4) :: iqp
     integer(4) :: isym
-<<<<<<< HEAD
     integer(8) :: Recl
-=======
-    integer(8) :: recl
->>>>>>> e8096ac5
     integer(4) :: im
     integer(4) :: iom
     
@@ -56,23 +52,13 @@
     
     if(allocated(inveps))deallocate(inveps)
     allocate(inveps(matsizmax,matsizmax,nomeg))
-<<<<<<< HEAD
-    
-    inquire(IoLength=Recl) inveps
-    open(44,file='INVEPS.OUT',action='READ',form='UNFORMATTED', &
-   &  access='DIRECT',status='OLD',recl=Recl)
-=======
 
     iqp=indkpq(iq,1)
-    recl=16*(matsizmax*matsizmax*nomeg)
-
-  !  write(*,*)"read iqp ",iqp,"in file: ",procofindex (iqp, nqpt),&
-  !  &"at rec:" ,iqp-firstofset(procofindex (iqp, nqpt),nqpt)+1
-
+    inquire(IoLength=Recl) inveps
     write(sbuffer,*)procofindex (iqp, nqpt)
     open(44,file='INVEPS'//trim(adjustl(sbuffer))//'.OUT',action='READ',form='UNFORMATTED', &
-   &  access='DIRECT',status='OLD',recl=recl)
->>>>>>> e8096ac5
+   &  access='DIRECT',status='OLD',recl=Recl)
+
     
 
     read(44,rec=iqp-firstofset(procofindex (iqp, nqpt),nqpt)+1) inveps
