--- conflicted
+++ resolved
@@ -281,11 +281,7 @@
      !
      !  erf(6)=1-10^(-17) cannot be distinguished from 1
      !
-<<<<<<< HEAD
-     qe_erf = sign (1.0d0, x)  
-=======
      qe_erf = sign (1.d8, x)  
->>>>>>> 27f43aac
   else  
      if (abs (x)  <= 0.47d0) then  
         x2 = x**2  
