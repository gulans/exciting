--- conflicted
+++ resolved
@@ -17,14 +17,8 @@
 !!LOCAL VARIABLES:
     implicit none
     integer(4) :: ik, ib
-<<<<<<< HEAD
-    real(8)    :: tstart, tend
-!
-! !REVISION HISTORY:
-=======
 
 !!REVISION HISTORY:
->>>>>>> bf3afb4d
 !       
 ! Created July 2011 by DIN
 !
