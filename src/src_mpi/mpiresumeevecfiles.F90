--- conflicted
+++ resolved
@@ -34,14 +34,9 @@
       Real (8) :: evalfv (nstfv, nspnfv), vkl_ (3), evalsvp (nstsv), &
      & occsvp (nstsv)
       Character (256), External :: outfilenamestring
-<<<<<<< HEAD
-      If (splittfile .And. (procs .Gt. 1) .and. (rank .lt. nkpt)) Then
-         If (procs .Gt. 1) Call MPI_barrier (MPI_COMM_WORLD, ierr)
-=======
       If (procs .Gt. 1) Call MPI_barrier (MPI_COMM_WORLD, ierr)
       If (splittfile .And. (procs .Gt. 1) .and. (nkpt .gt.rank)) Then
 ! start a receive in order to pass around a token from rank 0 to max
->>>>>>> 0e5a3bad
          If (rank .Ne. 0) Call mpi_recv (token, 1, MPI_INTEGER, rank-1, &
         & 1, MPI_COMM_WORLD, recvstatus, ierr)
 !
@@ -140,7 +135,7 @@
       call barrier
       Call SYSTEM ("sync")
       splittfile = .False.
-      write (*,*) "resumed on proc",rank
+
 #endif
 !
       Return
