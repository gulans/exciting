--- conflicted
+++ resolved
@@ -18,10 +18,7 @@
 !
 !
 Module modmpi
-<<<<<<< HEAD
-=======
-
->>>>>>> 0e5a3bad
+
 use mpi
 implicit none
       Integer :: rank
