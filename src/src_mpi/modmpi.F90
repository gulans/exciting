--- conflicted
+++ resolved
@@ -1,5 +1,3 @@
-
-
 ! Copyright (C) 2006-2008 C. Ambrosch-Draxl. C. Meisenbichler S. Sagmeister
 ! This file is distributed under the terms of the GNU General Public License.
 ! See the file COPYING for license details
@@ -18,7 +16,7 @@
 !
 
 
-module	modmpi
+module  modmpi
 #ifdef MPI
 #include "../build/mpiconf.inc"
 #endif
@@ -29,9 +27,7 @@
 
 !!$  character(256)::filename
 contains
-
-
-subroutine initMPI
+  subroutine initMPI
 #ifdef MPI
     !        mpi init
     call mpi_init(ierr)
@@ -46,8 +42,7 @@
 #endif
   end subroutine initMPI
 
-
-subroutine finitMPI
+  subroutine finitMPI
 #ifdef MPI
     call MPI_Finalize(ierr)
 #endif
@@ -56,98 +51,87 @@
 ! service functions to partition k points
 ! still kept around but should be replaced by generig functions
 ! firstofset nofset lastofset ....
-
-
 function nofk(process)
 use modmain, only:nkpt
  integer::nofk
  integer, intent(in)::process
  nofk=nkpt/procs
- if ((mod(nkpt, procs).gt.process)) nofk=nofk+1
+ if ((mod(nkpt,procs).gt.process)) nofk=nofk+1
 end function nofk
-
 
 function firstk(process)
 integer::firstk
 integer, intent(in)::process
 firstk=1
-do i=0, process-1
+do i=0,process-1
 firstk=firstk+nofk(i)
 end do
 end function firstk
-
 
 function lastk(process)
 integer::lastk
 integer, intent(in)::process
 lastk=0
-do i=0, process
+do i=0,process
 lastk=lastk+nofk(i)
 end do
 end function lastk
-
 
 function procofk(k)
    integer:: procofk
    integer, intent(in)::k
    integer::iproc
    procofk=0
-   do iproc=0, procs-1
+   do iproc=0,procs-1
       if (k.gt.lastk(iproc)) procofk=procofk+1
    end do
 end function procofk
 
 !-------------generalized partition!
-
-
-function nofset(process, set)
+function nofset(process,set)
  integer::nofset
- integer, intent(in)::process, set
+ integer, intent(in)::process,set
  nofset=set/procs
- if ((mod(set, procs).gt.process)) nofset=nofset+1
+ if ((mod(set,procs).gt.process)) nofset=nofset+1
 end function nofset
 
-
-function firstofset(process, set)
+function firstofset(process,set)
 integer::firstofset
-integer, intent(in)::process, set
+integer, intent(in)::process,set
 firstofset=1
-do i=0, process-1
-firstofset=firstofset+nofset(i, set)
+do i=0,process-1
+firstofset=firstofset+nofset(i,set)
 end do
 end function firstofset
 
-
-function lastofset(process, set)
+function lastofset(process,set)
 integer::lastofset
-integer, intent(in)::process, set
+integer, intent(in)::process,set
 lastofset=0
-do i=0, process
-lastofset=lastofset+nofset(i, set)
+do i=0,process
+lastofset=lastofset+nofset(i,set)
 end do
 end function lastofset
 
-
-function procofindex(k, set)
+function procofindex(k,set)
    integer:: procofindex
-   integer, intent(in)::k, set
+   integer, intent(in)::k,set
    integer::iproc
   procofindex=0
-   do iproc=0, procs-1
-      if (k.gt.lastofset(iproc, set)) procofindex=procofindex+1
+   do iproc=0,procs-1
+      if (k.gt.lastofset(iproc,set)) procofindex=procofindex+1
    end do
 end function procofindex
 
-
-function lastproc(row, set)
+function lastproc(row,set)
   implicit none
   integer :: lastproc
-  integer, intent(in) :: row, set
+  integer, intent(in) :: row,set
   integer :: iproc
-  if (row.ne.nofset(0, set)) then
+  if (row.ne.nofset(0,set)) then
      lastproc=procs
   else
-     lastproc=modulo(set, procs)
+     lastproc=modulo(set,procs)
      if (lastproc.eq.0) lastproc=procs
   end if
   lastproc=lastproc-1
@@ -156,32 +140,22 @@
 
 
 !------------------interface to MPI_barrier for xs-part
-
-
 subroutine barrier
   implicit none
   ! do nothing if only one process
   if (procs.eq.1) return
   ! call the MPI barrier
 #ifdef MPI
-<<<<<<< HEAD
-  call MPI_barrier(mpi_comm_world, ierr)
-
-write(300+rank, *) 'barrier, rank=', rank
-call flushifc(300+rank)
-
-=======
   call MPI_barrier(mpi_comm_world,ierr)
->>>>>>> 2e97703e
 #endif
 end subroutine barrier
 
 
-subroutine endloopbarrier(set, mult)
-  implicit none
-  integer, intent(in) :: set, mult
-  integer :: i, im
-  do i=1, (nofset(0, set)-nofset(rank, set))*mult
+subroutine endloopbarrier(set,mult)
+  implicit none
+  integer, intent(in) :: set,mult
+  integer :: i,im
+  do i=1,(nofset(0,set)-nofset(rank,set))*mult
      call barrier
   end do
 end subroutine endloopbarrier
@@ -189,46 +163,46 @@
 !------------------wrappers for MPI communication
 
 
-subroutine zalltoallv(zarr, rlen, set)
+subroutine zalltoallv(zarr,rlen,set)
   implicit none
   ! arguments
   complex(8), intent(inout) :: zarr(*)
-  integer, intent(in) :: rlen, set
+  integer, intent(in) :: rlen,set
 #ifdef MPI
   ! local variables
-  integer :: mpireccnts(procs), mpirecdispls(procs)
-  integer :: mpisndcnts(procs), mpisnddispls(procs)
+  integer :: mpireccnts(procs),mpirecdispls(procs)
+  integer :: mpisndcnts(procs),mpisnddispls(procs)
   integer :: proc
-  mpisndcnts(:)=nofset(rank, set)*rlen
-  mpisnddispls(:)=(firstofset(rank, set)-1)*rlen
-  do proc=0, procs-1
-     mpireccnts(proc+1)=nofset(proc, set)*rlen
-     mpirecdispls(proc+1)=(firstofset(proc, set)-1)*rlen
+  mpisndcnts(:)=nofset(rank,set)*rlen
+  mpisnddispls(:)=(firstofset(rank,set)-1)*rlen
+  do proc=0,procs-1
+     mpireccnts(proc+1)=nofset(proc,set)*rlen
+     mpirecdispls(proc+1)=(firstofset(proc,set)-1)*rlen
   end do
-  call MPI_Alltoallv(zarr, mpisndcnts, mpisnddispls, MPI_DOUBLE_COMPLEX, &
-       zarr, mpireccnts, mpirecdispls, MPI_DOUBLE_COMPLEX, MPI_COMM_WORLD, ierr)
+  call MPI_Alltoallv(zarr,mpisndcnts,mpisnddispls,MPI_DOUBLE_COMPLEX, &
+       zarr,mpireccnts,mpirecdispls,MPI_DOUBLE_COMPLEX,MPI_COMM_WORLD,ierr)
 #endif
 end subroutine zalltoallv
 
 
-subroutine ralltoallv(rarr, rlen, set)
+subroutine ralltoallv(rarr,rlen,set)
   implicit none
   ! arguments
   real(8), intent(inout) :: rarr(*)
-  integer, intent(in) :: rlen, set
+  integer, intent(in) :: rlen,set
 #ifdef MPI
   ! local variables
-  integer :: mpireccnts(procs), mpirecdispls(procs)
-  integer :: mpisndcnts(procs), mpisnddispls(procs)
+  integer :: mpireccnts(procs),mpirecdispls(procs)
+  integer :: mpisndcnts(procs),mpisnddispls(procs)
   integer :: proc
-  mpisndcnts(:)=nofset(rank, set)*rlen
-  mpisnddispls(:)=(firstofset(rank, set)-1)*rlen
-  do proc=0, procs-1
-     mpireccnts(proc+1)=nofset(proc, set)*rlen
-     mpirecdispls(proc+1)=(firstofset(proc, set)-1)*rlen
+  mpisndcnts(:)=nofset(rank,set)*rlen
+  mpisnddispls(:)=(firstofset(rank,set)-1)*rlen
+  do proc=0,procs-1
+     mpireccnts(proc+1)=nofset(proc,set)*rlen
+     mpirecdispls(proc+1)=(firstofset(proc,set)-1)*rlen
   end do
-  call MPI_Alltoallv(rarr, mpisndcnts, mpisnddispls, MPI_DOUBLE_PRECISION, &
-       rarr, mpireccnts, mpirecdispls, MPI_DOUBLE_PRECISION, MPI_COMM_WORLD, ierr)
+  call MPI_Alltoallv(rarr,mpisndcnts,mpisnddispls,MPI_DOUBLE_PRECISION, &
+       rarr,mpireccnts,mpirecdispls,MPI_DOUBLE_PRECISION,MPI_COMM_WORLD,ierr)
 #endif
 end subroutine ralltoallv
 
