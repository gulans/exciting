--- conflicted
+++ resolved
@@ -77,10 +77,6 @@
          call destroy_plotlablels(labels)
          Write (*,*)
          Write (*, '("Info(rhoplot):")')
-<<<<<<< HEAD
-         Write (*, '(" 1D density plot written to RHO1D.xml")')
-
-=======
          Write (*, '(" 1D density plot written to RHO1D.OUT")')
          Write (*, '(" vertex location lines written to RHOLINES.OUT")')
 !
@@ -93,7 +89,6 @@
              Write (*, '("Info(rhoplot): 1D module of density gradient plot written to GRHO1D.OUT")')
          End If
 !      
->>>>>>> 9308c77a
       End If
       If (associated(input%properties%chargedensityplot%plot2d)) Then
 !
@@ -105,9 +100,6 @@
         & rhomt, rhoir, input%properties%chargedensityplot%plot2d)
          call destroy_plotlablels(labels)
          Write (*,*)
-<<<<<<< HEAD
-         Write (*, '("Info(rhoplot): 2D density plot written to RHO2D.xml")')
-=======
          Write (*, '("Info(rhoplot): 2D density plot written to RHO2D.OUT")')
 ! when gradients are needed      
          If (input%properties%chargedensityplot%plotgradient) Then
@@ -118,7 +110,6 @@
              Write (*, '("Info(rhoplot): 2D module of density gradient plot written to GRHO2D.OUT")')
          End If
 !      
->>>>>>> 9308c77a
       End If
       If (associated(input%properties%chargedensityplot%plot3d)) Then
          labels=>create_plotlablels("RHO","RHO",3)
