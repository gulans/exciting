--- conflicted
+++ resolved
@@ -15,45 +15,14 @@
       Integer, Intent (In) :: fnum
       character(len=77)    :: string
 
-<<<<<<< HEAD
-      input_groundstate_verbosity = 'high'
-      If ( input_groundstate_verbosity .eq. 'low'    .or. &
-         & input_groundstate_verbosity .eq. 'normal' .or. &
-         & input_groundstate_verbosity .eq. 'high') Then
-         write (fnum,*)
-         write (fnum, '("% START ENERGY BLOCK %%%%%%%%%%%%%%%%%%%%%%%%%%%%%%%%%%%%%%%%%%%%%%%")')
-         write (fnum,*)
-         write (fnum, '("++++++++++++++++++++++++++++++++++++++++++++++++++++++++++++++++++++")')
-         write (fnum, '("  Fermi energy", T45, ": ", F22.12)') efermi
-         write (fnum, '("  Total energy", T45, ": ", F22.12)') engytot
-         write (fnum, '("--------------------------------------------------------------------")')
-      End If
-      If ( input_groundstate_verbosity .eq. 'normal' .or. &
-         & input_groundstate_verbosity .eq. 'high') Then
-         write (fnum,*)
-         write (fnum, '("++++++++++++++++++++++++++++++++++++++++++++++++++++++++++++++++++++")')
-         write (fnum, '("Contributions to the total energy")')
-         write (fnum, '("--------------------------------------------------------------------")')
-         write (fnum, '("  Kinetic energy"                        , T45, ": ", F22.12)') engykn
-         write (fnum, '("  Coulomb energy"                        , T45, ": ", F22.12)') engycl
-         Write (fnum, '("  Exchange energy"                       , T45, ": ", F22.12)') engyx
-         if (associated(input%groundstate%Hybrid)) then
-           if (input%groundstate%Hybrid%exchangetypenumber == 1) Then         
-             write (fnum, '("  Hartree-Fock energy"                       , T45, ": ", F22.12)') exnl
-           end if 
-         end if
-         Write (fnum, '("  Correlation energy"                    , T45, ": ", F22.12)') engyc
-=======
       write (fnum, '(" Total energy", T45, ": ", F22.12)') engytot
       write (fnum, '(" ___________________________________________________________________")')
       write (fnum, '(" Fermi energy", T45, ": ", F22.12)') efermi
-
       If ( input%groundstate%outputlevelnumber > 0 ) Then
          write (fnum, '(" Kinetic energy"    , T45, ": ", F22.12)') engykn
          write (fnum, '(" Coulomb energy"    , T45, ": ", F22.12)') engycl
          Write (fnum, '(" Exchange energy"   , T45, ": ", F22.12)') engyx
          Write (fnum, '(" Correlation energy", T45, ": ", F22.12)') engyc
->>>>>>> 3440050f
          If (input%groundstate%chgexs .Ne. 0) Then
             write (fnum, '(" Correction to the background charge", T45, ": ", F22.12)') engycbc
          End If
