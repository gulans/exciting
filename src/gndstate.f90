! Copyright (C) 2002-2007 J. K. Dewhurst, S. Sharma and C. Ambrosch-Draxl.
! This file is distributed under the terms of the GNU General Public License.
! See the file COPYING for license details.
!
!BOP
! !ROUTINE: gndstate
! !INTERFACE:
!
!
Subroutine gndstate
! !USES:
    Use modinput
    Use modmain
    Use modmpi
    Use scl_xml_out_Module
!
! !DESCRIPTION:
!   Computes the self-consistent Kohn-Sham ground-state. General information is
!   written to the file {\tt INFO.OUT}. First- and second-variational
!   eigenvalues, eigenvectors and occupancies are written to the unformatted
!   files {\tt EVALFV.OUT}, {\tt EVALSV.OUT}, {\tt EVECFV.OUT}, {\tt EVECSV.OUT}
!   and {\tt OCCSV.OUT}.
!
<<<<<<< HEAD
      Real (8), Allocatable :: evalfv (:, :)
      Complex (8), Allocatable :: evecfv (:, :, :)
      Complex (8), Allocatable :: evecsv (:, :)
      Logical :: force_converged, tibs
  ! require forces for structural optimisation
      If ((task .Eq. 2) .Or. (task .Eq. 3)) input%groundstate%tforce = &
     & .True.
  ! initialise global variables
      Call init0
      Call init1
  ! initialize reference density
      If (allocated(rhomtref)) deallocate (rhomtref)
      Allocate (rhomtref(lmmaxvr, nrmtmax, natmtot))
      If (allocated(rhoirref)) deallocate (rhoirref)
      Allocate (rhoirref(ngrtot))
  ! initialise OEP variables if required
      If ((input%groundstate%xctypenumber .Lt. 0) .Or. (xctype(2) .Ge. 400) .Or. (xctype(1) .Ge. 400)) Call init2
      If (rank .Eq. 0) Then
     ! write the real and reciprocal lattice vectors to file
         Call writelat
     ! write interatomic distances to file
         Call writeiad (.False.)
     ! write symmetry matrices to file
         Call writesym
#ifdef XS
     ! write realtion to inverse symmetries
         Call writesymi
     ! write advanced information on symmetry group
         Call writesym2
     ! write out symmetrization matrix for rank 2 tensors
         Call writesymt2
#endif
     ! output the k-point set to file
         Call writekpts
     ! write lattice vectors and atomic positions to file
         Call writegeom (.False.)
         Call writegeometryxml (.False.)
     ! open INFO.OUT file
         Open (60, File='INFO'//trim(filext), Action='WRITE', Form='FOR&
        &MATTED')
     ! open TOTENERGY.OUT
         Open (61, File='TOTENERGY'//trim(filext), Action='WRITE', &
        & Form='FORMATTED')
     ! open FERMIDOS.OUT
         Open (62, File='FERMIDOS'//trim(filext), Action='WRITE', &
        & Form='FORMATTED')
     ! open MOMENT.OUT if required
         If (associated(input%groundstate%spin)) open (63, file='MOMENT&
        &'//trim(filext), action='WRITE', form='FORMATTED')
     ! open FORCEMAX.OUT if required
         If (input%groundstate%tforce) open (64, file='FORCEMAX'//&
        & trim(filext), action='WRITE', form='FORMATTED')
     ! open RMSDVEFF.OUT
         Open (65, File='RMSDVEFF'//trim(filext), Action='WRITE', &
        & Form='FORMATTED')
     ! open DTOTENERGY.OUT
         open(66,file='DTOTENERGY'//trim(filext),action='WRITE',form='FORMATTED')
     ! open DFORCEMAX.OUT
         if (input%groundstate%tforce) open(67,file='DFORCEMAX'//trim(filext),action='WRITE',form='FORMATTED')
     ! open CHGDIST.OUT
         open(68,file='CHGDIST'//trim(filext),action='WRITE',form='FORMATTED')
     ! open PCHARGE.OUT
         open(69,file='PCHARGE'//trim(filext),action='WRITE',form='FORMATTED')
     ! write out general information to INFO.OUT
         Call writeinfo (60)
=======
! !REVISION HISTORY:
!   Created October 2002 (JKD)
!EOP
!BOC
    Implicit None
>>>>>>> d5eb3ba8

! time measurements
    Real(8) :: timetot, ts0, ts1, tsg0, tsg1, tin1, tin0

!! TIME - Initialisation segment
    Call timesec (tsg0)
    Call timesec (ts0)

! initialise global variables
    Call timesec (tin0)
    Call init0
    Call timesec (tin1)
    time_init0=tin1-tin0
    Call timesec (tin0)
    Call init1
    Call timesec (tin1)
    time_init1=tin1-tin0
    
! require forces for structural optimisation
    If ((task .Eq. 2) .Or. (task .Eq. 3)) input%groundstate%tforce = .True.    
! initialise OEP variables if required
    if ((input%groundstate%xctypenumber .Lt. 0) .Or. &
   &    (xctype(2) .Ge. 400) .Or. (xctype(1) .Ge. 400)) then
      call init2
    end if
    If (rank .Eq. 0) Then
! write the real and reciprocal lattice vectors to file
      Call writelat
! write interatomic distances to file
      Call writeiad (.False.)
! write symmetry matrices to file
      Call writesym
#ifdef XS
! write realtion to inverse symmetries
      Call writesymi
! write advanced information on symmetry group
      Call writesym2
! write out symmetrization matrix for rank 2 tensors
      Call writesymt2
#endif
! output the k-point set to file
      Call writekpts
! write lattice vectors and atomic positions to file
      Call writegeometryxml (.False.)
! open INFO.OUT file
      Open (60, File='INFO'//trim(filext), Action='WRITE', Form='FORMATTED')
! open TOTENERGY.OUT
      Open (61, File='TOTENERGY'//trim(filext), Action='WRITE', Form='FORMATTED')
! open FERMIDOS.OUT
      Open (62, File='FERMIDOS'//trim(filext), Action='WRITE', Form='FORMATTED')
! open MOMENT.OUT if required
      If (associated(input%groundstate%spin)) open (63, file='MOMENT'//trim(filext), action='WRITE', form='FORMATTED')
! open FORCEMAX.OUT if required
      If (input%groundstate%tforce) then 
        open(64, file='FORCEMAX'//trim(filext), action='WRITE', form='FORMATTED')
! open DFORCEMAX.OUT
        open(67,file='DFORCEMAX'//trim(filext),action='WRITE',form='FORMATTED')
      End If
! open RMSDVEFF.OUT
      Open (65, File='RMSDVEFF'//trim(filext), Action='WRITE', Form='FORMATTED')
! open DTOTENERGY.OUT
      open(66,file='DTOTENERGY'//trim(filext),action='WRITE',form='FORMATTED')
! open CHGDIST.OUT
      open(68,file='CHGDIST'//trim(filext),action='WRITE',form='FORMATTED')
! open PCHARGE.OUT
      open(69,file='PCHARGE'//trim(filext),action='WRITE',form='FORMATTED')
! write out general information to INFO.OUT
      Call writeinfo (60)
      write (60,*)
    End If
! delete any existing eigenvector files
    If ((rank .Eq. 0) .And. ((task .Eq. 0) .Or. (task .Eq. 2))) Call delevec
    Call timesec (ts1)
    timeinit = timeinit+ts1-ts0
!! TIME - End of initialisation segment

!------------------------------------!
!   SCF cycle
!------------------------------------!
    call scf_cycle
! generate the new species files with the optimized linearization energies
    If ((rank .Eq. 0).and.(input%groundstate%tspecies)) Call updatespecies
 
!------------------------------------!
!   perform structure optimization
!------------------------------------!
    If (( .Not. tstop) .And. ((task .Eq. 2) .Or. (task .Eq. 3))) Then

        If (rank .Eq. 0) Then
            Write (60,*)
            Write (60, '("Maximum force magnitude (target) : ", G18.10, &
           &  " (", G18.10, ")")') forcemax, input%structureoptimization%epsforce
            Call flushifc (60)
        End If

        ! check force convergence
        If (forcemax .Le. input%structureoptimization%epsforce) Then
            If (rank .Eq. 0) Then
                Write (60,*)
                Write (60, '("Force convergence target achieved")')
            End If
        Else
            call structureoptimization()
        End If

<<<<<<< HEAD
         If (( .Not. tstop) .And. (input%groundstate%tforce)) Then
            Call force
            If (rank .Eq. 0) Then
              ! output forces to INFO.OUT
              Call writeforce (60)
              ! write maximum force magnitude to FORCEMAX.OUT
              Write (64, '(G18.10)') forcemax
              Call flushifc (64)
            End If
         End If
     !---------------------------------------!
     !     perform structural relaxation     !
     !---------------------------------------!
         If (( .Not. tstop) .And. ((task .Eq. 2) .Or. (task .Eq. 3))) Then

            If (rank .Eq. 0) Then
               Write (60,*)
               Write (60, '("Maximum force magnitude (target) : ", G18.10, &
               " (", G18.10, ")")') forcemax, input%structureoptimization%epsforce
               Call flushifc (60)
            End If

            ! check force convergence
            force_converged = .False.
            If (forcemax .Le. input%structureoptimization%epsforce) Then
               If (rank .Eq. 0) Then
                  Write (60,*)
                  Write (60, '("Force convergence target achieved")')
               End If
               force_converged = .True.
            End If
            If (force_converged) Go To 30

            ! update the atomic positions if forces are not converged
            if (input%structureoptimization%method=="simple") then

              Call updatpos
              If (rank .Eq. 0) Then
                Write (60,*)
                Write (60, '("+--------------------------+")')
                Write (60, '("| Updated atomic positions |")')
                Write (60, '("+--------------------------+")')
                Do is = 1, nspecies
                  Write (60,*)
                  Write (60, '("Species : ", I4, " (", A, ")")') is, trim (input%structure%speciesarray(is)%species%chemicalSymbol)
                  Write (60, '(" atomic positions (lattice) :")')
                  Do ia = 1, natoms (is)
                     Write (60, '(I4, " : ", 3F14.8)') ia, input%structure%speciesarray(is)%species%atomarray(ia)%atom%coord(:)
                  End Do
                End Do
                ! add blank line to TOTENERGY.OUT, FERMIDOS.OUT, MOMENT.OUT and RMSDVEFF.OUT
                Write (61,*)
                Write (62,*)
                If (associated(input%groundstate%spin)) write (63,*)
                Write (65,*)
                ! add blank line to DTOTENERGY.OUT, DFORCEMAX.OUT, CHGDIST.OUT and PCHARGE.OUT
                Write (66,*)
                if (input%groundstate%tforce) Write (67,*)
                Write (68,*)
                Write (69,*)
              End If
              ! begin new self-consistent loop with updated positions
              goto 10

            else if (input%structureoptimization%method=="lbfgs") then
              
              ! output timing information before running BFGS
              If (rank .Eq. 0) Then
                Write (60,*)
                Write (60, '("Timings (CPU seconds) :")')
                Write (60, '(" initialisation", T40, ": ", F12.2)') timeinit
                Write (60, '(" Hamiltonian and overlap matrix set up", T40,": ", F12.2)') timemat
                Write (60, '(" first-variational secular equation", T40, ": ", F12.2)') timefv
                If (associated(input%groundstate%spin)) Then
                   Write (60, '(" second-variational calculation", T40, ": ", F12.2)') timesv
                End If
                Write (60, '(" charge density calculation", T40, ": ", F12.2)') timerho
                Write (60, '(" potential calculation", T40, ": ", F12.2)') timepot
                If (input%groundstate%tforce) Then
                   Write (60, '(" force calculation", T40, ": ", F12.2)') timefor
                End If
                timetot = timeinit + timemat + timefv + timesv + timerho + timepot + timefor
                Write (60, '(" total", T40, ": ", F12.2)') timetot
              End If

              call lbfgs_driver
              goto 30

            else
      
              write(*,*) 'ERROR(updatepos): Unknown method for structure optimization!'
              stop
      
            end if

         End If

30       Continue
     ! output timing information
         If (rank .Eq. 0) Then
            Write (60,*)
            Write (60, '("Timings (CPU seconds) :")')
            Write (60, '(" initialisation", T40, ": ", F12.2)') timeinit
            Write (60, '(" Hamiltonian and overlap matrix set up", T40,": ", F12.2)') timemat
            Write (60, '(" first-variational secular equation", T40, ": ", F12.2)') timefv
            If (associated(input%groundstate%spin)) Then
               Write (60, '(" second-variational calculation", T40, ": ", F12.2)') timesv
            End If
            Write (60, '(" charge density calculation", T40, ": ", F12.2)') timerho
            Write (60, '(" potential calculation", T40, ": ", F12.2)') timepot
            If (input%groundstate%tforce) Then
               Write (60, '(" force calculation", T40, ": ", F12.2)') timefor
            End If
            timetot = timeinit + timemat + timefv + timesv + timerho + timepot + timefor
            Write (60, '(" total", T40, ": ", F12.2)') timetot
            Write (60,*)
            Write (60, '("+-------------------------+")')
            Write (60, '("| EXCITING Lithium stopped |")')
            Write (60, '("+-------------------------+")')
 ! close the TOTENERGY.OUT file
            Close (61)
 ! close the FERMIDOS.OUT file
            Close (62)
 ! close the MOMENT.OUT file
            If (associated(input%groundstate%spin)) close (63)
 ! close the FORCEMAX.OUT file
            If (input%groundstate%tforce) close (64)
 ! close the RMSDVEFF.OUT file
            Close (65)
 ! close the DTOTENERGY.OUT file
            close(66)
 ! close the DFORCEMAX.OUT file
            if (input%groundstate%tforce) close(67)
 ! close the CHGDIST.OUT file
            close(68)
 ! close the PCHARGE.OUT file
            close(69)
            Call structure_xmlout ()
            Call scl_xml_setGndstateStatus ("finished")
            Call scl_xml_out_write ()
         End If
     !set nwork to -2 to tell interface to call the deallocation functions
         If (rank .Eq. 0) Call mixerifc (input%groundstate%mixernumber, n, v, currentconvergence, -2)
         Deallocate (v)
         Call mpiresumeevecfiles ()
 ! close the INFO.OUT file
         If (rank .Eq. 0) close (60)
         if(allocated(rhomtref))deallocate(rhomtref)
         if(allocated(rhoirref))deallocate(rhoirref)
         Return
   End Subroutine gndstate
=======
    End If

!! TIME - Fifth IO segment
    Call timesec(ts0)
!-------------------------------------!
!   output timing information
!-------------------------------------!
    If (rank .Eq. 0) Then
        Write (60,*)
        Write (60, '("Timings (CPU seconds) :")')
        Write (60, '(" initialisation", T40, ": ", F12.2)') timeinit
        Write (60, '(" Hamiltonian and overlap matrix set up", T40,": ", F12.2)') timemat
        Write (60, '(" first-variational secular equation", T40, ": ", F12.2)') timefv
        If (associated(input%groundstate%spin)) Then
          Write (60, '(" second-variational calculation", T40, ": ", F12.2)') timesv
        End If
        Write (60, '(" charge density calculation", T40, ": ", F12.2)') timerho
        Write (60, '(" potential calculation", T40, ": ", F12.2)') timepot
        If (input%groundstate%tforce) Then
          Write (60, '(" force calculation", T40, ": ", F12.2)') timefor
        End If
        timetot = timeinit + timemat + timefv + timesv + timerho + timepot + timefor
        Write (60, '(" total", T40, ": ", F12.2)') timetot
        Write (60,*)
        Write (60, '("+-------------------------+")')
        Write (60, '("| EXCITING Lithium stopped |")')
        Write (60, '("+-------------------------+")')
! close the TOTENERGY.OUT file
        Close (61)
! close the FERMIDOS.OUT file
        Close (62)
! close the MOMENT.OUT file
        If (associated(input%groundstate%spin)) close (63)
        If (input%groundstate%tforce) Then 
! close the FORCEMAX.OUT file
            close (64)
! close the DFORCEMAX.OUT file
            close(67)
        End If
! close the RMSDVEFF.OUT file
        Close (65)
! close the DTOTENERGY.OUT file
        close(66)
! close the CHGDIST.OUT file
        close(68)
! close the PCHARGE.OUT file
        close(69)
        Call structure_xmlout ()
        Call scl_xml_setGndstateStatus ("finished")
        Call scl_xml_out_write ()
    End If
    Call timesec(ts1)
    timeio=ts1-ts0+timeio
!! TIME - End of fifth IO segment

    If (rank .Eq. 0) then
        Write (60,*)
        Write (60, '("Timings (seconds) :")')
        Write (60, '(" initialisation", T40, ": ", F12.2)') timeinit
        Write (60, '("            - init0", T40,": ", F13.2)') time_init0
        Write (60, '("            - init1", T40,": ", F13.2)') time_init1
        Write (60, '("            - rhoinit", T40,": ", F13.2)') time_density_init
        Write (60, '("            - potential initialisation", T40,": ", F13.2)') time_pot_init
        Write (60, '("            - others", T40,": ", F13.2)') timeinit-time_init0-time_init1
        Write (60, '(" Hamiltonian and overlap matrix set up", T40,&
       &  ": ", F12.2)') timemat
        Write (60, '("            - hmlaan", T40,": ", F13.2)') time_hmlaan
        Write (60, '("            - hmlalon", T40,": ", F13.2)') time_hmlalon
        Write (60, '("            - hmllolon", T40,": ", F13.2)') time_hmllolon
        Write (60, '("            - olpaan", T40,": ", F13.2)') time_olpaan
        Write (60, '("            - olpalon", T40,": ", F13.2)') time_olpalon
        Write (60, '("            - olplolon", T40,": ", F13.2)') time_olplolon
        Write (60, '("            - hmlistln", T40,": ", F13.2)') time_hmlistln
        Write (60, '("            - olpistln", T40,": ", F13.2)') time_olpistln

        Write (60, '(" first-variational secular equation", T40, ": ", F12.2)') timefv
        If (associated(input%groundstate%spin)) Then
          Write (60, '(" second-variational calculation", T40, ": ", F12.2)') timesv
        End If
        Write (60, '(" charge density calculation", T40, ": ", F12.2)') timerho
        Write (60, '(" potential calculation", T40, ": ", F12.2)') timepot
        Write (60, '(" muffin-tin manipulations", T40, ": ", F12.2)') timemt
        Write (60, '(" APW matching", T40, ": ", F12.2)') timematch
        Write (60, '(" disk reads/writes", T40, ": ", F12.2)') timeio
        Write (60, '(" mixing efforts", T40, ": ", F12.2)') timemixer
        If (input%groundstate%tforce) Then
          Write (60, '(" force calculation", T40, ": ", F12.2)') timefor
        End If
        timetot = timeinit + timemat + timefv + timesv + timerho + &
       &          timepot + timefor + timeio + timemt + timemixer + timematch
        Write (60, '(" sum", T40, ": ", F12.2)') timetot
        Call timesec(tsg1)
        Write (60, '(" total", T40, ": ", F12.2)') tsg1-tsg0
        Write (60,*)
        Write (60, '("More timings (seconds)!")')
        Write (60, '(" Dirac eqn solver", T40, ": ", F12.2)') time_rdirac
        Write (60, '(" Rel. Schroedinger eqn solver", T40, ": ", F12.2)') time_rschrod
        Write (60, '(" Total time spent in radial solvers", T40, ": ", F12.2)') time_rdirac+time_rschrod
        Write (60, '("+----------------------------+")')
        Write (60, '("| Groundstate module stopped |")')
        Write (60, '("+----------------------------+")')
        close (60)
    endif

    Return
End Subroutine gndstate
>>>>>>> d5eb3ba8
!EOC<|MERGE_RESOLUTION|>--- conflicted
+++ resolved
@@ -21,79 +21,11 @@
 !   files {\tt EVALFV.OUT}, {\tt EVALSV.OUT}, {\tt EVECFV.OUT}, {\tt EVECSV.OUT}
 !   and {\tt OCCSV.OUT}.
 !
-<<<<<<< HEAD
-      Real (8), Allocatable :: evalfv (:, :)
-      Complex (8), Allocatable :: evecfv (:, :, :)
-      Complex (8), Allocatable :: evecsv (:, :)
-      Logical :: force_converged, tibs
-  ! require forces for structural optimisation
-      If ((task .Eq. 2) .Or. (task .Eq. 3)) input%groundstate%tforce = &
-     & .True.
-  ! initialise global variables
-      Call init0
-      Call init1
-  ! initialize reference density
-      If (allocated(rhomtref)) deallocate (rhomtref)
-      Allocate (rhomtref(lmmaxvr, nrmtmax, natmtot))
-      If (allocated(rhoirref)) deallocate (rhoirref)
-      Allocate (rhoirref(ngrtot))
-  ! initialise OEP variables if required
-      If ((input%groundstate%xctypenumber .Lt. 0) .Or. (xctype(2) .Ge. 400) .Or. (xctype(1) .Ge. 400)) Call init2
-      If (rank .Eq. 0) Then
-     ! write the real and reciprocal lattice vectors to file
-         Call writelat
-     ! write interatomic distances to file
-         Call writeiad (.False.)
-     ! write symmetry matrices to file
-         Call writesym
-#ifdef XS
-     ! write realtion to inverse symmetries
-         Call writesymi
-     ! write advanced information on symmetry group
-         Call writesym2
-     ! write out symmetrization matrix for rank 2 tensors
-         Call writesymt2
-#endif
-     ! output the k-point set to file
-         Call writekpts
-     ! write lattice vectors and atomic positions to file
-         Call writegeom (.False.)
-         Call writegeometryxml (.False.)
-     ! open INFO.OUT file
-         Open (60, File='INFO'//trim(filext), Action='WRITE', Form='FOR&
-        &MATTED')
-     ! open TOTENERGY.OUT
-         Open (61, File='TOTENERGY'//trim(filext), Action='WRITE', &
-        & Form='FORMATTED')
-     ! open FERMIDOS.OUT
-         Open (62, File='FERMIDOS'//trim(filext), Action='WRITE', &
-        & Form='FORMATTED')
-     ! open MOMENT.OUT if required
-         If (associated(input%groundstate%spin)) open (63, file='MOMENT&
-        &'//trim(filext), action='WRITE', form='FORMATTED')
-     ! open FORCEMAX.OUT if required
-         If (input%groundstate%tforce) open (64, file='FORCEMAX'//&
-        & trim(filext), action='WRITE', form='FORMATTED')
-     ! open RMSDVEFF.OUT
-         Open (65, File='RMSDVEFF'//trim(filext), Action='WRITE', &
-        & Form='FORMATTED')
-     ! open DTOTENERGY.OUT
-         open(66,file='DTOTENERGY'//trim(filext),action='WRITE',form='FORMATTED')
-     ! open DFORCEMAX.OUT
-         if (input%groundstate%tforce) open(67,file='DFORCEMAX'//trim(filext),action='WRITE',form='FORMATTED')
-     ! open CHGDIST.OUT
-         open(68,file='CHGDIST'//trim(filext),action='WRITE',form='FORMATTED')
-     ! open PCHARGE.OUT
-         open(69,file='PCHARGE'//trim(filext),action='WRITE',form='FORMATTED')
-     ! write out general information to INFO.OUT
-         Call writeinfo (60)
-=======
 ! !REVISION HISTORY:
 !   Created October 2002 (JKD)
 !EOP
 !BOC
     Implicit None
->>>>>>> d5eb3ba8
 
 ! time measurements
     Real(8) :: timetot, ts0, ts1, tsg0, tsg1, tin1, tin0
@@ -199,159 +131,6 @@
             call structureoptimization()
         End If
 
-<<<<<<< HEAD
-         If (( .Not. tstop) .And. (input%groundstate%tforce)) Then
-            Call force
-            If (rank .Eq. 0) Then
-              ! output forces to INFO.OUT
-              Call writeforce (60)
-              ! write maximum force magnitude to FORCEMAX.OUT
-              Write (64, '(G18.10)') forcemax
-              Call flushifc (64)
-            End If
-         End If
-     !---------------------------------------!
-     !     perform structural relaxation     !
-     !---------------------------------------!
-         If (( .Not. tstop) .And. ((task .Eq. 2) .Or. (task .Eq. 3))) Then
-
-            If (rank .Eq. 0) Then
-               Write (60,*)
-               Write (60, '("Maximum force magnitude (target) : ", G18.10, &
-               " (", G18.10, ")")') forcemax, input%structureoptimization%epsforce
-               Call flushifc (60)
-            End If
-
-            ! check force convergence
-            force_converged = .False.
-            If (forcemax .Le. input%structureoptimization%epsforce) Then
-               If (rank .Eq. 0) Then
-                  Write (60,*)
-                  Write (60, '("Force convergence target achieved")')
-               End If
-               force_converged = .True.
-            End If
-            If (force_converged) Go To 30
-
-            ! update the atomic positions if forces are not converged
-            if (input%structureoptimization%method=="simple") then
-
-              Call updatpos
-              If (rank .Eq. 0) Then
-                Write (60,*)
-                Write (60, '("+--------------------------+")')
-                Write (60, '("| Updated atomic positions |")')
-                Write (60, '("+--------------------------+")')
-                Do is = 1, nspecies
-                  Write (60,*)
-                  Write (60, '("Species : ", I4, " (", A, ")")') is, trim (input%structure%speciesarray(is)%species%chemicalSymbol)
-                  Write (60, '(" atomic positions (lattice) :")')
-                  Do ia = 1, natoms (is)
-                     Write (60, '(I4, " : ", 3F14.8)') ia, input%structure%speciesarray(is)%species%atomarray(ia)%atom%coord(:)
-                  End Do
-                End Do
-                ! add blank line to TOTENERGY.OUT, FERMIDOS.OUT, MOMENT.OUT and RMSDVEFF.OUT
-                Write (61,*)
-                Write (62,*)
-                If (associated(input%groundstate%spin)) write (63,*)
-                Write (65,*)
-                ! add blank line to DTOTENERGY.OUT, DFORCEMAX.OUT, CHGDIST.OUT and PCHARGE.OUT
-                Write (66,*)
-                if (input%groundstate%tforce) Write (67,*)
-                Write (68,*)
-                Write (69,*)
-              End If
-              ! begin new self-consistent loop with updated positions
-              goto 10
-
-            else if (input%structureoptimization%method=="lbfgs") then
-              
-              ! output timing information before running BFGS
-              If (rank .Eq. 0) Then
-                Write (60,*)
-                Write (60, '("Timings (CPU seconds) :")')
-                Write (60, '(" initialisation", T40, ": ", F12.2)') timeinit
-                Write (60, '(" Hamiltonian and overlap matrix set up", T40,": ", F12.2)') timemat
-                Write (60, '(" first-variational secular equation", T40, ": ", F12.2)') timefv
-                If (associated(input%groundstate%spin)) Then
-                   Write (60, '(" second-variational calculation", T40, ": ", F12.2)') timesv
-                End If
-                Write (60, '(" charge density calculation", T40, ": ", F12.2)') timerho
-                Write (60, '(" potential calculation", T40, ": ", F12.2)') timepot
-                If (input%groundstate%tforce) Then
-                   Write (60, '(" force calculation", T40, ": ", F12.2)') timefor
-                End If
-                timetot = timeinit + timemat + timefv + timesv + timerho + timepot + timefor
-                Write (60, '(" total", T40, ": ", F12.2)') timetot
-              End If
-
-              call lbfgs_driver
-              goto 30
-
-            else
-      
-              write(*,*) 'ERROR(updatepos): Unknown method for structure optimization!'
-              stop
-      
-            end if
-
-         End If
-
-30       Continue
-     ! output timing information
-         If (rank .Eq. 0) Then
-            Write (60,*)
-            Write (60, '("Timings (CPU seconds) :")')
-            Write (60, '(" initialisation", T40, ": ", F12.2)') timeinit
-            Write (60, '(" Hamiltonian and overlap matrix set up", T40,": ", F12.2)') timemat
-            Write (60, '(" first-variational secular equation", T40, ": ", F12.2)') timefv
-            If (associated(input%groundstate%spin)) Then
-               Write (60, '(" second-variational calculation", T40, ": ", F12.2)') timesv
-            End If
-            Write (60, '(" charge density calculation", T40, ": ", F12.2)') timerho
-            Write (60, '(" potential calculation", T40, ": ", F12.2)') timepot
-            If (input%groundstate%tforce) Then
-               Write (60, '(" force calculation", T40, ": ", F12.2)') timefor
-            End If
-            timetot = timeinit + timemat + timefv + timesv + timerho + timepot + timefor
-            Write (60, '(" total", T40, ": ", F12.2)') timetot
-            Write (60,*)
-            Write (60, '("+-------------------------+")')
-            Write (60, '("| EXCITING Lithium stopped |")')
-            Write (60, '("+-------------------------+")')
- ! close the TOTENERGY.OUT file
-            Close (61)
- ! close the FERMIDOS.OUT file
-            Close (62)
- ! close the MOMENT.OUT file
-            If (associated(input%groundstate%spin)) close (63)
- ! close the FORCEMAX.OUT file
-            If (input%groundstate%tforce) close (64)
- ! close the RMSDVEFF.OUT file
-            Close (65)
- ! close the DTOTENERGY.OUT file
-            close(66)
- ! close the DFORCEMAX.OUT file
-            if (input%groundstate%tforce) close(67)
- ! close the CHGDIST.OUT file
-            close(68)
- ! close the PCHARGE.OUT file
-            close(69)
-            Call structure_xmlout ()
-            Call scl_xml_setGndstateStatus ("finished")
-            Call scl_xml_out_write ()
-         End If
-     !set nwork to -2 to tell interface to call the deallocation functions
-         If (rank .Eq. 0) Call mixerifc (input%groundstate%mixernumber, n, v, currentconvergence, -2)
-         Deallocate (v)
-         Call mpiresumeevecfiles ()
- ! close the INFO.OUT file
-         If (rank .Eq. 0) close (60)
-         if(allocated(rhomtref))deallocate(rhomtref)
-         if(allocated(rhoirref))deallocate(rhoirref)
-         Return
-   End Subroutine gndstate
-=======
     End If
 
 !! TIME - Fifth IO segment
@@ -458,5 +237,4 @@
 
     Return
 End Subroutine gndstate
->>>>>>> d5eb3ba8
 !EOC