! Copyright (C) 2002-2007 J. K. Dewhurst, S. Sharma and C. Ambrosch-Draxl.
! This file is distributed under the terms of the GNU General Public License.
! See the file COPYING for license details.
!
!BOP
! !ROUTINE: gndstate
! !INTERFACE:
!
!
Subroutine gndstate
  ! !USES:
      Use modinput
      Use modmain
      Use modmpi
      Use scl_xml_out_Module
!
  ! !DESCRIPTION:
  !   Computes the self-consistent Kohn-Sham ground-state. General information is
  !   written to the file {\tt INFO.OUT}. First- and second-variational
  !   eigenvalues, eigenvectors and occupancies are written to the unformatted
  !   files {\tt EVALFV.OUT}, {\tt EVALSV.OUT}, {\tt EVECFV.OUT}, {\tt EVECSV.OUT}
  !   and {\tt OCCSV.OUT}.
  !
  ! !REVISION HISTORY:
  !   Created October 2002 (JKD)
  !EOP
  !BOC
      Implicit None
  ! local variables
      Logical :: exist
      Integer :: ik, is, ia, idm
      Integer :: n, nwork, numconvcrit
      Real (8) :: timetot, et, fm
  ! allocatable arrays
      Real (8), Allocatable :: v (:)
!
      Real (8), Allocatable :: evalfv (:, :)
      Complex (8), Allocatable :: evecfv (:, :, :)
      Complex (8), Allocatable :: evecsv (:, :)
      Logical :: force_converged, tibs
  ! require forces for structural optimisation
      If ((task .Eq. 2) .Or. (task .Eq. 3)) input%groundstate%tforce = &
     & .True.
  ! initialise global variables
      Call init0
      Call init1
  ! initialize reference density
      If (allocated(rhomtref)) deallocate (rhomtref)
      Allocate (rhomtref(lmmaxvr, nrmtmax, natmtot))
      If (allocated(rhoirref)) deallocate (rhoir)
      Allocate (rhoirref(ngrtot))
  ! initialise OEP variables if required
      If (input%groundstate%xctypenumber .Lt. 0) Call init2
      If (rank .Eq. 0) Then
     ! write the real and reciprocal lattice vectors to file
         Call writelat
     ! write interatomic distances to file
         Call writeiad (.False.)
     ! write symmetry matrices to file
         Call writesym
#ifdef XS      

     ! write realtion to inverse symmetries
         Call writesymi
     ! write advanced information on symmetry group
         Call writesym2
     ! write out symmetrization matrix for rank 2 tensors
         Call writesymt2
#endif
     ! output the k-point set to file
         Call writekpts
     ! write lattice vectors and atomic positions to file
         Call writegeom (.False.)
         Call writegeometryxml (.False.)
     ! open INFO.OUT file
         Open (60, File='INFO'//trim(filext), Action='WRITE', Form='FOR&
        &MATTED')
     ! open TOTENERGY.OUT
         Open (61, File='TOTENERGY'//trim(filext), Action='WRITE', &
        & Form='FORMATTED')
     ! open FERMIDOS.OUT
         Open (62, File='FERMIDOS'//trim(filext), Action='WRITE', &
        & Form='FORMATTED')
     ! open MOMENT.OUT if required
         If (associated(input%groundstate%spin)) open (63, file='MOMENT&
        &'//trim(filext), action='WRITE', form='FORMATTED')
     ! open FORCEMAX.OUT if required
         If (input%groundstate%tforce) open (64, file='FORCEMAX'//&
        & trim(filext), action='WRITE', form='FORMATTED')
     ! open RMSDVEFF.OUT
         Open (65, File='RMSDVEFF'//trim(filext), Action='WRITE', &
        & Form='FORMATTED')
     ! open DTOTENERGY.OUT
         open(66,file='DTOTENERGY'//trim(filext),action='WRITE',form='FORMATTED')
     ! open DFORCEMAX.OUT
         if (input%groundstate%tforce) open(67,file='DFORCEMAX'//trim(filext),action='WRITE',form='FORMATTED')
     ! open CHGDIST.OUT
         If (input%groundstate%tconvcritcharge) open(68,file='CHGDIST'//trim(filext),action='WRITE',form='FORMATTED')
     ! open PCHARGE.OUT
         if (input%groundstate%tpartcharges) open(69,file='PCHARGE'//trim(filext),action='WRITE',form='FORMATTED')
     ! write out general information to INFO.OUT
         Call writeinfo (60)

     ! initialise or read the charge density and potentials from file
      End If
      iscl = 0
      If (rank .Eq. 0) write (60,*)
      If ((task .Eq. 1) .Or. (task .Eq. 3)) Then
         Call readstate
         If (rank .Eq. 0) write (60, '("Potential read in from STATE.OU&
        &T")')
      Else If (task .Eq. 200) Then
         Call phveff
         If (rank .Eq. 0) write (60, '("Supercell potential constructed&
        & from STATE.OUT")')
      Else
         Call rhoinit
  ! store density to reference
         rhoirref(:)=rhoir(:)
         rhomtref(:,:,:)=rhomt(:,:,:)
         Call poteff
         Call genveffig
         If (rank .Eq. 0) write (60, '("Density and potential initialis&
        &ed from atomic data")')
      End If
      If (rank .Eq. 0) Call flushifc (60)
  ! size of mixing vector
      n = lmmaxvr * nrmtmax * natmtot + ngrtot
      If (associated(input%groundstate%spin)) n = n * (1+ndmag)
      If (ldapu .Ne. 0) n = n + 2 * lmmaxlu * lmmaxlu * nspinor * &
     & nspinor * natmtot
  ! allocate mixing arrays
      Allocate (v(n))
  ! set stop flag
      tstop = .False.
10    Continue
  !call mixing array allocation functions by setting
      nwork = - 1
  !and call interface
      If (rank .Eq. 0) Call mixerifc (input%groundstate%mixernumber, n, &
     & v, currentconvergence, nwork)
      et = 0.d0
      fm = 0.d0
  ! set last iteration flag
      tlast = .False.
  ! delete any existing eigenvector files
      If ((rank .Eq. 0) .And. ((task .Eq. 0) .Or. (task &
     & .Eq. 2))) Call delevec
  ! begin the self-consistent loop

      ! Some operations with self-consistent convergence criteria
          ! In LDA+U, OEP and Hartree-Fock calculations, the convergence criteria is switched
          !  to the Kohn-Sham potential
      If ((ldapu .Ne. 0)  .Or. (input%groundstate%xctypenumber .Lt. 0) .Or. (task .Eq. 5) &
        & .Or. (task .Eq. 6) ) Then
         input%groundstate%tconvcritenergy = .false.
         input%groundstate%tconvcritvks = .true.
         Write (100,*)
         Write (100, '("Warning(gndstate): The use of LDA+U / OEP / Hartree-Fock made the&
           &convergence criterion to be switched to the Kohn-Sham potential")')
      End If
      numconvcrit=0
      If (input%groundstate%tconvcritenergy .Eq. .true.) numconvcrit=numconvcrit+1
      If (input%groundstate%tconvcritvks .Eq. .true.) numconvcrit=numconvcrit+1
      If (input%groundstate%tconvcritcharge .Eq. .true.) numconvcrit=numconvcrit+1
      If (input%groundstate%tconvcritforces .Eq. .true.) numconvcrit=numconvcrit+1
      Write (60,*)
      If (numconvcrit .Eq. 0) Then
         Write (*,*)
         Write (*, '(" Error(gndstate): No convergence criterion specified " )')
         stop 
       Else If (numconvcrit .Eq. 1) Then  
         Write (60, '( "The convergence criterion is the " )')
       Else  
         Write (60, '( "The convergence criteria are: " )')
      End If
      If (input%groundstate%tconvcritenergy .Eq. .true.) Write (60, '("  Total energy ")')
      If (input%groundstate%tconvcritvks .Eq. .true.) Write (60, '("  Kohn-Sham potential ")')
      If (input%groundstate%tconvcritcharge .Eq. .true.) Write (60, '("  Atomic charge ")')
      If (input%groundstate%tconvcritforces .Eq. .true.) Write (60, '("  Force on atoms ")')

      ! Printing some information in INFO.OUT
      If (rank .Eq. 0) Then
         Write (60,*)
         Write (60, '("+------------------------------+")')
         Write (60, '("| Self-consistent loop started |")')
         Write (60, '("+------------------------------+")')
      End If


      If (rank .Eq. 0) Then
         Write (60,*)
         Write (60, '("+------------------------------+")')
         Write (60, '("| Self-consistent loop started |")')
         Write (60, '("+------------------------------+")')
      End If
      Do iscl = 1, input%groundstate%maxscl
         If (rank .Eq. 0) Then
            Write (60,*)
            Write (60, '("+-------------------------+")')
            Write (60, '("| Iteration number : ", I4, " |")') iscl
            Write (60, '("+-------------------------+")')
         End If
         If (iscl .Ge. input%groundstate%maxscl) Then
            If (rank .Eq. 0) Then
               Write (60,*)
               Write (60, '("Reached self-consistent loops maximum")')
               Write (100,*)
               Write (100, '("Warning(gndstate): Reached self-consistent loops maximum")')
            End If
            tlast = .True.
         End If
         If (rank .Eq. 0) Call flushifc (60)
     ! generate the core wavefunctions and densities
         Call gencore
         Select Case (trim(input%groundstate%findlinentype))
         Case ('simple')
         Case ('advanced')
            If (rank .Eq. 0) Then
               Write (60,*)
               Write (60, '("Using advanced method for search of linear&
              &ization energies")')
            End If
         End Select
     ! find the new linearisation energies
         Call linengy
     ! write out the linearisation energies
         if (rank .eq. 0) Call writelinen
     ! generate the APW radial functions
         Call genapwfr
     ! generate the local-orbital radial functions
         Call genlofr
     ! compute the overlap radial integrals
         Call olprad
     ! compute the Hamiltonian radial integrals
         Call hmlrad
     ! zero partial charges
         chgpart(:,:,:)=0.d0
#ifdef MPI
         Call MPI_barrier (MPI_COMM_WORLD, ierr)
         If (rank .Eq. 0) Call delevec ()
#endif
#ifdef MPISEC
         splittfile = .True.
         Do ik = firstk (rank), lastk (rank)
!
#endif
#ifdef NEVERDEFINED
         End Do
#endif
#ifndef MPISEC
         splittfile = .False.
     ! begin parallel loop over k-points
#ifdef KSMP
     !$OMP PARALLEL DEFAULT(SHARED) &
     !$OMP PRIVATE(evalfv,evecfv,evecsv)
     !$OMP DO
#endif
         Do ik = 1, nkpt
#endif
        ! every thread should allocate its own arrays
            Allocate (evalfv(nstfv, nspnfv))
            Allocate (evecfv(nmatmax, nstfv, nspnfv))
            Allocate (evecsv(nstsv, nstsv))
        ! solve the first- and second-variational secular equations
            Call seceqn (ik, evalfv, evecfv, evecsv)
        ! write the eigenvalues/vectors to file
            Call putevalfv (ik, evalfv)
            Call putevalsv (ik, evalsv(:, ik))
            Call putevecfv (ik, evecfv)
            Call putevecsv (ik, evecsv)
        ! calculate partial charges
            call genpchgs(ik,evecfv,evecsv)
            Deallocate (evalfv, evecfv, evecsv)
         End Do
#ifdef KSMP
     !$OMP END DO
     !$OMP END PARALLEL
#endif
#ifdef MPISEC
         call mpi_allgatherv_ifc(nkpt,nstsv,rbuf=evalsv)
         Call MPI_barrier (MPI_COMM_WORLD, ierr)
#endif
     ! find the occupation numbers and Fermi energy
         Call occupy
         If (rank .Eq. 0.or.(.not. input%sharedfs .and. firstinnode)) Then
        ! write out the eigenvalues and occupation numbers
            Call writeeval
        ! write the Fermi energy to file
            Call writefermi
         End If
     ! set the charge density and magnetisation to zero
         rhomt (:, :, :) = 0.d0
         rhoir (:) = 0.d0
         If (associated(input%groundstate%spin)) Then
            magmt (:, :, :, :) = 0.d0
            magir (:, :) = 0.d0
         End If
#ifdef MPIRHO
         Do ik = firstk (rank), lastk (rank)
        !write the occupancies to file
            Call putoccsv (ik, occsv(:, ik))
         End Do
         Do ik = firstk (rank), lastk (rank)
#endif
#ifndef MPIRHO
            If (rank .Eq. 0.or. (.not. input%sharedfs .and. firstinnode)) Then
               Do ik = 1, nkpt
              !write the occupancies to file
                  Call putoccsv (ik, occsv(:, ik))
               End Do
            End If
#ifdef KSMP
 ! begin parallel loop over k-points
 !$OMP PARALLEL DEFAULT(SHARED) &
 !$OMP PRIVATE(evecfv,evecsv)
 !$OMP DO
#endif
            Do ik = 1, nkpt
#endif
               Allocate (evecfv(nmatmax, nstfv, nspnfv))
               Allocate (evecsv(nstsv, nstsv))
           ! get the eigenvectors from file
               Call getevecfv (vkl(:, ik), vgkl(:, :, :, ik), evecfv)
               Call getevecsv (vkl(:, ik), evecsv)
           ! add to the density and magnetisation
               Call rhovalk (ik, evecfv, evecsv)
               Deallocate (evecfv, evecsv)
            End Do
#ifndef MPIRHO
#ifdef KSMP
        !$OMP END DO
        !$OMP END PARALLEL
#endif
#endif
#ifdef MPIRHO
            Call mpisumrhoandmag
#endif
#ifdef MPI
            If (input%groundstate%xctypenumber .Lt. 0) Call &
           & mpiresumeevecfiles ()
#endif
<<<<<<< HEAD
            If (rank .Eq. 0.or.(.not. input%sharedfs .and. firstinnode)) Then
=======
            If ((rank .Eq. 0) .and. (input%groundstate%tpartcharges)) Then
>>>>>>> c113a22f
        ! write out partial charges
               call writepchgs(69,input%groundstate%lmaxvr)
               call flushifc(69)
            end if
        ! symmetrise the density
            Call symrf (input%groundstate%lradstep, rhomt, rhoir)
        ! symmetrise the magnetisation
            If (associated(input%groundstate%spin)) Call symrvf &
           & (input%groundstate%lradstep, magmt, magir)
        ! convert the density from a coarse to a fine radial mesh
            Call rfmtctof (rhomt)
        ! convert the magnetisation from a coarse to a fine radial mesh
            Do idm = 1, ndmag
               Call rfmtctof (magmt(:, :, :, idm))
            End Do
        ! add the core density to the total density
            Call addrhocr
        ! calculate the charges
            Call charge
        ! calculate the moments
            If (associated(input%groundstate%spin)) Call moment
        ! normalise the density
            Call rhonorm
        ! LDA+U
            If (ldapu .Ne. 0) Then
           ! generate the LDA+U density matrix
               Call gendmatlu
           ! generate the LDA+U potential matrix
               Call genvmatlu
           ! write the LDA+U matrices to file
               if (rank .eq. 0.or.(.not. input%sharedfs .and. firstinnode)) Call writeldapu
            End If
        ! generate charge distance
            call chgdist
        ! store density to reference
            rhoirref(:)=rhoir(:)
            rhomtref(:,:,:)=rhomt(:,:,:)
        ! compute the effective potential 
              Call poteff
        ! pack interstitial and muffin-tin effective potential and field into one array
            Call packeff (.True., n, v)
        ! mix in the old potential and field with the new
            If (rank .Eq. 0) Call mixerifc &
           & (input%groundstate%mixernumber, n, v, currentconvergence, &
           & nwork)
#ifdef MPI
         Call MPI_bcast (v(1), n, MPI_DOUBLE_PRECISION, 0, MPI_COMM_WORLD, ierr)
#endif
 ! unpack potential and field
            Call packeff (.False., n, v)
        ! add the fixed spin moment effect field
            If (getfixspinnumber() .Ne. 0) Call fsmfield
        ! Fourier transform effective potential to G-space
            Call genveffig
        ! reduce the external magnetic fields if required
            If (associated(input%groundstate%spin)) Then
               If (input%groundstate%spin%reducebf .Lt. 1.d0) Then
                  input%groundstate%spin%bfieldc(:) = &
                 & input%groundstate%spin%bfieldc(:) * &
                 & input%groundstate%spin%reducebf
                  Do is = 1, nspecies
                     Do ia = 1, natoms (is)
                        input%structure%speciesarray(is)%species%atomarray(ia)%atom%bfcmt(:) = &
                       & input%structure%speciesarray(is)%species%atomarray(ia)%atom%bfcmt(:) * input%groundstate%spin%reducebf
                     End Do
                  End Do
               End If
            End If
        ! compute the energy components
            Call energy
        ! compute the forces (without IBS corrections)
            If (input%groundstate%tforce) Then
               tibs=input%groundstate%tfibs
               input%groundstate%tfibs=.false.
               call force
               input%groundstate%tfibs=tibs
               If (rank .Eq. 0.or.(.not. input%sharedfs .and. firstinnode)) Then
       ! output forces to INFO.OUT
                  Call writeforce (60)
                  ! write maximum force magnitude to FORCEMAX.OUT
                  Write (64, '(G18.10,"   (without IBS correction)")') forcemax
                  Call flushifc (64)
               end if
            end if
            If (rank .Eq. 0) Then
        ! output energy components
               Call writeengy (60)
               Write (60,*)
               Write (60, '("Density of states at Fermi energy : ", G18&
              &.10)') fermidos
               Write (60, '(" (states/Hartree/unit cell)")')
           ! write total energy to TOTENERGY.OUT and flush
               Write (61, '(G22.12)') engytot
               Call flushifc (61)
           ! write DOS at Fermi energy to FERMIDOS.OUT and flush
               Write (62, '(G18.10)') fermidos
               Call flushifc (62)
           ! output charges and moments
               Call writechg (60)
           ! write total moment to MOMENT.OUT and flush
               If (associated(input%groundstate%spin)) Then
                  Write (63, '(3G18.10)') momtot (1:ndmag)
                  Call flushifc (63)
               End If
           ! output effective fields for fixed spin moment calculations
               If (getfixspinnumber() .Ne. 0) Call writefsm (60)
           ! check for WRITE file
               Inquire (File='WRITE', Exist=Exist)
               If (exist) Then
                  Write (60,*)
                  Write (60, '("WRITE file exists - writing STATE.OUT")&
                 &')
                  Call writestate
                  Open (50, File='WRITE')
                  Close (50, Status='DELETE')
               End If
           ! write STATE.OUT file if required
               If (input%groundstate%nwrite .Ge. 1) Then
                  If (Mod(iscl, input%groundstate%nwrite) .Eq. 0) Then
                     Call writestate
                     Write (60,*)
                     Write (60, '("Wrote STATE.OUT")')
                  End If
               End If
               ! update convergence criteria
               deltae=abs(et-engytot)
               dforcemax=abs(fm-forcemax) 
               Call scl_iter_xmlout ()
               If (associated(input%groundstate%spin)) Call &
              & scl_xml_write_moments ()
               Call scl_xml_out_write ()
            End If
 ! exit self-consistent loop if last iteration is complete
            If (tlast) Go To 20
            If (rank .Eq. 0) Then
    ! check for convergence
               If (iscl .Ge. 2) Then
                  Write (60,*)
                  If (input%groundstate%tconvcritvks .Eq. .true.) Then
                    Write (60, '("RMS change in effective potential (targ&
                      &et) : ", G18.10, " (", G18.10, ")")') &
                      & currentconvergence, input%groundstate%epspot
                  End if
                  If (input%groundstate%tconvcritenergy .Eq. .true.) Then
                    write(60,'("Absolute change in total energy (target)   : ",G18.10," (",&
                    &G18.10,")")') deltae, input%groundstate%epsengy
                  End if
                  If ( (input%groundstate%tconvcritforces .Eq. .true.)  .and. (input%groundstate%tforce) ) then
                    write(60,'("Absolute change in |max. force| (target)   : ",G18.10," (",&
                    &G18.10,")")') dforcemax, input%groundstate%epsforce
                  End if
                  If (input%groundstate%tconvcritcharge .Eq. .true.) Then
                    write(60,'("Charge distance (target)                   : ",G18.10," (",&
                    &G18.10,")")') chgdst, input%groundstate%epschg
                  End if
                  write(66,'(G18.10)') deltae
                  call flushifc(66)
                  if (input%groundstate%tforce) then
                    write(67,'(G18.10)') dforcemax
                    call flushifc(67)
                  end if
                  If (input%groundstate%tconvcritcharge) Then
                     write(68,'(G18.10)') chgdst
                     call flushifc(68)
                  End If
                  Write (65, '(G18.10)') currentconvergence
                  Call flushifc (65)
                  If ( ((.not. input%groundstate%tconvcritenergy) .or. &
                 & ((input%groundstate%tconvcritenergy) .and. (deltae .lt. input%groundstate%epsengy))).and. &                 
                 & ((.not. input%groundstate%tconvcritvks).or. &
                 & ((input%groundstate%tconvcritvks).and.(currentconvergence .lt. input%groundstate%epspot))).and. &
                 & ((.not. input%groundstate%tconvcritcharge) .or. &
                 & ((input%groundstate%tconvcritcharge) .and. (chgdst .lt. input%groundstate%epschg))).and. &
                 & ((.not. input%groundstate%tconvcritforces) .or. &
                 &  ((input%groundstate%tconvcritforces) .and. (dforcemax .lt. input%groundstate%epsforce) ) ) ) Then
                     Write (60,*)
                     Write (60, '("Convergence targets achieved")')
                     tlast = .True.
                  End If
               End If
               et = engytot
               fm = forcemax
               If (input%groundstate%xctypenumber .Lt. 0) Then
                  Write (60,*)
                  Write (60, '("Magnitude of OEP residual : ", G18.10)') resoep
               End If
           ! check for STOP file
               Inquire (File='STOP', Exist=Exist)
               If (exist) Then
                  Write (60,*)
                  Write (60, '("STOP file exists - stopping self-consis&
                 &tent loop")')
                  tstop = .True.
                  tlast = .True.
                  Open (50, File='STOP')
                  Close (50, Status='DELETE')
               End If
           ! output the current total CPU time
               timetot = timeinit + timemat + timefv + timesv + timerho &
              & + timepot + timefor
               Write (60,*)
               Write (60, '("Time (CPU seconds) : ", F12.2)') timetot
           ! end the self-consistent loop
            End If
#ifdef MPI
            Call MPI_bcast (tstop, 1, MPI_LOGICAL, 0, MPI_COMM_WORLD, ierr)
            Call MPI_bcast (tlast, 1, MPI_LOGICAL, 0, MPI_COMM_WORLD, ierr)
#endif
         End Do
20       Continue
         If (rank .Eq.0) Then
            Write (60,*)
            Write (60, '("+------------------------------+")')
            Write (60, '("| Self-consistent loop stopped |")')
            Write (60, '("+------------------------------+")')
         endif
 ! write density and potentials to file only if maxscl > 1
           If (rank .Eq. 0 .or.  (.not. input%sharedfs .and. firstinnode))then
            If (input%groundstate%maxscl .Gt. 1) Then
               Call writestate
               If (rank .Eq.0) Then
                 Write (60,*)
                 Write (60, '("Wrote STATE.OUT")')
               end if
            End If
           end if

 !-----------------------!
 !     compute forces    !
 !-----------------------!

         If (( .Not. tstop) .And. (input%groundstate%tforce)) Then
            Call force
            If (rank .Eq. 0) Then
       ! output forces to INFO.OUT
                  Call writeforce (60)


              ! write maximum force magnitude to FORCEMAX.OUT
                  Write (64, '(G18.10)') forcemax
                  Call flushifc (64)
            End If
         End If
     !---------------------------------------!
     !     perform structural relaxation     !
     !---------------------------------------!
         If (( .Not. tstop) .And. ((task .Eq. 2) .Or. (task .Eq. 3))) &
        & Then
            If (rank .Eq. 0) Then
               Write (60,*)
               Write (60, '("Maximum force magnitude (target) : ", G18.&
              &10, " (", G18.10, ")")') forcemax, &
              & input%structureoptimization%epsforce
               Call flushifc (60)
            End If
 ! check force convergence
            force_converged = .False.
            If (forcemax .Le. input%structureoptimization%epsforce) Then
               If (rank .Eq. 0) Then
                  Write (60,*)
                  Write (60, '("Force convergence target achieved")')
               End If
               force_converged = .True.
            End If
            If (force_converged) Go To 30
 ! update the atomic positions if forces are not converged
            Call updatpos
            If (rank .Eq. 0) Then
               Write (60,*)
               Write (60, '("+--------------------------+")')
               Write (60, '("| Updated atomic positions |")')
               Write (60, '("+--------------------------+")')
               Do is = 1, nspecies
                  Write (60,*)
                  Write (60, '("Species : ", I4, " (", A, ")")') is, trim (input%structure%speciesarray(is)%species%chemicalSymbol)
                  Write (60, '(" atomic positions (lattice) :")')
                  Do ia = 1, natoms (is)
                     Write (60, '(I4, " : ", 3F14.8)') ia, input%structure%speciesarray(is)%species%atomarray(ia)%atom%coord(:)
                  End Do
               End Do
           ! add blank line to TOTENERGY.OUT, FERMIDOS.OUT, MOMENT.OUT and RMSDVEFF.OUT
               Write (61,*)
               Write (62,*)
               If (associated(input%groundstate%spin)) write (63,*)
               Write (65,*)
           ! add blank line to DTOTENERGY.OUT, DFORCEMAX.OUT, CHGDIST.OUT and PCHARGE.OUT
               Write (66,*)
               if (input%groundstate%tforce) Write (67,*)
               If (input%groundstate%tconvcritcharge) Write (68,*)
               if (input%groundstate%tpartcharges) Write (69,*)
            End If
           ! begin new self-consistent loop with updated positions
            Go To 10
         End If
30       Continue
     ! output timing information
         If (rank .Eq. 0) Then
            Write (60,*)
            Write (60, '("Timings (CPU seconds) :")')
            Write (60, '(" initialisation", T40, ": ", F12.2)') &
           & timeinit
            Write (60, '(" Hamiltonian and overlap matrix set up", T40,&
           & ": ", F12.2)') timemat
            Write (60, '(" first-variational secular equation", T40, ":&
           & ", F12.2)') timefv
            If (associated(input%groundstate%spin)) Then
               Write (60, '(" second-variational calculation", T40, ": ", F12.2)') timesv
            End If
            Write (60, '(" charge density calculation", T40, ": ", F12.&
           &2)') timerho
            Write (60, '(" potential calculation", T40, ": ", F12.2)') &
           & timepot
            If (input%groundstate%tforce) Then
               Write (60, '(" force calculation", T40, ": ", F12.2)') &
              & timefor
            End If
            timetot = timeinit + timemat + timefv + timesv + timerho + &
           & timepot + timefor
            Write (60, '(" total", T40, ": ", F12.2)') timetot
            Write (60,*)
            Write (60, '("+-------------------------+")')
            Write (60, '("| EXCITING Lithium stopped |")')
            Write (60, '("+-------------------------+")')
 ! close the TOTENERGY.OUT file
            Close (61)
 ! close the FERMIDOS.OUT file
            Close (62)
 ! close the MOMENT.OUT file
            If (associated(input%groundstate%spin)) close (63)
 ! close the FORCEMAX.OUT file
            If (input%groundstate%tforce) close (64)
 ! close the RMSDVEFF.OUT file
            Close (65)
 ! close the DTOTENERGY.OUT file
            close(66)
 ! close the DFORCEMAX.OUT file
            if (input%groundstate%tforce) close(67)
 ! close the CHGDIST.OUT file
            If (input%groundstate%tconvcritcharge) close(68)
 ! close the PCHARGE.OUT file
            if (input%groundstate%tpartcharges) close(69)
            Call structure_xmlout ()
            Call scl_xml_setGndstateStatus ("finished")
            Call scl_xml_out_write ()
         End If
     !set nwork to -2 to tell interface to call the deallocation functions
         If (rank .Eq. 0) Call mixerifc (input%groundstate%mixernumber, &
        & n, v, currentconvergence,-2)
         Deallocate (v)
         Call mpiresumeevecfiles ()
 ! close the INFO.OUT file
         If (rank .Eq. 0) close (60)
         deallocate(rhomtref,rhoirref)
         Return
   End Subroutine gndstate
!EOC<|MERGE_RESOLUTION|>--- conflicted
+++ resolved
@@ -340,11 +340,8 @@
             If (input%groundstate%xctypenumber .Lt. 0) Call &
            & mpiresumeevecfiles ()
 #endif
-<<<<<<< HEAD
-            If (rank .Eq. 0.or.(.not. input%sharedfs .and. firstinnode)) Then
-=======
-            If ((rank .Eq. 0) .and. (input%groundstate%tpartcharges)) Then
->>>>>>> c113a22f
+            If ((rank .Eq. 0.or.(.not. input%sharedfs .and. firstinnode))&
+                & .and. (input%groundstate%tpartcharges)) Then
         ! write out partial charges
                call writepchgs(69,input%groundstate%lmaxvr)
                call flushifc(69)
