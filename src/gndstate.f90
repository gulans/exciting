
! Copyright (C) 2002-2007 J. K. Dewhurst, S. Sharma and C. Ambrosch-Draxl.
! This file is distributed under the terms of the GNU General Public License.
! See the file COPYING for license details.

!BOP
! !ROUTINE: gndstate
! !INTERFACE:
subroutine gndstate
  ! !USES:
  use modmain
  use modmpi
  ! !DESCRIPTION:
  !   Computes the self-consistent Kohn-Sham ground-state. General information is
  !   written to the file {\tt INFO.OUT}. First- and second-variational
  !   eigenvalues, eigenvectors and occupancies are written to the unformatted
  !   files {\tt EVALFV.OUT}, {\tt EVALSV.OUT}, {\tt EVECFV.OUT}, {\tt EVECSV.OUT}
  !   and {\tt OCCSV.OUT}.
  !
  ! !REVISION HISTORY:
  !   Created October 2002 (JKD)
  !EOP
  !BOC
  implicit none
  ! local variables
  logical exist
  integer ik,is,ia,idm,n
  real(8) dv,timetot
  ! allocatable arrays
  real(8), allocatable :: nu(:)
  real(8), allocatable :: mu(:)
  real(8), allocatable :: beta(:)
  real(8), allocatable :: f(:)
  real(8), allocatable :: evalfv(:,:)
  complex(8), allocatable :: evecfv(:,:,:)
  complex(8), allocatable :: evecsv(:,:)
  logical::force_converged, redoscl
  ! require forces for structural optimisation
  if ((task.eq.2).or.(task.eq.3)) tforce=.true.
  ! initialise global variables
  call init0
  call init1
  ! initialise OEP variables if required
  if (xctype.lt.0) call init2
  if(rank.eq.0) then 	
     ! write the real and reciprocal lattice vectors to file
     call writelat
     ! write inter-atomic distances to file
     call writeiad
     ! write symmetry matrices to file
     call writesym
     ! output the k-point set to file
     call writekpts
     ! write lattice vectors and atomic positions to file
     call writegeom(.false.)
     ! open INFO.OUT file
     open(60,file='INFO'//trim(filext),action='WRITE',form='FORMATTED')
     ! open TOTENERGY.OUT
     open(61,file='TOTENERGY'//trim(filext),action='WRITE',form='FORMATTED')
     ! open FERMIDOS.OUT
     open(62,file='FERMIDOS'//trim(filext),action='WRITE',form='FORMATTED')
     ! open MOMENT.OUT if required
     if (spinpol) open(63,file='MOMENT'//trim(filext),action='WRITE', &
          form='FORMATTED')
     ! open FORCEMAX.OUT if required
     if (tforce) open(64,file='FORCEMAX'//trim(filext),action='WRITE', &
          form='FORMATTED')
     ! open RMSDVEFF.OUT
     open(65,file='RMSDVEFF'//trim(filext),action='WRITE',form='FORMATTED')
     ! write out general information to INFO.OUT
     call writeinfo(60)
     ! initialise or read the charge density and potentials from file
  end if
  iscl=0
  write(60,*)
<<<<<<< HEAD
  if ((task.eq.1).or.(task.eq.3)) then
     call readstate
     if(rank.eq.0) write(60,'("Density and potential read in from STATE.OUT")')
  else
     call rhoinit
     call poteff
     call genveffig
     if(rank.eq.0)  write(60,'("Density and potential initialised from atomic data")')
=======
  write(60,'("+-------------------------+")')
  write(60,'("| Iteration number : ",I4," |")') iscl
  write(60,'("+-------------------------+")')
  call flushifc(60)
  if (iscl.ge.maxscl) then
    write(60,*)
    write(60,'("Reached self-consistent loops maximum")')
    tlast=.true.
>>>>>>> 63045b1e
  end if
  call flushifc(60)
  ! size of mixing vector
  n=lmmaxvr*nrmtmax*natmtot+ngrtot
  if (spinpol) n=n*(1+ndmag)
  if (ldapu.ne.0) n=n+2*lmmaxlu*lmmaxlu*nspinor*nspinor*natmtot
  ! allocate mixing arrays
  allocate(nu(n))
  allocate(mu(n))
  allocate(beta(n))
  allocate(f(n))
  ! set stop flag
  tstop=.false.
10 continue
  ! set last iteration flag
  tlast=.false.
  ! initialise the mixer
  call packeff(.true.,n,nu)
  call mixer(.true.,beta0,betamax,n,nu,mu,beta,f,dv)
  call packeff(.false.,n,nu)
<<<<<<< HEAD
  ! delete any existing eigenvector files
  call delevec
  ! begin the self-consistent loop
  if(rank.eq.0) then
     write(60,*)
     write(60,'("+------------------------------+")')
     write(60,'("| Self-consistent loop started |")')
     write(60,'("+------------------------------+")')
  endif
  do iscl=1,maxscl
     if(rank.eq.0) then
        write(60,*)
        write(60,'("+--------------------------+")')
        write(60,'("| Iteration number : ",I5," |")') iscl
        write(60,'("+--------------------------+")')
     endif
     if (iscl.ge.maxscl) then
        if(rank.eq.0) then
           write(60,*)
           write(60,'("Reached self-consistent loops maximum")')
        endif
        tlast=.true.
#ifdef MPI
        call MPI_bcast(tlast,1,MPI_LOGICAL,0,MPI_COMM_WORLD,ierr)
#endif

     end if
     if(rank.eq.0) call flushifc(60)
     ! generate the core wavefunctions and densities
     call gencore
     ! find the new linearisation energies
     call linengy
     ! write out the linearisation energies
     call writelinen
     ! generate the APW radial functions
     call genapwfr
     ! generate the local-orbital radial functions
     call genlofr
     ! compute the overlap radial integrals
     call olprad
     ! compute the Hamiltonian radial integrals
     call hmlrad

#ifdef MPI
     call MPI_barrier(MPI_COMM_WORLD,ierr)
     if (rank.eq.0) call delevec()
#endif
#ifdef MPISEC
     splittfile=.true.
     do ik=firstk(rank),lastk(rank)

#endif
#ifdef NEVERDEFINED
     end do
#endif
#ifndef MPISEC
     splittfile=.false.
     ! begin parallel loop over k-points
#ifdef KSMP
     !$OMP PARALLEL DEFAULT(SHARED) &
     !$OMP PRIVATE(evalfv,evecfv,evecsv)
     !$OMP DO
#endif
     do ik=1,nkpt
#endif
        ! every thread should allocate its own arrays
        allocate(evalfv(nstfv,nspnfv))
        allocate(evecfv(nmatmax,nstfv,nspnfv))
        allocate(evecsv(nstsv,nstsv))
        ! solve the first- and second-variational secular equations
        call seceqn(ik,evalfv,evecfv,evecsv)
        ! write the eigenvalues/vectors to file
        call putevalfv(ik,evalfv)
        call putevalsv(ik,evalsv(1,ik))
        call putevecfv(ik,evecfv)
        call putevecsv(ik,evecsv)
        deallocate(evalfv,evecfv,evecsv)
     end do
#ifdef KSMP     
     !$OMP END DO
     !$OMP END PARALLEL
#endif
#ifdef MPISEC
     call mpisync_evalsv_spnchr
#endif
     ! find the occupation numbers and Fermi energy
     call occupy
#ifdef MPISEC
     call MPI_BCAST(occsv,nstsv*nkpt, MPI_DOUBLE_PRECISION,0,MPI_COMM_WORLD,ierr)
     call MPI_BCAST(fermidos,1, MPI_DOUBLE_PRECISION,0,MPI_COMM_WORLD,ierr)
     call MPI_BCAST(efermi,1, MPI_DOUBLE_PRECISION,0,MPI_COMM_WORLD,ierr)
#endif
     if (rank.eq.0) then
        ! write out the eigenvalues and occupation numbers
        call writeeval
        ! write the Fermi energy to file
        call writefermi
     endif
     ! set the charge density and magnetisation to zero
     rhomt(:,:,:)=0.d0
     rhoir(:)=0.d0
     if (spinpol) then
        magmt(:,:,:,:)=0.d0
        magir(:,:)=0.d0
     end if

#ifdef MPIRHO	 

     do ik=firstk(rank),lastk(rank)
        !write the occupancies to file
        call putoccsv(ik,occsv(1,ik))
     end do
     do ik=firstk(rank),lastk(rank)
#endif

#ifndef MPIRHO	
        if (rank.eq.0)then
           do ik=1,nkpt
              !write the occupancies to file
              call putoccsv(ik,occsv(1,ik))
           end do
        endif
#ifdef KSMP     
        ! begin parallel loop over k-points
        !$OMP PARALLEL DEFAULT(SHARED) &
        !$OMP PRIVATE(evecfv,evecsv)
        !$OMP DO
#endif     
        do ik=1,nkpt	
#endif
           allocate(evecfv(nmatmax,nstfv,nspnfv))
           allocate(evecsv(nstsv,nstsv))
           !
           ! get the eigenvectors from file
           call getevecfv(vkl(1,ik),vgkl(1,1,ik,1),evecfv)
           call getevecsv(vkl(1,ik),evecsv)
           ! add to the density and magnetisation
           call rhovalk(ik,evecfv,evecsv)
           deallocate(evecfv,evecsv)
        end do
#ifndef MPIRHO	   
#ifdef KSMP
        !$OMP END DO
        !$OMP END PARALLEL
#endif
#endif
#ifdef MPIRHO    
        call mpisumrhoandmag
#endif  
#ifdef MPI
        if(xctype.lt.0) call mpiresumeevecfiles()	
#endif
        ! symmetrise the density
        call symrf(lradstp,rhomt,rhoir)
        ! symmetrise the magnetisation
        if (spinpol) call symrvf(lradstp,magmt,magir)
        ! convert the density from a coarse to a fine radial mesh
        call rfmtctof(rhomt)
        ! convert the magnetisation from a coarse to a fine radial mesh
        do idm=1,ndmag
           call rfmtctof(magmt(1,1,1,idm))
        end do
        ! add the core density to the total density
        call addrhocr
        ! calculate the charges
        call charge
        ! calculate the moments
        if (spinpol) call moment
        ! normalise the density
        call rhonorm
        ! LDA+U
        if (ldapu.ne.0) then
           ! generate the LDA+U density matrix
           call gendmatlu
           ! generate the LDA+U potential matrix
           call genvmatlu
           ! write the LDA+U matrices to file
           call writeldapu
        end if
        ! compute the effective potential
        call poteff
        ! pack interstitial and muffin-tin effective potential and field into one array
        call packeff(.true.,n,nu)
        ! mix in the old potential and field with the new

        if(rank.eq.0)call mixer(.false.,beta0,betamax,n,nu,mu,beta,f,dv)
#ifdef MPI
        call  MPI_BCAST(nu(1), n, MPI_DOUBLE_PRECISION, 0, MPI_COMM_WORLD, ierr) 
        call  MPI_BCAST(mu(1), n, MPI_DOUBLE_PRECISION, 0, MPI_COMM_WORLD, ierr) 
        call  MPI_BCAST(f(1), n, MPI_DOUBLE_PRECISION, 0, MPI_COMM_WORLD, ierr) 
        call  MPI_BCAST(beta(1), n, MPI_DOUBLE_PRECISION, 0, MPI_COMM_WORLD, ierr) 
#endif
        ! unpack potential and field
        call packeff(.false.,n,nu)
        ! add the fixed spin moment effect field
        if (fixspin.ne.0) call fsmfield
        ! Fourier transform effective potential to G-space
        call genveffig
        ! compute the energy components
        call energy
        ! output energy components
        if(rank.eq.0) then
           call writeengy(60)
           write(60,*)
           write(60,'("Density of states at Fermi energy : ",G18.10)') fermidos
           write(60,'(" (states/Hartree/spin/unit cell)")')
           ! write total energy to TOTENERGY.OUT and flush
           write(61,'(G18.10)') engytot
           call flushifc(61)
           ! write DOS at Fermi energy to FERMIDOS.OUT and flush
           write(62,'(G18.10)') fermidos
           call flushifc(62)
           ! output charges and moments
           call writechg(60)
           ! write total moment to MOMENT.OUT and flush
           if (spinpol) then
              write(63,'(3G18.10)') momtot(1:ndmag)
              call flushifc(63)
           end if
           ! output effective fields for fixed spin moment calculations
           if (fixspin.ne.0) call writefsm(60)
           ! check for WRITE file
           inquire(file='WRITE',exist=exist)
           if (exist) then
              write(60,*)
              write(60,'("WRITE file exists - writing STATE.OUT")')
              call writestate
              open(50,file='WRITE')
              close(50,status='DELETE')
           end if
           ! write STATE.OUT file if required
           if (nwrite.ge.1) then
              if (mod(iscl,nwrite).eq.0) then
                 call writestate
                 write(60,*)
                 write(60,'("Wrote STATE.OUT")')
              end if
           end if
           ! exit self-consistent loop if last iteration is complete
        endif
        if (tlast) goto 20
        if(rank.eq.0)then
           ! check for convergence
           if (iscl.ge.2) then
              write(60,*)
              write(60,'("RMS change in effective potential (target) : ",G18.10,&
                   &" (",G18.10,")")') dv,epspot
              if (dv.lt.epspot) then
                 write(60,*)
                 write(60,'("Potential convergence target achieved")')
                 tlast=.true.
              end if
              write(65,'(G18.10)') dv
              call flushifc(65)
           end if
           if (xctype.lt.0) then
              write(60,*)
              write(60,'("Magnitude of OEP residue : ",G18.10)') resoep
           end if

           ! check for STOP file
           inquire(file='STOP',exist=exist)
           if (exist) then
              write(60,*)
              write(60,'("STOP file exists - stopping self-consistent loop")')
              tstop=.true.
              tlast=.true.
              open(50,file='STOP')
              close(50,status='DELETE')
           end if
           ! output the current total CPU time
           timetot=timeinit+timemat+timefv+timesv+timerho+timepot+timefor
           write(60,*)
           write(60,'("Time (CPU seconds) : ",F12.2)') timetot
           ! end the self-consistent loop
        endif
#ifdef MPI
        call MPI_bcast(tstop,1,MPI_LOGICAL,0,MPI_COMM_WORLD,ierr)
        call MPI_bcast(tlast,1,MPI_LOGICAL,0,MPI_COMM_WORLD,ierr)
#endif

     end do


20   continue
     if (rank.eq.0)then
        redoscl=.false.
        write(60,*)
        write(60,'("+------------------------------+")')
        write(60,'("| Self-consistent loop stopped |")')
        write(60,'("+------------------------------+")')
        ! write density and potentials to file only if maxscl > 1
        if (maxscl.gt.1) then
           call writestate
           write(60,*)
           write(60,'("Wrote STATE.OUT")')
        end if
        !-----------------------!
        !     compute forces    !
        !-----------------------!
        if ((.not.tstop).and.(tforce)) then
           call force
           if(rank.eq.0) then
              ! output forces to INFO.OUT
              call writeforce(60)
              ! write maximum force magnitude to FORCEMAX.OUT
              write(64,'(G18.10)') forcemax
              call flushifc(64)
           endif
        end if
     endif
     !---------------------------------------!
     !     perform structural relaxation     !
     !---------------------------------------!
     if ((.not.tstop).and.((task.eq.2).or.(task.eq.3))) then
        if(rank.eq.0) then
           write(60,*)
           write(60,'("Maximum force magnitude (target) : ",G18.10," (",G18.10,")")') &
                forcemax,epsforce
           call flushifc(60)
        endif
        ! check force convergence
        if(rank.eq.0)	then
           force_converged=.false.	
           if (forcemax.le.epsforce) then
              write(60,*)	
              write(60,'("Force convergence target achieved")')
              force_converged=.true.
           end if
        endif
#ifdef MPI     
        call mpi_bcast(force_converged,1,MPI_LOGICAL,0,MPI_COMM_WORLD,ierr)
#endif
        if(force_converged) goto 30
        ! update the atomic positions if forces are not converged
        call updatpos
        if(rank.eq.0)	then
           write(60,*)
           write(60,'("+--------------------------+")')
           write(60,'("| Updated atomic positions |")')
           write(60,'("+--------------------------+")')
           do is=1,nspecies
              write(60,*)
              write(60,'("Species : ",I4," (",A,")")') is,trim(spsymb(is))
              write(60,'(" atomic positions (lattice) :")')
              do ia=1,natoms(is)
                 write(60,'(I4,3F14.8)') ia,atposl(:,ia,is)
              end do
           end do
           ! add blank line to TOTENERGY.OUT, FERMIDOS.OUT and MOMENT.OUT
           write(61,*)
           write(62,*)
           if (spinpol) write (63,*)
           ! begin new self-consistent loop with updated positions
           redoscl=.true.
        endif

#ifdef MPI
        call MPI_bcast(redoscl,1,MPI_LOGICAL,0,MPI_COMM_WORLD,ierr)

        call MPI_Bcast(forcemax,1,MPI_DOUBLE_PRECISION,0,MPI_COMM_WORLD,ierr)
        call MPI_Bcast(atposc,size(atposc),MPI_DOUBLE_PRECISION,0,MPI_COMM_WORLD,ierr)
        call MPI_Bcast(atposl,size(atposl),MPI_DOUBLE_PRECISION,0,MPI_COMM_WORLD,ierr)
        call MPI_Bcast(vkl,size(vkl),MPI_DOUBLE_PRECISION,0,MPI_COMM_WORLD,ierr)
        call MPI_Bcast(vkc,size(vkc),MPI_DOUBLE_PRECISION,0,MPI_COMM_WORLD,ierr)
        call MPI_Bcast(ngvec,1,MPI_INTEGER,0,MPI_COMM_WORLD,ierr)
        call MPI_Bcast(sfacg,size(sfacg),MPI_DOUBLE_PRECISION,0,MPI_COMM_WORLD,ierr)
        call MPI_Bcast(ngk,size(ngk),MPI_DOUBLE_PRECISION,0,MPI_COMM_WORLD,ierr)
        call MPI_Bcast(vgkc,size(vgkc),MPI_DOUBLE_PRECISION,0,MPI_COMM_WORLD,ierr)
        call MPI_Bcast(sfacgk,size(sfacgk),MPI_DOUBLE_PRECISION,0,MPI_COMM_WORLD,ierr)
        call MPI_Bcast(ngkmax,1,MPI_DOUBLE_PRECISION,0,MPI_COMM_WORLD,ierr)
        call MPI_Bcast(engynn,1,MPI_DOUBLE_PRECISION,0,MPI_COMM_WORLD,ierr)

#endif
        if(redoscl)  goto 10
     end if
30   continue
     ! output timing information
     if(rank.eq.0)then
        write(60,*)
        write(60,'("Timings (CPU seconds) :")')
        write(60,'(" initialisation                        : ",F12.2)') timeinit
        write(60,'(" Hamiltonian and overlap matrix set up : ",F12.2)') timemat
        write(60,'(" first-variational secular equation    : ",F12.2)') timefv
        if (spinpol) then
           write(60,'(" second-variational calculation        : ",F12.2)') timesv
        end if
        write(60,'(" charge density calculation            : ",F12.2)') timerho
        write(60,'(" potential calculation                 : ",F12.2)') timepot
        if (tforce) then
           write(60,'(" force calculation                     : ",F12.2)') timefor
        end if
        timetot=timeinit+timemat+timefv+timesv+timerho+timepot+timefor
        write(60,'(" total                                 : ",F12.2)') timetot
        write(60,*)
        write(60,'("+----------------------------------+")')
        write(60,'("| EXCITING version ",I1.1,".",I1.1,".",I3.3," stopped |")') version
        write(60,'("+----------------------------------+")')
        ! close the INFO.OUT file
        close(60)
        ! close the TOTENERGY.OUT file
        close(61)
        ! close the FERMIDOS.OUT file
        close(62)
        ! close the MOMENT.OUT file
        if (spinpol) close(63)
        ! close the FORCEMAX.OUT file
        if (tforce) close(64)
        ! close the RMSDVEFF.OUT file
        close(65)
     endif
     deallocate(nu,mu,beta,f)
     call mpiresumeevecfiles()	
     return
   end subroutine gndstate
=======
! add the fixed spin moment effect field
  if (fixspin.ne.0) call fsmfield
! Fourier transform effective potential to G-space
  call genveffig
! reduce the external magnetic fields if required
  if (reducebf.lt.1.d0) then
    bfieldc(:)=bfieldc(:)*reducebf
    bfcmt(:,:,:)=bfcmt(:,:,:)*reducebf
  end if
! compute the energy components
  call energy
! output energy components
  call writeengy(60)
  write(60,*)
  write(60,'("Density of states at Fermi energy : ",G18.10)') fermidos
  write(60,'(" (states/Hartree/spin/unit cell)")')
! write total energy to TOTENERGY.OUT and flush
  write(61,'(G18.10)') engytot
  call flushifc(61)
! write DOS at Fermi energy to FERMIDOS.OUT and flush
  write(62,'(G18.10)') fermidos
  call flushifc(62)
! output charges and moments
  call writechg(60)
! write total moment to MOMENT.OUT and flush
  if (spinpol) then
    write(63,'(3G18.10)') momtot(1:ndmag)
    call flushifc(63)
  end if
! output effective fields for fixed spin moment calculations
  if (fixspin.ne.0) call writefsm(60)
! check for WRITE file
  inquire(file='WRITE',exist=exist)
  if (exist) then
    write(60,*)
    write(60,'("WRITE file exists - writing STATE.OUT")')
    call writestate
    open(50,file='WRITE')
    close(50,status='DELETE')
  end if
! write STATE.OUT file if required
  if (nwrite.ge.1) then
    if (mod(iscl,nwrite).eq.0) then
      call writestate
      write(60,*)
      write(60,'("Wrote STATE.OUT")')
    end if
  end if
! exit self-consistent loop if last iteration is complete
  if (tlast) goto 20
! check for convergence
  if (iscl.ge.2) then
    write(60,*)
    write(60,'("RMS change in effective potential (target) : ",G18.10,&
     &" (",G18.10,")")') dv,epspot
    if (dv.lt.epspot) then
      write(60,*)
      write(60,'("Potential convergence target achieved")')
      tlast=.true.
    end if
    write(65,'(G18.10)') dv
    call flushifc(65)
  end if
  if (xctype.lt.0) then
    write(60,*)
    write(60,'("Magnitude of OEP residue : ",G18.10)') resoep
  end if
! check for STOP file
  inquire(file='STOP',exist=exist)
  if (exist) then
    write(60,*)
    write(60,'("STOP file exists - stopping self-consistent loop")')
    tstop=.true.
    tlast=.true.
    open(50,file='STOP')
    close(50,status='DELETE')
  end if
! output the current total CPU time
  timetot=timeinit+timemat+timefv+timesv+timerho+timepot+timefor
  write(60,*)
  write(60,'("Time (CPU seconds) : ",F12.2)') timetot
! end the self-consistent loop
end do
20 continue
write(60,*)
write(60,'("+------------------------------+")')
write(60,'("| Self-consistent loop stopped |")')
write(60,'("+------------------------------+")')
! write density and potentials to file only if maxscl > 1
if (maxscl.gt.1) then
  call writestate
  write(60,*)
  write(60,'("Wrote STATE.OUT")')
end if
!-----------------------!
!     compute forces    !
!-----------------------!
if ((.not.tstop).and.(tforce)) then
  call force
! output forces to INFO.OUT
  call writeforce(60)
! write maximum force magnitude to FORCEMAX.OUT
  write(64,'(G18.10)') forcemax
  call flushifc(64)
end if
!---------------------------------------!
!     perform structural relaxation     !
!---------------------------------------!
if ((.not.tstop).and.((task.eq.2).or.(task.eq.3))) then
  write(60,*)
  write(60,'("Maximum force magnitude (target) : ",G18.10," (",G18.10,")")') &
   forcemax,epsforce
  call flushifc(60)
! check force convergence
  if (forcemax.le.epsforce) then
    write(60,*)
    write(60,'("Force convergence target achieved")')
    goto 30
  end if
! update the atomic positions if forces are not converged
  call updatpos
  write(60,*)
  write(60,'("+--------------------------+")')
  write(60,'("| Updated atomic positions |")')
  write(60,'("+--------------------------+")')
  do is=1,nspecies
    write(60,*)
    write(60,'("Species : ",I4," (",A,")")') is,trim(spsymb(is))
    write(60,'(" atomic positions (lattice) :")')
    do ia=1,natoms(is)
      write(60,'(I4," : ",3F14.8)') ia,atposl(:,ia,is)
    end do
  end do
! add blank line to TOTENERGY.OUT, FERMIDOS.OUT and MOMENT.OUT
  write(61,*)
  write(62,*)
  if (spinpol) write (63,*)
! begin new self-consistent loop with updated positions
  goto 10
end if
30 continue
! output timing information
write(60,*)
write(60,'("Timings (CPU seconds) :")')
write(60,'(" initialisation",T40,": ",F12.2)') timeinit
write(60,'(" Hamiltonian and overlap matrix set up",T40,": ",F12.2)') timemat
write(60,'(" first-variational secular equation",T40,": ",F12.2)') timefv
if (spinpol) then
  write(60,'(" second-variational calculation",T40,": ",F12.2)') timesv
end if
write(60,'(" charge density calculation",T40,": ",F12.2)') timerho
write(60,'(" potential calculation",T40,": ",F12.2)') timepot
if (tforce) then
  write(60,'(" force calculation",T40,": ",F12.2)') timefor
end if
timetot=timeinit+timemat+timefv+timesv+timerho+timepot+timefor
write(60,'(" total",T40,": ",F12.2)') timetot
write(60,*)
write(60,'("+----------------------------------+")')
write(60,'("| EXCITING version ",I1.1,".",I1.1,".",I3.3," stopped |")') version
write(60,'("+----------------------------------+")')
! close the INFO.OUT file
close(60)
! close the TOTENERGY.OUT file
close(61)
! close the FERMIDOS.OUT file
close(62)
! close the MOMENT.OUT file
if (spinpol) close(63)
! close the FORCEMAX.OUT file
if (tforce) close(64)
! close the RMSDVEFF.OUT file
close(65)
deallocate(nu,mu,beta,f)
return
end subroutine
>>>>>>> 63045b1e
!EOC<|MERGE_RESOLUTION|>--- conflicted
+++ resolved
@@ -7,20 +7,20 @@
 ! !ROUTINE: gndstate
 ! !INTERFACE:
 subroutine gndstate
-  ! !USES:
+! !USES:
   use modmain
   use modmpi
-  ! !DESCRIPTION:
-  !   Computes the self-consistent Kohn-Sham ground-state. General information is
-  !   written to the file {\tt INFO.OUT}. First- and second-variational
-  !   eigenvalues, eigenvectors and occupancies are written to the unformatted
-  !   files {\tt EVALFV.OUT}, {\tt EVALSV.OUT}, {\tt EVECFV.OUT}, {\tt EVECSV.OUT}
-  !   and {\tt OCCSV.OUT}.
-  !
-  ! !REVISION HISTORY:
-  !   Created October 2002 (JKD)
-  !EOP
-  !BOC
+! !DESCRIPTION:
+!   Computes the self-consistent Kohn-Sham ground-state. General information is
+!   written to the file {\tt INFO.OUT}. First- and second-variational
+!   eigenvalues, eigenvectors and occupancies are written to the unformatted
+!   files {\tt EVALFV.OUT}, {\tt EVALSV.OUT}, {\tt EVECFV.OUT}, {\tt EVECSV.OUT}
+!   and {\tt OCCSV.OUT}.
+!
+! !REVISION HISTORY:
+!   Created October 2002 (JKD)
+!EOP
+!BOC
   implicit none
   ! local variables
   logical exist
@@ -73,7 +73,6 @@
   end if
   iscl=0
   write(60,*)
-<<<<<<< HEAD
   if ((task.eq.1).or.(task.eq.3)) then
      call readstate
      if(rank.eq.0) write(60,'("Density and potential read in from STATE.OUT")')
@@ -82,16 +81,6 @@
      call poteff
      call genveffig
      if(rank.eq.0)  write(60,'("Density and potential initialised from atomic data")')
-=======
-  write(60,'("+-------------------------+")')
-  write(60,'("| Iteration number : ",I4," |")') iscl
-  write(60,'("+-------------------------+")')
-  call flushifc(60)
-  if (iscl.ge.maxscl) then
-    write(60,*)
-    write(60,'("Reached self-consistent loops maximum")')
-    tlast=.true.
->>>>>>> 63045b1e
   end if
   call flushifc(60)
   ! size of mixing vector
@@ -112,7 +101,6 @@
   call packeff(.true.,n,nu)
   call mixer(.true.,beta0,betamax,n,nu,mu,beta,f,dv)
   call packeff(.false.,n,nu)
-<<<<<<< HEAD
   ! delete any existing eigenvector files
   call delevec
   ! begin the self-consistent loop
@@ -125,9 +113,9 @@
   do iscl=1,maxscl
      if(rank.eq.0) then
         write(60,*)
-        write(60,'("+--------------------------+")')
-        write(60,'("| Iteration number : ",I5," |")') iscl
-        write(60,'("+--------------------------+")')
+        write(60,'("+-------------------------+")')
+        write(60,'("| Iteration number : ",I4," |")') iscl
+        write(60,'("+-------------------------+")')
      endif
      if (iscl.ge.maxscl) then
         if(rank.eq.0) then
@@ -311,6 +299,11 @@
         if (fixspin.ne.0) call fsmfield
         ! Fourier transform effective potential to G-space
         call genveffig
+        ! reduce the external magnetic fields if required
+        if (reducebf.lt.1.d0) then
+           bfieldc(:)=bfieldc(:)*reducebf
+           bfcmt(:,:,:)=bfcmt(:,:,:)*reducebf
+        end if
         ! compute the energy components
         call energy
         ! output energy components
@@ -459,7 +452,7 @@
               write(60,'("Species : ",I4," (",A,")")') is,trim(spsymb(is))
               write(60,'(" atomic positions (lattice) :")')
               do ia=1,natoms(is)
-                 write(60,'(I4,3F14.8)') ia,atposl(:,ia,is)
+                 write(60,'(I4," : ",3F14.8)') ia,atposl(:,ia,is)
               end do
            end do
            ! add blank line to TOTENERGY.OUT, FERMIDOS.OUT and MOMENT.OUT
@@ -494,19 +487,19 @@
      if(rank.eq.0)then
         write(60,*)
         write(60,'("Timings (CPU seconds) :")')
-        write(60,'(" initialisation                        : ",F12.2)') timeinit
-        write(60,'(" Hamiltonian and overlap matrix set up : ",F12.2)') timemat
-        write(60,'(" first-variational secular equation    : ",F12.2)') timefv
+        write(60,'(" initialisation",T40,": ",F12.2)') timeinit
+        write(60,'(" Hamiltonian and overlap matrix set up",T40,": ",F12.2)') timemat
+        write(60,'(" first-variational secular equation",T40,": ",F12.2)') timefv
         if (spinpol) then
-           write(60,'(" second-variational calculation        : ",F12.2)') timesv
+           write(60,'(" second-variational calculation",T40,": ",F12.2)') timesv
         end if
-        write(60,'(" charge density calculation            : ",F12.2)') timerho
-        write(60,'(" potential calculation                 : ",F12.2)') timepot
+        write(60,'(" charge density calculation",T40,": ",F12.2)') timerho
+        write(60,'(" potential calculation",T40,": ",F12.2)') timepot
         if (tforce) then
-           write(60,'(" force calculation                     : ",F12.2)') timefor
+           write(60,'(" force calculation",T40,": ",F12.2)') timefor
         end if
         timetot=timeinit+timemat+timefv+timesv+timerho+timepot+timefor
-        write(60,'(" total                                 : ",F12.2)') timetot
+        write(60,'(" total",T40,": ",F12.2)') timetot
         write(60,*)
         write(60,'("+----------------------------------+")')
         write(60,'("| EXCITING version ",I1.1,".",I1.1,".",I3.3," stopped |")') version
@@ -528,182 +521,4 @@
      call mpiresumeevecfiles()	
      return
    end subroutine gndstate
-=======
-! add the fixed spin moment effect field
-  if (fixspin.ne.0) call fsmfield
-! Fourier transform effective potential to G-space
-  call genveffig
-! reduce the external magnetic fields if required
-  if (reducebf.lt.1.d0) then
-    bfieldc(:)=bfieldc(:)*reducebf
-    bfcmt(:,:,:)=bfcmt(:,:,:)*reducebf
-  end if
-! compute the energy components
-  call energy
-! output energy components
-  call writeengy(60)
-  write(60,*)
-  write(60,'("Density of states at Fermi energy : ",G18.10)') fermidos
-  write(60,'(" (states/Hartree/spin/unit cell)")')
-! write total energy to TOTENERGY.OUT and flush
-  write(61,'(G18.10)') engytot
-  call flushifc(61)
-! write DOS at Fermi energy to FERMIDOS.OUT and flush
-  write(62,'(G18.10)') fermidos
-  call flushifc(62)
-! output charges and moments
-  call writechg(60)
-! write total moment to MOMENT.OUT and flush
-  if (spinpol) then
-    write(63,'(3G18.10)') momtot(1:ndmag)
-    call flushifc(63)
-  end if
-! output effective fields for fixed spin moment calculations
-  if (fixspin.ne.0) call writefsm(60)
-! check for WRITE file
-  inquire(file='WRITE',exist=exist)
-  if (exist) then
-    write(60,*)
-    write(60,'("WRITE file exists - writing STATE.OUT")')
-    call writestate
-    open(50,file='WRITE')
-    close(50,status='DELETE')
-  end if
-! write STATE.OUT file if required
-  if (nwrite.ge.1) then
-    if (mod(iscl,nwrite).eq.0) then
-      call writestate
-      write(60,*)
-      write(60,'("Wrote STATE.OUT")')
-    end if
-  end if
-! exit self-consistent loop if last iteration is complete
-  if (tlast) goto 20
-! check for convergence
-  if (iscl.ge.2) then
-    write(60,*)
-    write(60,'("RMS change in effective potential (target) : ",G18.10,&
-     &" (",G18.10,")")') dv,epspot
-    if (dv.lt.epspot) then
-      write(60,*)
-      write(60,'("Potential convergence target achieved")')
-      tlast=.true.
-    end if
-    write(65,'(G18.10)') dv
-    call flushifc(65)
-  end if
-  if (xctype.lt.0) then
-    write(60,*)
-    write(60,'("Magnitude of OEP residue : ",G18.10)') resoep
-  end if
-! check for STOP file
-  inquire(file='STOP',exist=exist)
-  if (exist) then
-    write(60,*)
-    write(60,'("STOP file exists - stopping self-consistent loop")')
-    tstop=.true.
-    tlast=.true.
-    open(50,file='STOP')
-    close(50,status='DELETE')
-  end if
-! output the current total CPU time
-  timetot=timeinit+timemat+timefv+timesv+timerho+timepot+timefor
-  write(60,*)
-  write(60,'("Time (CPU seconds) : ",F12.2)') timetot
-! end the self-consistent loop
-end do
-20 continue
-write(60,*)
-write(60,'("+------------------------------+")')
-write(60,'("| Self-consistent loop stopped |")')
-write(60,'("+------------------------------+")')
-! write density and potentials to file only if maxscl > 1
-if (maxscl.gt.1) then
-  call writestate
-  write(60,*)
-  write(60,'("Wrote STATE.OUT")')
-end if
-!-----------------------!
-!     compute forces    !
-!-----------------------!
-if ((.not.tstop).and.(tforce)) then
-  call force
-! output forces to INFO.OUT
-  call writeforce(60)
-! write maximum force magnitude to FORCEMAX.OUT
-  write(64,'(G18.10)') forcemax
-  call flushifc(64)
-end if
-!---------------------------------------!
-!     perform structural relaxation     !
-!---------------------------------------!
-if ((.not.tstop).and.((task.eq.2).or.(task.eq.3))) then
-  write(60,*)
-  write(60,'("Maximum force magnitude (target) : ",G18.10," (",G18.10,")")') &
-   forcemax,epsforce
-  call flushifc(60)
-! check force convergence
-  if (forcemax.le.epsforce) then
-    write(60,*)
-    write(60,'("Force convergence target achieved")')
-    goto 30
-  end if
-! update the atomic positions if forces are not converged
-  call updatpos
-  write(60,*)
-  write(60,'("+--------------------------+")')
-  write(60,'("| Updated atomic positions |")')
-  write(60,'("+--------------------------+")')
-  do is=1,nspecies
-    write(60,*)
-    write(60,'("Species : ",I4," (",A,")")') is,trim(spsymb(is))
-    write(60,'(" atomic positions (lattice) :")')
-    do ia=1,natoms(is)
-      write(60,'(I4," : ",3F14.8)') ia,atposl(:,ia,is)
-    end do
-  end do
-! add blank line to TOTENERGY.OUT, FERMIDOS.OUT and MOMENT.OUT
-  write(61,*)
-  write(62,*)
-  if (spinpol) write (63,*)
-! begin new self-consistent loop with updated positions
-  goto 10
-end if
-30 continue
-! output timing information
-write(60,*)
-write(60,'("Timings (CPU seconds) :")')
-write(60,'(" initialisation",T40,": ",F12.2)') timeinit
-write(60,'(" Hamiltonian and overlap matrix set up",T40,": ",F12.2)') timemat
-write(60,'(" first-variational secular equation",T40,": ",F12.2)') timefv
-if (spinpol) then
-  write(60,'(" second-variational calculation",T40,": ",F12.2)') timesv
-end if
-write(60,'(" charge density calculation",T40,": ",F12.2)') timerho
-write(60,'(" potential calculation",T40,": ",F12.2)') timepot
-if (tforce) then
-  write(60,'(" force calculation",T40,": ",F12.2)') timefor
-end if
-timetot=timeinit+timemat+timefv+timesv+timerho+timepot+timefor
-write(60,'(" total",T40,": ",F12.2)') timetot
-write(60,*)
-write(60,'("+----------------------------------+")')
-write(60,'("| EXCITING version ",I1.1,".",I1.1,".",I3.3," stopped |")') version
-write(60,'("+----------------------------------+")')
-! close the INFO.OUT file
-close(60)
-! close the TOTENERGY.OUT file
-close(61)
-! close the FERMIDOS.OUT file
-close(62)
-! close the MOMENT.OUT file
-if (spinpol) close(63)
-! close the FORCEMAX.OUT file
-if (tforce) close(64)
-! close the RMSDVEFF.OUT file
-close(65)
-deallocate(nu,mu,beta,f)
-return
-end subroutine
->>>>>>> 63045b1e
 !EOC