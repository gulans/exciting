--- conflicted
+++ resolved
@@ -86,8 +86,6 @@
         & Form='FORMATTED')
      ! open DTOTENERGY.OUT
          open(66,file='DTOTENERGY'//trim(filext),action='WRITE',form='FORMATTED')
-     ! open DTOTENERGY.OUT
-         open(69,file='PCHARGE'//trim(filext),action='WRITE',form='FORMATTED')
      ! write out general information to INFO.OUT
          Call writeinfo (60)
      ! initialise or read the charge density and potentials from file
@@ -198,8 +196,6 @@
 #endif
 #ifndef MPISEC
          splittfile = .False.
-         ! zero partial charges
-         chgpart(:,:,:)=0.d0
      ! begin parallel loop over k-points
 #ifdef KSMP
      !$OMP PARALLEL DEFAULT(SHARED) &
@@ -219,12 +215,7 @@
             Call putevalsv (ik, evalsv(:, ik))
             Call putevecfv (ik, evecfv)
             Call putevecsv (ik, evecsv)
-            
-            !(sag)
-            call genpchgs(ik,evecfv,evecsv)
-            
             Deallocate (evalfv, evecfv, evecsv)
-            !(sag) calculate and write out partial charges here
          End Do
 #ifdef KSMP
      !$OMP END DO
@@ -233,10 +224,6 @@
 #ifdef MPISEC
          Call mpisync_evalsv_spnchr
 #endif
-
-     ! write out partial charges
-     call writepchgs(69)
-
      ! find the occupation numbers and Fermi energy
          Call occupy
 #ifdef MPISEC
@@ -440,7 +427,7 @@
                   write(60,'("Absolute change in total energy (target)   : ",G18.10," (",&
                   &G18.10,")")') deltae, input%groundstate%epsengy
                   write(66,'(G18.10)') deltae
-                  call flushifc(66)
+                  call flushifc(66)                 
                   Write (65, '(G18.10)') currentconvergence
                   Call flushifc (65)
                   If ((currentconvergence .Lt. input%groundstate%epspot).and. &
@@ -645,12 +632,7 @@
  ! close the RMSDVEFF.OUT file
             Close (65)
  ! close the DTOTENERGY.OUT file
-            close(66)
-<<<<<<< HEAD
-=======
- ! close the PCHARGE.OUT file
-            close(69)                        
->>>>>>> f548769e
+            close(66)            
             Call scl_xml_setGndstateStatus ("finished")
             Call scl_xml_out_write ()
          End If
@@ -663,128 +645,4 @@
          If (rank .Eq. 0) close (60)
          Return
    End Subroutine gndstate
-!EOC
-
-
-
-
-
-
-! Copyright (C) 2010 S. Sagmeister and  C. Ambrosch-Draxl.
-! This file is distributed under the terms of the GNU General Public License.
-! See the file COPYING for license details.
-
-!BOP
-! !ROUTINE: genpchgs
-! !INTERFACE:
-subroutine genpchgs(ik,evecfv,evecsv)
-! !USES:
-      use modinput
-      use modmain
-! !DESCRIPTION:
-!  Generate partial charges for each state $j$, atom $\alpha$ and for each
-!  $(lm)$ combination.
-!
-! !REVISION HISTORY:
-!   Created 2010 (Sagmeister)
-!EOP
-!BOC
-  implicit none
-  ! arguments
-  integer, intent(in) :: ik
-  complex(8), intent(in) :: evecfv(nmatmax, nstfv, nspnfv)
-  complex(8), intent(in) :: evecsv(nstsv, nstsv)
-  ! local variables
-  integer :: lmax,lmmax,ispn,is,ia,ias,ist,l,m,lm
-  real(8) :: t1
-  Complex (8), Allocatable :: dmat (:, :, :, :, :)
-  Complex (8), Allocatable :: apwalm (:, :, :, :, :)
-  ! maximum angular momentum for band character
-  lmax = Min (3, input%groundstate%lmaxapw)
-  lmmax = (lmax+1) ** 2
-  Allocate (dmat(lmmax, lmmax, nspinor, nspinor, nstsv))
-  Allocate (apwalm(ngkmax, apwordmax, lmmaxapw, natmtot, nspnfv))
-  ! find the matching coefficients
-  Do ispn = 1, nspnfv
-    Call match (ngk(ispn, ik), gkc(:, ispn, ik), tpgkc(:, :, &
-     & ispn, ik), sfacgk(:, :, ispn, ik), apwalm(:, :, :, :, ispn))
-  End Do
-  ! average band character over spin for all atoms
-  Do is = 1, nspecies
-    Do ia = 1, natoms (is)
-      ias = idxas (ia, is)
-      ! generate the diagonal of the density matrix
-      Call gendmat (.True., .True., 0, lmax, is, ia, ngk(:, &
-        & ik), apwalm, evecfv, evecsv, lmmax, dmat)
-      Do ist = 1, nstsv
-        Do l = 0, lmax
-          Do m = - l, l
-            t1 = 0.d0            
-            lm = idxlm (l, m)
-            Do ispn = 1, nspinor
-              t1 = t1 + dble (dmat(lm, lm, ispn, ispn, ist))
-            End Do
-            ! add for current k-point
-            chgpart (lm, ias, ist) = chgpart (lm, ias, ist) + dble(t1)
-          End Do
-        End Do
-      ! end loop over states  
-      End Do
-    End Do
-  End Do
-  Deallocate (dmat, apwalm)
-end subroutine
-!EOC
-
-
-
-! Copyright (C) 2010 S. Sagmeister and  C. Ambrosch-Draxl.
-! This file is distributed under the terms of the GNU General Public License.
-! See the file COPYING for license details.
-
-!BOP
-! !ROUTINE: writepchgs
-! !INTERFACE:
-subroutine writepchgs(fnum)
-! !USES:
-      use modinput
-      use modmain
-! !DESCRIPTION:
-!  Write partial charges to file.
-!
-! !REVISION HISTORY:
-!   Created 2010 (Sagmeister)
-!EOP
-!BOC
-  implicit none
-  ! arguments
-  integer, intent(in) :: fnum
-  ! local variables
-  integer :: lmax,ist,is,ia,ias,l,m,lm
-  lmax=min(3,input%groundstate%lmaxapw)
-  Write (fnum, '(I6, " : nstsv")') nstsv
-  write(fnum,*)
-  write(fnum,'("iteration number: ",i6)') iscl
-  do ist=1,nstsv
-    Write (fnum, '(I6, " : state")') ist
-    write(fnum,'("  sum over atoms and lm : ",f12.6)') sum(chgpart(:,:,ist))
-    do is=1,nspecies
-      do ia=1,natoms(is)
-        ias=idxas(ia,is)
-        Write (fnum, '("  Species : ", I4, " (", A, "), atom : ", I4)') &
-          & is, trim &
-          & (input%structure%speciesarray(is)%species%chemicalSymbol), &
-          & ia          
-        write(fnum,'("  sum over lm : ",f12.6)') sum(chgpart(:,ias,ist))
-        do l=0,lmax
-          Write (fnum, '("   l-value : ", I4, " sum over m : ",f12.6," ; m-components below")') &
-            l, sum(chgpart(idxlm(l,-l):idxlm(l,l),ias,ist))
-          write(fnum,'(100f12.6)') chgpart(idxlm(l,-l):idxlm(l,l),ias,ist)
-        end do
-      end do
-    end do
-  end do
-end subroutine
-!EOC
-
-
+!EOC