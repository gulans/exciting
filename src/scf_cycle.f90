--- conflicted
+++ resolved
@@ -9,11 +9,8 @@
     Use modmain
     Use modmpi
     Use scl_xml_out_Module
-<<<<<<< HEAD
     Use TS_vdW_module, Only: C6ab, R0_eff_ab
-=======
     Use mod_hybrids, only: ihyb
->>>>>>> 632ae47a
 !
 ! !DESCRIPTION:
 !
