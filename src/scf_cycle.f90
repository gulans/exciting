!BOP
! !ROUTINE: scf_cycle
! !INTERFACE:
!
!
subroutine scf_cycle(verbosity)
! !USES:
    Use modinput
    Use modmain
    Use modmpi
    Use scl_xml_out_Module
!
! !DESCRIPTION:
!
! !REVISION HISTORY:
!   Created February 2013 (DIN)
!EOP
!BOC
    Implicit None
    integer, intent(IN) :: verbosity
    Real(8) :: et, fm
    Real(8), Allocatable :: evalfv(:, :)
    Complex (8), Allocatable :: evecfv(:, :, :)
    Complex (8), Allocatable :: evecsv(:, :)
    Logical :: tibs, exist
    Integer :: ik, is, ia, idm
    Integer :: n, nwork
    Real(8), Allocatable :: v(:),forcesum(:,:)
    Real(8) :: timetot, ts0, ts1, tin1, tin0
    character*(77) :: string, acoord

    acoord = "lattice"
    if (input%structure%cartesian) acoord = "cartesian"

    If ((verbosity>-1).and.(rank==0)) Then
        write(string,'("Self-consistent loop started")')
        call printbox(60,"+",string)
    End If

!_____________________________
! initialize reference density

    If (allocated(rhomtref)) deallocate(rhomtref)
    Allocate(rhomtref(lmmaxvr,nrmtmax,natmtot))
    If (allocated(rhoirref)) deallocate(rhoirref)
    Allocate (rhoirref(ngrtot))

!! TIME - Begin of initialisation segment 

    Call timesec (ts0)

!_______________________________________________________________
! initialise or read the charge density and potentials from file

    If ((task .Eq. 1) .Or. (task .Eq. 3)) Then
        Call readstate
        If ((verbosity>-1).and.(rank==0)) write(60,'(" Potential read in from STATE.OUT")')
    Else If (task .Eq. 200) Then
        Call phveff
        If ((verbosity>-1).and.(rank==0)) write(60,'(" Supercell potential constructed from STATE.OUT")')
    Else if (input%groundstate%findlinentype .ne. "skip") then
        Call timesec(tin0)
        Call rhoinit
        Call timesec(tin1)
        time_density_init=tin1-tin0

!___________________________
! store density to reference

        rhoirref(:)=rhoir(:)
        rhomtref(:,:,:)=rhomt(:,:,:)
        Call timesec(tin0)
        Call poteff
        Call genveffig
        Call timesec(tin1)
        time_pot_init=tin1-tin0
        If ((verbosity>-1).and.(rank==0)) write(60,'(" Density and potential initialised from atomic data")')
    End If
    Call genmeffig
    If (rank .Eq. 0) then
        write (60, *)
        Call flushifc (60)
    end if
    Call timesec (ts1)
    timeinit = timeinit+ts1-ts0

!! TIME - End of initialisation segment    

!! TIME - Mixer segment

    Call timesec (ts0)

!______________________
! size of mixing vector

    n = lmmaxvr*nrmtmax*natmtot+ngrtot
    If (associated(input%groundstate%spin)) n = n*(1+ndmag)
    If (ldapu .Ne. 0) n = n + 2*lmmaxlu*lmmaxlu*nspinor*nspinor*natmtot

!_______________________
! allocate mixing arrays

    Allocate (v(n))

!__________________________________________________
! call mixing array allocation functions by setting

    nwork = -1

!___________________
! and call interface
    iscl=0
    Call packeff (.True., n, v)
    If (rank .Eq. 0) Call mixerifc(input%groundstate%mixernumber, n, v, currentconvergence, nwork)
    Call packeff (.False., n, v)
    Call timesec (ts1)
    timemixer = ts1-ts0+timemixer

!! TIME - End of mixer segment

! set last iteration flag
    tlast = .False.
! set stop flag
    tstop = .False.
    engytot = 0.d0
    fm = 0.d0

! delete any existing eigenvector files
    If ((rank .Eq. 0) .And. ((task .Eq. 0) .Or. (task .Eq. 2))) Call delevec

!! TIME - First IO segment
    Call timesec (ts0)
!----------------------------------------!
! begin the self-consistent loop
!----------------------------------------!
    Do iscl = 1, input%groundstate%maxscl
!
! exit self-consistent loop if last iteration is complete

        if (tlast) then
            If ((verbosity>-1).and.(rank==0)) Then
                write(string,'("Convergence targets achieved. Performing final SCF iteration")') 
                call printbox(60,"+",string)
                Call flushifc(60)
            End If
        else
            If (iscl .Ge. input%groundstate%maxscl) Then
                If (rank==0) Then
                    write(string,'("Reached self-consistent loops maximum : ", I4)') &
                   &  input%groundstate%maxscl
                    call printbox(60,"+",string)
                    call warning('Warning(gndstate): Reached self-consistent loops maximum')
                    Call flushifc(60)
                End If
                tlast = .True.
                go to 10
            End If
            If ((verbosity>-1).and.(rank==0)) Then
                write(string,'("SCF iteration number : ", I4)') iscl
                call printbox(60,"+",string)
                Call flushifc(60)
            End If
        end if

10      continue

        Call timesec (ts1)
        timeio=ts1-ts0+timeio

!! TIME - End of first IO segment

!! TIME - Muffin-tin segment

        Call timesec (ts0)

<<<<<<< HEAD
        if (input%groundstate%findlinentype .ne. "skip") then

            call gencore          ! generate the core wavefunctions and densities

            call linengy          ! find the new linearization energies
            if (rank==0) call writelinen
        
            call genapwfr         ! generate the APW radial functions

            call genlofr          ! generate the local-orbital radial functions

            call olprad           ! compute the overlap radial integrals

            call hmlrad           ! compute the Hamiltonian radial integrals
=======
        Call gencore          ! generate the core wavefunctions and densities
        Call linengy          ! find the new linearization energies
        if (rank .eq. 0) Call writelinen

        Call genapwfr         ! generate the APW radial functions
        Call genlofr(tlast)   ! generate the local-orbital radial functions
        Call olprad           ! compute the overlap radial integrals
        Call hmlint           ! compute the Hamiltonian radial integrals
>>>>>>> d73c0f13

        end if
           
!________________
! partial charges

        if (input%groundstate%tpartcharges) then
            allocate(chgpart(lmmaxvr,natmtot,nstsv))
            chgpart(:,:,:)=0.d0
        end if

        Call timesec (ts1)
        timemt=ts1-ts0+timemt

!! TIME - End of muffin-tin segment

!! TIME - Second IO segment       

        Call timesec (ts0)
#ifdef MPI
        Call MPI_barrier (MPI_COMM_WORLD, ierr)
        If (rank .Eq. 0) Call delevec ()
#endif
#ifdef MPISEC
        splittfile = .True.
        Do ik = firstk (rank), lastk (rank)
#endif
#ifdef NEVERDEFINED
        End Do
#endif
#ifndef MPISEC
        splittfile = .False.

! begin parallel loop over k-points ------------------------------------------80
#ifdef KSMP
!!OMP PARALLEL DEFAULT(SHARED) &
!!OMP PRIVATE(evalfv,evecfv,evecsv)
!!OMP DO
#endif
        Do ik = 1, nkpt
#endif

!____________________________________________
! every thread should allocate its own arrays

            Allocate (evalfv(nstfv, nspnfv))
            Allocate (evecfv(nmatmax, nstfv, nspnfv))
            Allocate (evecsv(nstsv, nstsv))

!! TIME - seceqn does not belong to IO

            Call timesec(ts1)
            timeio=ts1-ts0+timeio            

!__________________________________________________________
! solve the first- and second-variational secular equations

            Call seceqn (ik, evalfv, evecfv, evecsv)

            Call timesec(ts0)

!______________________________________
! write the eigenvalues/vectors to file

            Call putevalfv (ik, evalfv)
            Call putevalsv (ik, evalsv(:, ik))
            Call putevecfv (ik, evecfv)
            Call putevecsv (ik, evecsv)

!__________________________
! calculate partial charges
            if (input%groundstate%tpartcharges) call genpchgs(ik,evecfv,evecsv)
            Deallocate (evalfv, evecfv, evecsv)
        End Do
        if (allocated(meffig)) deallocate(meffig)
        if (allocated(m2effig)) deallocate(m2effig)


#ifdef KSMP
!!OMP END DO
!!OMP END PARALLEL
#endif
! end parallel loop over k-points --------------------------------------------80

#ifdef MPISEC
        Call mpi_allgatherv_ifc(nkpt,nstsv,rbuf=evalsv)
        Call MPI_barrier(MPI_COMM_WORLD, ierr)
#endif

! find the occupation numbers and Fermi energy
        Call occupy
        If (rank==0) Then
! write out the eigenvalues and occupation numbers
            Call writeeval
! write the Fermi energy to file
            if (verbosity>-1) Call writefermi
        End If
! set the charge density and magnetisation to zero
        rhomt (:, :, :) = 0.d0
        rhoir (:) = 0.d0
        If (associated(input%groundstate%spin)) Then
            magmt (:, :, :, :) = 0.d0
            magir (:, :) = 0.d0
        End If


#ifdef MPIRHO
        Do ik = firstk (rank), lastk (rank)
!write the occupancies to file
            Call putoccsv (ik, occsv(:, ik))
        End Do
        Do ik = firstk (rank), lastk (rank)
#else
        If (rank .Eq. 0) Then
            Do ik = 1, nkpt
!write the occupancies to file
                Call putoccsv (ik, occsv(:, ik))
            End Do
        End If
        Do ik = 1, nkpt
#endif

            Allocate (evecfv(nmatmax, nstfv, nspnfv))
            Allocate (evecsv(nstsv, nstsv))
! get the eigenvectors from file
            Call getevecfv (vkl(:, ik), vgkl(:, :, :, ik), evecfv)
            Call getevecsv (vkl(:, ik), evecsv)
!! TIME - rhovalk does not belong to IO
            Call timesec(ts1)
            timeio=ts1-ts0+timeio
! add to the density and magnetisation
            Call rhovalk (ik, evecfv, evecsv)
            Call genrhoir (ik, evecfv, evecsv)
            Deallocate (evecfv, evecsv)
            Call timesec(ts0)
        End Do

#ifdef MPIRHO
        Call mpisumrhoandmag
#endif


#ifdef MPI
        If ((input%groundstate%xctypenumber.Lt.0).Or.(xctype(2).Ge.400).Or.(xctype(1).Ge.400)) &
       &    Call mpiresumeevecfiles()
#endif
        if ((input%groundstate%tpartcharges).and.(rank==0)) then
! write out partial charges
            call writepchgs(69,input%groundstate%lmaxvr)
            call flushifc(69)
        end if
        Call timesec(ts1)
        timeio=ts1-ts0+timeio
!! TIME - End of second IO segment

!! TIME - potential
        Call timesec(ts0)
! symmetrise the density
        Call symrf(input%groundstate%lradstep, rhomt, rhoir)
! symmetrise the magnetisation
        If (associated(input%groundstate%spin)) Call symrvf(input%groundstate%lradstep, magmt, magir)
! convert the density from a coarse to a fine radial mesh
        Call rfmtctof (rhomt)
! convert the magnetisation from a coarse to a fine radial mesh
        Do idm = 1, ndmag
            Call rfmtctof (magmt(:, :, :, idm))
        End Do
! add the core density to the total density
        Call addrhocr
! calculate the charges
        Call charge
! calculate the moments
        If (associated(input%groundstate%spin)) Call moment
! normalise the density
        Call rhonorm
! LDA+U
        If (ldapu .Ne. 0) Then
! generate the LDA+U density matrix
            Call gendmatlu
! generate the LDA+U potential matrix
            Call genvmatlu
! write the LDA+U matrices to file
            if (rank .eq. 0) Call writeldapu
        End If
! generate charge distance
        call chgdist
! store density to reference
        rhoirref(:)=rhoir(:)
        rhomtref(:,:,:)=rhomt(:,:,:)
! compute the effective potential
        Call poteff
! pack interstitial and muffin-tin effective potential and field into one array
!        write(*,*) n
        Call packeff (.True., n, v)
!        write(*,*) n

! mix in the old potential and field with the new
        If (rank .Eq. 0) Call mixerifc (input%groundstate%mixernumber, n, v, currentconvergence, nwork)
#ifdef MPI
        Call MPI_bcast (v(1), n, MPI_DOUBLE_PRECISION, 0, MPI_COMM_WORLD, ierr)
#endif
! unpack potential and field
        Call packeff (.False., n, v)
! add the fixed spin moment effect field
        If (getfixspinnumber() .Ne. 0) Call fsmfield
! Fourier transform effective potential to G-space
        Call genveffig
        Call genmeffig
! reduce the external magnetic fields if required
        If (associated(input%groundstate%spin)) Then
            If (input%groundstate%spin%reducebf .Lt. 1.d0) Then
                input%groundstate%spin%bfieldc(:) = &
               &  input%groundstate%spin%bfieldc(:) * input%groundstate%spin%reducebf
                Do is = 1, nspecies
                    Do ia = 1, natoms (is)
                        input%structure%speciesarray(is)%species%atomarray(ia)%atom%bfcmt(:) = &
                       &  input%structure%speciesarray(is)%species%atomarray(ia)%atom%bfcmt(:) * input%groundstate%spin%reducebf
                    End Do
                End Do
            End If
        End If

! compute the energy components
        et=engytot
        Call energy
        Call timesec(ts1)
        timepot=ts1-ts0+timepot
!! TIME - End of potential

! compute the forces (without IBS corrections)
        If (input%groundstate%tforce) Then
            tibs=input%groundstate%tfibs
            input%groundstate%tfibs=.false.
            Call force
            input%groundstate%tfibs=tibs
        end if

!! TIME - Third IO segment  
        Call timesec(ts0)      
        If ((verbosity>-1).and.(rank==0)) Then
! output energy components
            call writeengy(60)
            if (verbosity>0) Write (60,*)
            Write (60, '(" DOS at Fermi energy (states/Ha/cell)",T45 ": ", F18.8)') fermidos
! write DOS at Fermi energy to FERMIDOS.OUT and flush
!            Write (62, '(G18.10)') fermidos
!            Call flushifc (62)
! write band-gap
            call printbandgap(60)
! output charges and moments
            Call writechg (60,input%groundstate%outputlevelnumber)
! write total moment to MOMENT.OUT and flush
            If (associated(input%groundstate%spin)) Then
                Write (63, '(3G18.10)') momtot (1:ndmag)
                Call flushifc (63)
            End If
! output effective fields for fixed spin moment calculations
            If (getfixspinnumber() .Ne. 0) Call writefsm (60)
! output forces to INFO.OUT
!            if (input%groundstate%tforce) call writeforce(60,input%relax%outputlevelnumber)
! check for WRITE file
            Inquire (File='WRITE', Exist=exist)
            If (exist) Then
                Write (60,*)
                Write (60, '(" WRITE file exists - writing STATE.OUT")')
                Call writestate
                Open (50, File='WRITE')
                Close (50, Status='DELETE')
            End If
            Call scl_iter_xmlout ()
            If (associated(input%groundstate%spin)) Call scl_xml_write_moments()
            Call scl_xml_out_write()
        End If
! write STATE.OUT file if required
        If (input%groundstate%nwrite .Ge. 1) Then
            If (Mod(iscl, input%groundstate%nwrite) .Eq. 0) Then
                Call writestate
                if ((verbosity>-1).and.(rank==0)) Then
                    write(60,*)
                    write(60, '(" Wrote STATE.OUT")')
                end if
            End If
        End If
        Call timesec(ts1)
        timeio=ts1-ts0+timeio
!! TIME - End of third IO segment

! exit self-consistent loop if last iteration is complete
        If (tlast) Go To 20

! update convergence criteria
        deltae=abs(et-engytot)
        et = engytot
        dforcemax=abs(fm-forcemax)

!! TIME - Fourth IO segment
        Call timesec(ts0)

! output the current total time

        timetot = timeinit+timemat+timefv+timesv+timerho+timepot+timefor+timeio+timemt+timemixer
        if ((verbosity>-1).and.(rank==0)) then
            write(60,*) 
            write(60, '(" Wall time (seconds)                        : ", F12.2)') timetot
        end if

        if (rank==0) then ! write TOTENERGY.OUT 
            Write (61, '(G22.12)') engytot
            Call flushifc (61)
        end if

! check for convergence
        If (iscl .Ge. 2) Then

            if ((verbosity>-1).and.(rank==0).and.(input%groundstate%scfconv.eq.'energy')) then
                write(60,*)
                write(60,'(" Absolute change in total energy   (target) : ",G13.6,"  (",G13.6,")")') &
               &    deltae, input%groundstate%epsengy
            end if

            if ((verbosity>-1).and.(rank==0).and.(input%groundstate%scfconv.eq.'multiple')) then
                write(60,*)
                Write(60,'(" RMS change in effective potential (target) : ",G13.6,"  (",G13.6,")")') &
               &    currentconvergence, input%groundstate%epspot
                write(60,'(" Absolute change in total energy   (target) : ",G13.6,"  (",G13.6,")")') &
               &    deltae, input%groundstate%epsengy
                write(60,'(" Charge distance                   (target) : ",G13.6,"  (",G13.6,")")') &
               &    chgdst, input%groundstate%epschg
                if ((input%groundstate%xctypenumber .Lt. 0).Or.(xctype(2) .Ge. 400).Or.(xctype(1) .Ge. 400)) then
                    write(60,*)
                    write(60, '(" Magnitude of OEP residual : ", F16.8)') resoep
                end if
            end if

            if (rank==0) then ! write RMSDVEFF.OUT 
                Write (65, '(G18.10)') currentconvergence
                Call flushifc(65)
            end if

            If ((input%groundstate%scfconv.eq.'energy').and.(deltae .lt. input%groundstate%epsengy)) Then
                tlast = .True.
            End If
            If ((input%groundstate%scfconv.eq.'multiple').and. &
           &    (currentconvergence .Lt. input%groundstate%epspot).and. &
           &    (deltae .lt. input%groundstate%epsengy).and. &
           &    (chgdst .lt. input%groundstate%epschg)) Then
                tlast = .True.
            End If

!            et = engytot
            fm = forcemax
            
! check for STOP file
            if (rank==0) then
                Inquire (File='STOP', Exist=Exist)
                If (exist) Then
                    write(string,'("STOP file exists - stopping self-consistent loop")')
                    call printbox(60,"+",string)
                    tstop = .True.
                    tlast = .True.
                    Open (50, File='STOP')
                    Close (50, Status='DELETE')
                End If
            end if

        End If ! iscl>2
#ifdef MPI
        Call MPI_bcast (tstop, 1, MPI_LOGICAL, 0, MPI_COMM_WORLD, ierr)
        Call MPI_bcast (tlast, 1, MPI_LOGICAL, 0, MPI_COMM_WORLD, ierr)
#endif
        Call timesec(ts1)
        timeio=ts1-ts0+timeio
!! TIME - End of fourth IO segment

    End Do
! end the self-consistent loop

20  Continue

    Call timesec(ts0)
    If ((verbosity>-1).and.(rank==0)) Then
        write(string,'("Self-consistent loop stopped")')
        call printbox(60,"+",string)
    end if
! write density and potentials to file only if maxscl > 1
    If (input%groundstate%maxscl .Gt. 1) Then
        Call writestate
        If ((verbosity>-1).and.(rank==0)) Then
            Write (60, '(" STATE.OUT is written")')
        end if
    End If
    Call timesec(ts1)
    timeio=ts1-ts0+timeio   
    
! compute forces
    If (( .Not. tstop) .And. (input%groundstate%tforce)) Then
        Call force
#ifdef MPI
! For whatever reason each MPI process may produce very slightly different forces.
! At this spot, we equalise them, so that we do not end up with a different geometry 
! for every process.
        allocate(forcesum(3,natmtot))
        call MPI_ALLREDUCE(forcetot, forcesum, natmtot*3, MPI_DOUBLE_PRECISION, MPI_SUM, MPI_COMM_WORLD, ierr)
        forcetot(1:3,1:natmtot)=forcesum(1:3,1:natmtot)/dble(procs)
        deallocate(forcesum)
#endif

! output forces to INFO.OUT        
        if ((verbosity>-1).and.(rank==0)) then
           call printbox(60,"-","Writing atomic positions and forces")
           idm = 0
           write(60,*)
           write(60,'(" Atomic positions (",A,") :")') trim(acoord)
           do is = 1, nspecies
               do ia = 1, natoms (is)
                   idm = idm+1
                   if (input%structure%cartesian) then  
                       write(60,'(" atom ",I5,2x,A2,T18,": ",3F14.8)') &
                      &  idm, trim(input%structure%speciesarray(is)%species%chemicalSymbol), &
                      &  atposc(:,ia,is)
                   else
                       write(60,'(" atom ",I5,2x,A2,T18,": ",3F14.8)') &
                      &  idm, trim(input%structure%speciesarray(is)%species%chemicalSymbol), &
                      &  input%structure%speciesarray(is)%species%atomarray(ia)%atom%coord(:)
                   end if
               end do
           end do
           call writeforce(60,2)
        end if
    End If

! set nwork to -2 to tell interface to call the deallocation functions
    If (rank .Eq. 0) Call mixerifc(input%groundstate%mixernumber, n, v, currentconvergence, -2)
    Deallocate(v)
    Call mpiresumeevecfiles()

    if (allocated(rhomtref)) deallocate(rhomtref)
    if (allocated(rhoirref)) deallocate(rhoirref)
    
    If ((verbosity>-1).and.(rank==0)) Then
! add blank line to TOTENERGY.OUT, FERMIDOS.OUT, MOMENT.OUT and RMSDVEFF.OUT
!      Write (62,*)
      If (associated(input%groundstate%spin)) write (63,*)
! add blank line to DTOTENERGY.OUT, DFORCEMAX.OUT, CHGDIST.OUT and PCHARGE.OUT
!      Write (66,*)
!      If (input%groundstate%tforce) Write (67,*)
!      Write (68,*)
      if (input%groundstate%tpartcharges) write(69,*)
    End If

    If (rank==0) Then
! write last total energy and add blank line to RMSDVEFF.OUT and TOTENERGY.OUT
      Write (65,*)
      Call flushifc(65)
      Write (61, '(G22.12)') engytot
      Write (61,*)
      Call flushifc(61)
    End If

    Return
end subroutine<|MERGE_RESOLUTION|>--- conflicted
+++ resolved
@@ -173,32 +173,15 @@
 
         Call timesec (ts0)
 
-<<<<<<< HEAD
         if (input%groundstate%findlinentype .ne. "skip") then
-
             call gencore          ! generate the core wavefunctions and densities
-
             call linengy          ! find the new linearization energies
             if (rank==0) call writelinen
-        
             call genapwfr         ! generate the APW radial functions
-
-            call genlofr          ! generate the local-orbital radial functions
-
+            call genlofr(tlast)   ! generate the local-orbital radial functions
             call olprad           ! compute the overlap radial integrals
-
-            call hmlrad           ! compute the Hamiltonian radial integrals
-=======
-        Call gencore          ! generate the core wavefunctions and densities
-        Call linengy          ! find the new linearization energies
-        if (rank .eq. 0) Call writelinen
-
-        Call genapwfr         ! generate the APW radial functions
-        Call genlofr(tlast)   ! generate the local-orbital radial functions
-        Call olprad           ! compute the overlap radial integrals
-        Call hmlint           ! compute the Hamiltonian radial integrals
->>>>>>> d73c0f13
-
+            Call hmlint
+!            call hmlrad           ! compute the Hamiltonian radial integrals
         end if
            
 !________________
