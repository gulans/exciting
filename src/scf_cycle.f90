--- conflicted
+++ resolved
@@ -10,10 +10,6 @@
     Use modmpi
     Use scl_xml_out_Module
     Use TS_vdW_module, Only: C6ab, R0_eff_ab
-<<<<<<< HEAD
-=======
-    Use mod_hybrids, only: ihyb, hyb0
->>>>>>> f46e9e63
 !
 ! !DESCRIPTION:
 !
@@ -56,7 +52,6 @@
 
 !! TIME - Begin of initialisation segment
     Call timesec (ts0)
-<<<<<<< HEAD
     If ((task == 1) .or. (task == 3)) Then
         Call readstate
         If ((verbosity>-1).and.(rank==0)) write(60,'(" Potential read in from STATE.OUT")')
@@ -64,18 +59,6 @@
         ! restart from previous PBE0 iteration
         continue
     Else If (task == 200) Then
-=======
-    If (((task .Eq. 1) .Or. (task .Eq. 3)).and.(.not.associated(input%groundstate%Hybrid))) Then
-        Call readstate
-        If ((verbosity>-1).and.(rank==0)) write(60,'(" Potential read in from STATE.OUT")')
-    Else If ((task .Eq. 1) .and. associated(input%groundstate%Hybrid)) Then
-       !restart from previous hybrids iteration
-        continue    
-    else if (task==7) then
-       !hybrids iteration
-        continue
-    Else If (task .Eq. 200) Then
->>>>>>> f46e9e63
         Call phveff
         If ((verbosity>-1).and.(rank==0)) write(60,'(" Supercell potential constructed from STATE.OUT")')
     Else
@@ -122,12 +105,8 @@
 
     Call timesec (ts1)
     timeinit = timeinit+ts1-ts0
-<<<<<<< HEAD
 !! TIME - End of initialisation segment
 
-=======
-!! TIME - End of initialisation segment    
->>>>>>> f46e9e63
 !----------------------------------------------------
 !! TIME - Mixer segment
     Call timesec (ts0)
@@ -669,25 +648,9 @@
         write(string,'("Self-consistent loop stopped")')
         call printbox(60,"+",string)
     end if
-<<<<<<< HEAD
     ! write density and potentials to file only if maxscl > 1
     If ((input%groundstate%maxscl > 1)) Then
         Call writestate
-=======
-! write density and potentials to file only if maxscl > 1
-     If ((input%groundstate%maxscl > 1)) Then
-        If (associated(input%groundstate%Hybrid).and.task /= 7) Then
-             string=filext
-             filext='_PBE.OUT'
-             Call writestate
-             filext=string
-             If ((verbosity>-1).and.(rank==0)) Then
-                 write(60,*) "writing STATE_PBE.OUT"
-             end if
-        Else
-           Call writestate
-        End If
->>>>>>> f46e9e63
         If ((verbosity>-1).and.(rank==0)) Then
             Write (60, '(" STATE.OUT is written")')
         end if
