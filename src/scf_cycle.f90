!BOP
! !ROUTINE: scf_cycle
! !INTERFACE:
!
!
subroutine scf_cycle(verbosity)
! !USES:
    Use modinput
    Use modmain
    Use modmpi
    Use scl_xml_out_Module
!
! !DESCRIPTION:
!
! !REVISION HISTORY:
!   Created February 2013 (DIN)
!EOP
!BOC
    Implicit None
    integer, intent(IN) :: verbosity
    Real(8) :: et, fm
    Real(8), Allocatable :: evalfv(:, :)
    Complex (8), Allocatable :: evecfv(:, :, :)
    Complex (8), Allocatable :: evecsv(:, :)
    Logical :: force_converged, tibs, exist
    Integer :: ik, is, ia, idm
    Integer :: n, nwork
    Real(8), Allocatable :: v(:)
    Real(8) :: timetot, ts0, ts1, tin1, tin0
    character*(77) :: string

    If ((verbosity>-1).and.(rank==0)) Then
        write(string,'("Self-consistent loop started")')
        call printbox(60,"+",string)
    End If

!_____________________________
! initialize reference density

    If (allocated(rhomtref)) deallocate(rhomtref)
    Allocate(rhomtref(lmmaxvr,nrmtmax,natmtot))
    If (allocated(rhoirref)) deallocate(rhoirref)
    Allocate (rhoirref(ngrtot))

!! TIME - Begin of initialisation segment 

    Call timesec (ts0)

!_______________________________________________________________
! initialise or read the charge density and potentials from file

    If ((task .Eq. 1) .Or. (task .Eq. 3)) Then
        Call readstate
        If ((verbosity>-1).and.(rank==0)) write(60,'(" Potential read in from STATE.OUT")')
    Else If (task .Eq. 200) Then
        Call phveff
        If ((verbosity>-1).and.(rank==0)) write(60,'(" Supercell potential constructed from STATE.OUT")')
    Else
        Call timesec(tin0)
        Call rhoinit
        Call timesec(tin1)
        time_density_init=tin1-tin0

!___________________________
! store density to reference

        rhoirref(:)=rhoir(:)
        rhomtref(:,:,:)=rhomt(:,:,:)
        Call timesec(tin0)
        Call poteff
        Call genveffig
        Call timesec(tin1)
        time_pot_init=tin1-tin0
        If ((verbosity>-1).and.(rank==0)) write(60,'(" Density and potential initialised from atomic data")')
    End If
    Call timesec (ts1)
    timeinit = timeinit+ts1-ts0

!! TIME - End of initialisation segment    

!! TIME - Mixer segment

    Call timesec (ts0)

!______________________
! size of mixing vector

    n = lmmaxvr*nrmtmax*natmtot+ngrtot
    If (associated(input%groundstate%spin)) n = n*(1+ndmag)
    If (ldapu .Ne. 0) n = n + 2*lmmaxlu*lmmaxlu*nspinor*nspinor*natmtot

!_______________________
! allocate mixing arrays

    Allocate (v(n))

!__________________________________________________
! call mixing array allocation functions by setting

    nwork = -1

!___________________
! and call interface

    If (rank .Eq. 0) Call mixerifc(input%groundstate%mixernumber, n, v, currentconvergence, nwork)
    Call timesec (ts1)
    timemixer = ts1-ts0+timemixer

!! TIME - End of mixer segment

! set last iteration flag
    tlast = .False.
! set stop flag
    tstop = .False.
    et = 0.d0
    fm = 0.d0

<<<<<<< HEAD
! begin the self-consistent loop
    If (rank .Eq. 0) Then
        Write (60,*)
        Write (60, '("+------------------------------+")')
        Write (60, '("| Self-consistent loop started |")')
        Write (60, '("+------------------------------+")')
    End If
=======
! delete any existing eigenvector files
    If ((rank .Eq. 0) .And. ((task .Eq. 0) .Or. (task .Eq. 2))) Call delevec
>>>>>>> 3440050f

!! TIME - First IO segment
    Call timesec (ts0)
!----------------------------------------!
! begin the self-consistent loop
!----------------------------------------!
    iscl = 0
    Do iscl = 1, input%groundstate%maxscl
!
! exit self-consistent loop if last iteration is complete

        if (tlast) then
            If ((verbosity>-1).and.(rank==0)) Then
                write(string,'("Convergence targets achieved. Performing final SCF iteration")') 
                call printbox(60,"+",string)
                Call flushifc(60)
            End If
        else
            If (iscl .Ge. input%groundstate%maxscl) Then
                If (rank==0) Then
                    write(string,'("Reached self-consistent loops maximum : ", I4)') &
                   &  input%groundstate%maxscl
                    call printbox(60,"+",string)
                    call warning('Warning(gndstate): Reached self-consistent loops maximum')
                    Call flushifc(60)
                End If
                tlast = .True.
                go to 10
            End If
            If ((verbosity>-1).and.(rank==0)) Then
                write(string,'("SCF iteration number : ", I4)') iscl
                call printbox(60,"+",string)
                Call flushifc(60)
            End If
        end if

10      continue

        Call timesec (ts1)
        timeio=ts1-ts0+timeio

!! TIME - End of first IO segment

!! TIME - Muffin-tin segment

        Call timesec (ts0)

        Call gencore          ! generate the core wavefunctions and densities

        Call linengy          ! find the new linearization energies
        if (rank .eq. 0) Call writelinen
<<<<<<< HEAD
! generate the APW radial functions
        Call genapwfr
! generate the local-orbital radial functions
        Call genlofr(tlast)
! compute the overlap radial integrals
        Call olprad
! compute the Hamiltonian radial integrals
        Call hmlrad
! partial charges
        if (input%groundstate%tpartcharges) then
            if (allocated(chgpart)) deallocate(chgpart)
            allocate(chgpart(lmmaxvr,natmtot,nstsv))
            chgpart(:,:,:)=0.d0
        end if
=======

        Call genapwfr         ! generate the APW radial functions

        Call genlofr(tlast)   ! generate the local-orbital radial functions

        Call olprad           ! compute the overlap radial integrals

        Call hmlrad           ! compute the Hamiltonian radial integrals

!________________
! partial charges

        if (input%groundstate%tpartcharges) then
            allocate(chgpart(lmmaxvr,natmtot,nstsv))
            chgpart(:,:,:)=0.d0
        end if

>>>>>>> 3440050f
        Call timesec (ts1)
        timemt=ts1-ts0+timemt

!! TIME - End of muffin-tin segment

!! TIME - Second IO segment       

        Call timesec (ts0)
#ifdef MPI
        Call MPI_barrier (MPI_COMM_WORLD, ierr)
        If (rank .Eq. 0) Call delevec ()
#endif
#ifdef MPISEC
        splittfile = .True.
        Do ik = firstk (rank), lastk (rank)
#endif
#ifdef NEVERDEFINED
        End Do
#endif
#ifndef MPISEC
        splittfile = .False.

! begin parallel loop over k-points ------------------------------------------80
#ifdef KSMP
!$OMP PARALLEL DEFAULT(SHARED) &
!$OMP PRIVATE(evalfv,evecfv,evecsv)
!$OMP DO
#endif
        Do ik = 1, nkpt
#endif

!____________________________________________
! every thread should allocate its own arrays

            Allocate (evalfv(nstfv, nspnfv))
            Allocate (evecfv(nmatmax, nstfv, nspnfv))
            Allocate (evecsv(nstsv, nstsv))

!! TIME - seceqn does not belong to IO

            Call timesec(ts1)
            timeio=ts1-ts0+timeio            

!__________________________________________________________
! solve the first- and second-variational secular equations

            Call seceqn (ik, evalfv, evecfv, evecsv)
            Call timesec(ts0)

!______________________________________
! write the eigenvalues/vectors to file

            Call putevalfv (ik, evalfv)
            Call putevalsv (ik, evalsv(:, ik))
            Call putevecfv (ik, evecfv)
            Call putevecsv (ik, evecsv)

!__________________________
! calculate partial charges
<<<<<<< HEAD
=======

>>>>>>> 3440050f
            if (input%groundstate%tpartcharges) call genpchgs(ik,evecfv,evecsv)
            Deallocate (evalfv, evecfv, evecsv)
        End Do
#ifdef KSMP
!$OMP END DO
!$OMP END PARALLEL
#endif
! end parallel loop over k-points --------------------------------------------80

#ifdef MPISEC
        Call mpi_allgatherv_ifc(nkpt,nstsv,rbuf=evalsv)
        Call MPI_barrier(MPI_COMM_WORLD, ierr)
#endif

! find the occupation numbers and Fermi energy
        Call occupy
        If ((verbosity>-1).and.(rank==0)) Then
! write out the eigenvalues and occupation numbers
            Call writeeval
! write the Fermi energy to file
            Call writefermi
        End If
! set the charge density and magnetisation to zero
        rhomt (:, :, :) = 0.d0
        rhoir (:) = 0.d0
        If (associated(input%groundstate%spin)) Then
            magmt (:, :, :, :) = 0.d0
            magir (:, :) = 0.d0
        End If
#ifdef MPIRHO
        Do ik = firstk (rank), lastk (rank)
!write the occupancies to file
            Call putoccsv (ik, occsv(:, ik))
        End Do
        Do ik = firstk (rank), lastk (rank)
#endif
#ifndef MPIRHO
        If (rank .Eq. 0) Then
            Do ik = 1, nkpt
!write the occupancies to file
                Call putoccsv (ik, occsv(:, ik))
            End Do
        End If
#ifdef KSMP
! begin parallel loop over k-points
!$OMP PARALLEL DEFAULT(SHARED) &
!$OMP PRIVATE(evecfv,evecsv)
!$OMP DO
#endif
        Do ik = 1, nkpt
#endif
            Allocate (evecfv(nmatmax, nstfv, nspnfv))
            Allocate (evecsv(nstsv, nstsv))
! get the eigenvectors from file
            Call getevecfv (vkl(:, ik), vgkl(:, :, :, ik), evecfv)
            Call getevecsv (vkl(:, ik), evecsv)
!! TIME - rhovalk does not belong to IO
            Call timesec(ts1)
            timeio=ts1-ts0+timeio
! add to the density and magnetisation
            Call rhovalk (ik, evecfv, evecsv)
            Deallocate (evecfv, evecsv)
            Call timesec(ts0)
        End Do
#ifndef MPIRHO
#ifdef KSMP
!$OMP END DO
!$OMP END PARALLEL
#endif
#endif
#ifdef MPIRHO
        Call mpisumrhoandmag
#endif
#ifdef MPI
        If ((input%groundstate%xctypenumber.Lt.0).Or.(xctype(2).Ge.400).Or.(xctype(1).Ge.400)) &
       &    Call mpiresumeevecfiles()
#endif
<<<<<<< HEAD
        If ((rank .Eq. 0).and.(input%groundstate%tpartcharges)) Then
=======
        if ((input%groundstate%tpartcharges).and.(rank==0)) then
>>>>>>> 3440050f
! write out partial charges
            call writepchgs(69,input%groundstate%lmaxvr)
            call flushifc(69)
        end if
        Call timesec(ts1)
        timeio=ts1-ts0+timeio
!! TIME - End of second IO segment

!! TIME - potential
        Call timesec(ts0)
! symmetrise the density
        Call symrf(input%groundstate%lradstep, rhomt, rhoir)
! symmetrise the magnetisation
        If (associated(input%groundstate%spin)) Call symrvf(input%groundstate%lradstep, magmt, magir)
! convert the density from a coarse to a fine radial mesh
        Call rfmtctof (rhomt)
! convert the magnetisation from a coarse to a fine radial mesh
        Do idm = 1, ndmag
            Call rfmtctof (magmt(:, :, :, idm))
        End Do
! add the core density to the total density
        Call addrhocr
! calculate the charges
        Call charge
! calculate the moments
        If (associated(input%groundstate%spin)) Call moment
! normalise the density
        Call rhonorm
! LDA+U
        If (ldapu .Ne. 0) Then
! generate the LDA+U density matrix
            Call gendmatlu
! generate the LDA+U potential matrix
            Call genvmatlu
! write the LDA+U matrices to file
            if (rank .eq. 0) Call writeldapu
        End If
! generate charge distance
        call chgdist
! store density to reference
        rhoirref(:)=rhoir(:)
        rhomtref(:,:,:)=rhomt(:,:,:)
! compute the effective potential
        Call poteff
! pack interstitial and muffin-tin effective potential and field into one array
        Call packeff (.True., n, v)
! mix in the old potential and field with the new
        If (rank .Eq. 0) Call mixerifc (input%groundstate%mixernumber, n, v, currentconvergence, nwork)
#ifdef MPI
        Call MPI_bcast (v(1), n, MPI_DOUBLE_PRECISION, 0, MPI_COMM_WORLD, ierr)
#endif
! unpack potential and field
        Call packeff (.False., n, v)
! add the fixed spin moment effect field
        If (getfixspinnumber() .Ne. 0) Call fsmfield
! Fourier transform effective potential to G-space
        Call genveffig
! reduce the external magnetic fields if required
        If (associated(input%groundstate%spin)) Then
            If (input%groundstate%spin%reducebf .Lt. 1.d0) Then
                input%groundstate%spin%bfieldc(:) = &
               &  input%groundstate%spin%bfieldc(:) * input%groundstate%spin%reducebf
                Do is = 1, nspecies
                    Do ia = 1, natoms (is)
                        input%structure%speciesarray(is)%species%atomarray(ia)%atom%bfcmt(:) = &
                       &  input%structure%speciesarray(is)%species%atomarray(ia)%atom%bfcmt(:) * input%groundstate%spin%reducebf
                    End Do
                End Do
            End If
        End If

! compute the energy components
        Call energy
        Call timesec(ts1)
        timepot=ts1-ts0+timepot
!! TIME - End of potential

! compute the forces (without IBS corrections)
        If (input%groundstate%tforce) Then
            tibs=input%groundstate%tfibs
            input%groundstate%tfibs=.false.
            Call force
            input%groundstate%tfibs=tibs
        end if

!! TIME - Third IO segment  
        Call timesec(ts0)      
        If ((verbosity>-1).and.(rank==0)) Then
! output energy components
            call writeengy(60)
            if (verbosity>0) Write (60,*)
            Write (60, '(" DOS at Fermi energy (states/Ha/cell)",T45 ": ", F22.12)') fermidos
! write DOS at Fermi energy to FERMIDOS.OUT and flush
!            Write (62, '(G18.10)') fermidos
!            Call flushifc (62)
! output charges and moments
            Call writechg (60,input%groundstate%outputlevelnumber)
! write total moment to MOMENT.OUT and flush
            If (associated(input%groundstate%spin)) Then
                Write (63, '(3G18.10)') momtot (1:ndmag)
                Call flushifc (63)
            End If
! output effective fields for fixed spin moment calculations
            If (getfixspinnumber() .Ne. 0) Call writefsm (60)
! output forces to INFO.OUT
!            if (input%groundstate%tforce) call writeforce(60,input%relax%outputlevelnumber)
! check for WRITE file
            Inquire (File='WRITE', Exist=exist)
            If (exist) Then
                Write (60,*)
                Write (60, '(" WRITE file exists - writing STATE.OUT")')
                Call writestate
                Open (50, File='WRITE')
                Close (50, Status='DELETE')
            End If
            Call scl_iter_xmlout ()
            If (associated(input%groundstate%spin)) Call scl_xml_write_moments()
            Call scl_xml_out_write()
        End If
! write STATE.OUT file if required
        If (input%groundstate%nwrite .Ge. 1) Then
            If (Mod(iscl, input%groundstate%nwrite) .Eq. 0) Then
                Call writestate
                if ((verbosity>-1).and.(rank==0)) Then
                    write(60,*)
                    write(60, '(" Wrote STATE.OUT")')
                end if
            End If
        End If
        Call timesec(ts1)
        timeio=ts1-ts0+timeio
!! TIME - End of third IO segment

! exit self-consistent loop if last iteration is complete
        If (tlast) Go To 20

! update convergence criteria
        deltae=abs(et-engytot)
        dforcemax=abs(fm-forcemax)

!! TIME - Fourth IO segment
        Call timesec(ts0)

! check for convergence
        If (iscl .Ge. 2) Then

! output the current total time
            timetot = timeinit + timemat + timefv + timesv + timerho &
           &        + timepot + timefor+timeio+timemt+timemixer
            
            if ((verbosity>-1).and.(rank==0)) then
                write(60,*)
                write(60, '(" Wall time (seconds)                        : ", F12.2)') timetot
            end if
            if ((verbosity>-1).and.(rank==0).and.(input%groundstate%scfconv.eq.'energy')) then
                write(60,*)
                write(60,'(" Absolute change in total energy   (target) : ",G13.6,"  (",G13.6,")")') &
               &    deltae, input%groundstate%epsengy
            end if

            if ((verbosity>-1).and.(rank==0).and.(input%groundstate%scfconv.eq.'multiple')) then
                write(60,*)
                Write(60,'(" RMS change in effective potential (target) : ",G13.6,"  (",G13.6,")")') &
               &    currentconvergence, input%groundstate%epspot
                write(60,'(" Absolute change in total energy   (target) : ",G13.6,"  (",G13.6,")")') &
               &    deltae, input%groundstate%epsengy
                write(60,'(" Charge distance                   (target) : ",G13.6,"  (",G13.6,")")') &
                &   chgdst, input%groundstate%epschg
!                if (input%groundstate%tforce) then
!                   write(60,'(" Absolute change in |max. force|   (target) : ",G13.6,"  (",G13.6,")")') &
!                   &    dforcemax, input%groundstate%epsforce
!                end if
!                write(66,'(G18.10)') deltae
!                call flushifc(66)
!                if (input%groundstate%tforce) then
!                    write(67,'(G18.10)') dforcemax
!                    call flushifc(67)
!                end if
!                write(68,'(G18.10)') chgdst
!                call flushifc(68)

                if ((input%groundstate%xctypenumber .Lt. 0).Or.(xctype(2) .Ge. 400).Or.(xctype(1) .Ge. 400)) then
                    write(60,*)
                    write(60, '(" Magnitude of OEP residual : ", F16.8)') resoep
                end if
            end if

            if (rank==0) then ! write TOTOENERGY.OUT and RMSDVEFF.OUT 
                Write (61, '(G22.12)') engytot
                Call flushifc (61)
                Write (65, '(G18.10)') currentconvergence
                Call flushifc(65)
            end if

            If ((input%groundstate%scfconv.eq.'energy').and.(deltae .lt. input%groundstate%epsengy)) Then
                tlast = .True.
            End If
            If ((input%groundstate%scfconv.eq.'multiple').and. &
           &    (currentconvergence .Lt. input%groundstate%epspot).and. &
           &    (deltae .lt. input%groundstate%epsengy).and. &
           &    (chgdst .lt. input%groundstate%epschg).and. &
           &    (dforcemax .lt. input%groundstate%epsforce)) Then
                tlast = .True.
            End If

            et = engytot
            fm = forcemax
            
! check for STOP file
            if (rank==0) then
                Inquire (File='STOP', Exist=Exist)
                If (exist) Then
                    write(string,'("STOP file exists - stopping self-consistent loop")')
                    call printbox(60,"+",string)
                    tstop = .True.
                    tlast = .True.
                    Open (50, File='STOP')
                    Close (50, Status='DELETE')
                End If
            end if

        End If ! iscl>2
#ifdef MPI
        Call MPI_bcast (tstop, 1, MPI_LOGICAL, 0, MPI_COMM_WORLD, ierr)
        Call MPI_bcast (tlast, 1, MPI_LOGICAL, 0, MPI_COMM_WORLD, ierr)
#endif
        Call timesec(ts1)
        timeio=ts1-ts0+timeio
!! TIME - End of fourth IO segment

    End Do
! end the self-consistent loop

20  Continue

    Call timesec(ts0)
    If ((verbosity>-1).and.(rank==0)) Then
        write(string,'("Self-consistent loop stopped")')
        call printbox(60,"+",string)
    end if
! write density and potentials to file only if maxscl > 1
    If (input%groundstate%maxscl .Gt. 1) Then
        Call writestate
        If ((verbosity>-1).and.(rank==0)) Then
            Write (60, '(" STATE.OUT is written")')
        end if
    End If
    Call timesec(ts1)
    timeio=ts1-ts0+timeio   
    
! compute forces
    If (( .Not. tstop) .And. (input%groundstate%tforce)) Then
        Call force
! output forces to INFO.OUT        
        if ((verbosity>-1).and.(rank==0)) then
           call printbox(60,"-","Writing atomic positions and forces")
           idm = 0
           write(60,*)
           write(60,'(" Atomic positions (lattice) :")')
           do is = 1, nspecies
               do ia = 1, natoms (is)
                   idm = idm+1
                   write(60,'(" atom ",I5,2x,A2,T18,": ",3F14.8)') &
                  &  idm, trim(input%structure%speciesarray(is)%species%chemicalSymbol), &
                  &  input%structure%speciesarray(is)%species%atomarray(ia)%atom%coord(:)
               end do
           end do
           call writeforce(60,2)
        end if
    End If

! set nwork to -2 to tell interface to call the deallocation functions
    If (rank .Eq. 0) Call mixerifc(input%groundstate%mixernumber, n, v, currentconvergence, -2)
    Deallocate(v)
    Call mpiresumeevecfiles()

    if (allocated(rhomtref)) deallocate(rhomtref)
    if (allocated(rhoirref)) deallocate(rhoirref)
    
    If ((verbosity>-1).and.(rank==0)) Then
! add blank line to TOTENERGY.OUT, FERMIDOS.OUT, MOMENT.OUT and RMSDVEFF.OUT
!      Write (62,*)
      If (associated(input%groundstate%spin)) write (63,*)
! add blank line to DTOTENERGY.OUT, DFORCEMAX.OUT, CHGDIST.OUT and PCHARGE.OUT
<<<<<<< HEAD
      Write (66,*)
      If (input%groundstate%tforce) Write (67,*)
      Write (68,*)
      if (input%groundstate%tpartcharges) Write (69,*)
=======
!      Write (66,*)
!      If (input%groundstate%tforce) Write (67,*)
!      Write (68,*)
      if (input%groundstate%tpartcharges) write(69,*)
    End If

    If (rank==0) Then
! add blank line to RMSDVEFF.OUT and TOTENERGY.OUT
      Write (65,*)
      Call flushifc(65)
      Write (61,*)
      Call flushifc(61)
>>>>>>> 3440050f
    End If

    Return
end subroutine<|MERGE_RESOLUTION|>--- conflicted
+++ resolved
@@ -115,18 +115,8 @@
     et = 0.d0
     fm = 0.d0
 
-<<<<<<< HEAD
-! begin the self-consistent loop
-    If (rank .Eq. 0) Then
-        Write (60,*)
-        Write (60, '("+------------------------------+")')
-        Write (60, '("| Self-consistent loop started |")')
-        Write (60, '("+------------------------------+")')
-    End If
-=======
 ! delete any existing eigenvector files
     If ((rank .Eq. 0) .And. ((task .Eq. 0) .Or. (task .Eq. 2))) Call delevec
->>>>>>> 3440050f
 
 !! TIME - First IO segment
     Call timesec (ts0)
@@ -178,22 +168,6 @@
 
         Call linengy          ! find the new linearization energies
         if (rank .eq. 0) Call writelinen
-<<<<<<< HEAD
-! generate the APW radial functions
-        Call genapwfr
-! generate the local-orbital radial functions
-        Call genlofr(tlast)
-! compute the overlap radial integrals
-        Call olprad
-! compute the Hamiltonian radial integrals
-        Call hmlrad
-! partial charges
-        if (input%groundstate%tpartcharges) then
-            if (allocated(chgpart)) deallocate(chgpart)
-            allocate(chgpart(lmmaxvr,natmtot,nstsv))
-            chgpart(:,:,:)=0.d0
-        end if
-=======
 
         Call genapwfr         ! generate the APW radial functions
 
@@ -211,7 +185,6 @@
             chgpart(:,:,:)=0.d0
         end if
 
->>>>>>> 3440050f
         Call timesec (ts1)
         timemt=ts1-ts0+timemt
 
@@ -271,10 +244,6 @@
 
 !__________________________
 ! calculate partial charges
-<<<<<<< HEAD
-=======
-
->>>>>>> 3440050f
             if (input%groundstate%tpartcharges) call genpchgs(ik,evecfv,evecsv)
             Deallocate (evalfv, evecfv, evecsv)
         End Do
@@ -352,11 +321,7 @@
         If ((input%groundstate%xctypenumber.Lt.0).Or.(xctype(2).Ge.400).Or.(xctype(1).Ge.400)) &
        &    Call mpiresumeevecfiles()
 #endif
-<<<<<<< HEAD
-        If ((rank .Eq. 0).and.(input%groundstate%tpartcharges)) Then
-=======
         if ((input%groundstate%tpartcharges).and.(rank==0)) then
->>>>>>> 3440050f
 ! write out partial charges
             call writepchgs(69,input%groundstate%lmaxvr)
             call flushifc(69)
@@ -641,12 +606,6 @@
 !      Write (62,*)
       If (associated(input%groundstate%spin)) write (63,*)
 ! add blank line to DTOTENERGY.OUT, DFORCEMAX.OUT, CHGDIST.OUT and PCHARGE.OUT
-<<<<<<< HEAD
-      Write (66,*)
-      If (input%groundstate%tforce) Write (67,*)
-      Write (68,*)
-      if (input%groundstate%tpartcharges) Write (69,*)
-=======
 !      Write (66,*)
 !      If (input%groundstate%tforce) Write (67,*)
 !      Write (68,*)
@@ -659,7 +618,6 @@
       Call flushifc(65)
       Write (61,*)
       Call flushifc(61)
->>>>>>> 3440050f
     End If
 
     Return
