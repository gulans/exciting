--- conflicted
+++ resolved
@@ -77,14 +77,11 @@
         time_pot_init=tin1-tin0
         If ((verbosity>-1).and.(rank==0)) write(60,'(" Density and potential initialised from atomic data")')
     End If
-<<<<<<< HEAD
     Call genmeffig
     If (rank .Eq. 0) then
         write (60, *)
         Call flushifc (60)
     end if
-=======
->>>>>>> f02bc103
     Call timesec (ts1)
     timeinit = timeinit+ts1-ts0
 
@@ -177,30 +174,13 @@
         Call timesec (ts0)
 
         Call gencore          ! generate the core wavefunctions and densities
-
         Call linengy          ! find the new linearization energies
         if (rank .eq. 0) Call writelinen
-<<<<<<< HEAD
-! generate the APW radial functions
-        Call genapwfr
-! generate the local-orbital radial functions
-        Call genlofr(tlast)
-! compute the overlap radial integrals
-        Call olprad
-! compute the Hamiltonian radial integrals
-        Call hmlint
-!        write(*,*) 'hmlrad done'
-! zero partial charges
-        chgpart(:,:,:)=0.d0
-=======
 
         Call genapwfr         ! generate the APW radial functions
-
         Call genlofr(tlast)   ! generate the local-orbital radial functions
-
         Call olprad           ! compute the overlap radial integrals
-
-        Call hmlrad           ! compute the Hamiltonian radial integrals
+        Call hmlint           ! compute the Hamiltonian radial integrals
 
 !________________
 ! partial charges
@@ -210,7 +190,6 @@
             chgpart(:,:,:)=0.d0
         end if
 
->>>>>>> f02bc103
         Call timesec (ts1)
         timemt=ts1-ts0+timemt
 
@@ -256,12 +235,7 @@
 
 !__________________________________________________________
 ! solve the first- and second-variational secular equations
-<<<<<<< HEAD
-!            write(*,*) 'howdy seceqn'
-!            write(*,*) 'allocated', allocated(meffig)
-=======
-
->>>>>>> f02bc103
+
             Call seceqn (ik, evalfv, evecfv, evecsv)
 
             Call timesec(ts0)
@@ -436,11 +410,6 @@
             tibs=input%groundstate%tfibs
             input%groundstate%tfibs=.false.
             Call force
-<<<<<<< HEAD
-            Call timesec(ts0)
-            write(*,*) ts0-ts1
-=======
->>>>>>> f02bc103
             input%groundstate%tfibs=tibs
         end if
 
@@ -601,19 +570,7 @@
     
 ! compute forces
     If (( .Not. tstop) .And. (input%groundstate%tforce)) Then
-        Call timesec(ts0)
         Call force
-<<<<<<< HEAD
-        Call timesec(ts1)
-        write(*,*) ts1-ts0
-        If (rank .Eq. 0) Then
-! output forces to INFO.OUT
-            Call writeforce (60)
-! write maximum force magnitude to FORCEMAX.OUT
-            Write (64, '(G18.10)') forcemax
-            Call flushifc (64)
-        End If
-=======
 #ifdef MPI
 ! For whatever reason each MPI process may produce very slightly different forces.
 ! At this spot, we equalise them, so that we do not end up with a different geometry 
@@ -646,7 +603,6 @@
            end do
            call writeforce(60,2)
         end if
->>>>>>> f02bc103
     End If
 
 ! set nwork to -2 to tell interface to call the deallocation functions
