--- conflicted
+++ resolved
@@ -45,13 +45,10 @@
       Real (8) :: engyc
 ! compensating background charge energy
       Real (8) :: engycbc
-<<<<<<< HEAD
 ! DFT-D2 dispersion correction
       Real (8) :: e_disp
-=======
 ! DFT-1/2 contribution to total energy
       Real (8) :: engyhalf
->>>>>>> 632ae47a
 ! total energy
       Real (8) :: engytot
 ! kinetic energies of KS states
