!
!
!
! Copyright (C) 2021 D. Zavickis, A. Gulans
!
!
Subroutine FockExchange (ikp, vnlvv, vxpsiir,vxpsimt)
      Use modmain
      Use modinput
      Use modgw, only : kqset,Gkqset, kset, nomax, numin, ikvbm, ikcbm, ikvcm, Gset
      Implicit None
! arguments
      Integer, Intent (In) :: ikp
      Complex (8), Intent (Out) :: vnlvv (nstsv, nstsv)
      Complex (8), Intent (Out) :: vxpsiir (ngrtot, nstsv)
      Complex (8), Intent (Out) :: vxpsimt (lmmaxvr, nrcmtmax, natmtot, nstsv)

! local variables
      Integer :: ngknr, ik, jk, ist1, ist2, ist3
      Integer :: is, ia, ias, ic, m1, m2, lmax, lm
      Integer :: nrc, iq, ig, iv (3), igq0, igk
      Integer :: ilo, loindex
      Integer :: info
      Integer :: ifg

      Real (8) :: v (3), cfq, ta,tb, t1
      Complex (8) zrho01, zrho02, zt1, zt2
      Integer :: nr, l, m, io1, lm2, ir, if3
! automatic arrays
      Real (8) :: zn (nspecies)
      Complex (8) sfacgq0 (natmtot)
! allocatable arrays
      Real (8), Allocatable :: vgqc (:, :)
      Real (8), Allocatable :: tpgqc (:, :)
      Real (8), Allocatable :: gqc (:)
      Real (8), Allocatable :: jlgqr (:, :, :)
      Real (8), Allocatable :: jlgq0r (:, :, :)
      Real (8), Allocatable :: evalfv (:,:)
      Complex (8), Allocatable :: prodir (:)
      Complex (8), Allocatable :: potir (:)
      Complex (8), Allocatable :: ylmgq (:, :)
      Complex (8), Allocatable :: sfacgq (:, :)
      Complex (8), Allocatable :: wfcr1 (:, :, :)
      Complex (8), Allocatable :: wf1ir (:)
      Complex (8), Allocatable :: wf2ir (:)
      Complex (8), Allocatable :: zrhomt (:, :, :)
      Complex (8), Allocatable :: zrhoir (:)
      Complex (8), Allocatable :: zvclmt (:, :, :, :)
      Complex (8), Allocatable :: zvclir (:, :)
      Complex (8), Allocatable :: zvcltp (:, :)
      Complex (8), Allocatable :: zfmt (:, :)
      type (WFType) :: wf1,wf2,prod,pot
! external functions
      Complex (8) zfinp, zfmtinp
      External zfinp, zfmtinp

! allocate local arrays
      Allocate (vgqc(3, ngvec))
      Allocate (tpgqc(2, ngvec))
      Allocate (gqc(ngvec))
      Allocate (jlgqr(0:input%groundstate%lmaxvr+input%groundstate%npsden+1, ngvec, nspecies))
      Allocate (jlgq0r(0:input%groundstate%lmaxvr, nrcmtmax, nspecies))
      Allocate (ylmgq(lmmaxvr, ngvec))
      Allocate (sfacgq(ngvec, natmtot))
      Allocate (wfcr1(ntpll, nrcmtmax, 2))
      Allocate (wf1ir(ngrtot))
      Allocate (wf2ir(ngrtot))
      Allocate (prodir(ngrtot))
      Allocate (potir(ngrtot))
      Allocate (zrhomt(lmmaxvr, nrcmtmax, natmtot))
      Allocate (zrhoir(ngrtot))
      Allocate (zvcltp(ntpll, nrcmtmax))
      Allocate (zfmt(lmmaxvr, nrcmtmax))
      Allocate (zvclmt(lmmaxvr, nrcmtmax, natmtot, nstsv))


    if (allocated(evalfv)) deallocate(evalfv)
    allocate(evalfv(nstfv,kset%nkpt))

    evalfv(:,:) = 0.d0
    do ik = 1, nkpt
      call getevalfv(kset%vkl(:,ik), evalfv(:,ik))
    end do
    call find_vbm_cbm(1, nstfv, kset%nkpt, evalfv, efermi, nomax, numin, ikvbm, ikcbm, ikvcm)

      call WFInit(wf1)

      ik  = kset%ikp2ik(ikp) ! 1d reduced index -> 1d non-reduced k-point index
      call genWF(ik,wf1)
      call genWFinMT(wf1)
      call genWFonMesh(wf1)


      call WFInit(wf2)
      call WFInit(prod)
      call WFInit(pot)

      allocate(pot%mtrlm(lmmaxvr,nrmtmax,natmtot,1))
      !allocate(pot%ir(ngrtot,1))
      allocate(prod%mtrlm(lmmaxvr,nrmtmax,natmtot,1))
      !allocate(prod%ir(ngrtot,1))

<<<<<<< HEAD
      t1 = 1/sqrt(omega)
! factor for long-range term
      cfq = 0.5d0 * (omega/pi) ** 2
=======
>>>>>>> 28c99ea4
! set the nuclear charges to zero
      zn (:) = 0.d0
      vxpsiir (:, :) = 0.d0
      vxpsimt (:, :, :, :) = 0.d0
      vnlvv (:, :) = 0.d0
! calculate the wavefunctions for all states for the input k-point

! start loop over non-reduced k-point set
       do iq = 1, kqset%nkpt

call timesec(ta)
!         ik  = kset%ikp2ik(ikp) ! 1d reduced index -> 1d non-reduced k-point index
         jk  = kqset%kqid(ik,iq) ! k-dependent weight of each q-point???

! determine q-vector
         v (:) = kqset%vkc (:, ik) - kqset%vkc (:, jk)
!$OMP PARALLEL DEFAULT(NONE) PRIVATE(ig) SHARED(vgqc,vgc,v,ngvec,gqc,tpgqc,ylmgq,input) 
!$OMP DO
         Do ig = 1, ngvec
! determine G+q vectors
            vgqc (:, ig) = vgc (:, ig) + v (:) ! Checked: vgc == Gset%vgc

! G+q-vector length and (theta, phi) coordinates
            Call sphcrd (vgqc(:, ig), gqc(ig), tpgqc(:, ig))
! spherical harmonics for G+q-vector
            Call genylm (input%groundstate%lmaxvr, tpgqc(:, ig), ylmgq(:, ig))
         End Do
!$OMP END DO
!$OMP END PARALLEL

! structure factors for G+q
         Call gensfacgp (ngvec, vgqc, ngvec, sfacgq)
! find the shortest G+q-vector
         Call findigp0 (ngvec, gqc, igq0)
         sfacgq0 (:) = sfacgq (igq0, :)
! compute the required spherical Bessel functions
         lmax = input%groundstate%lmaxvr + input%groundstate%npsden + 1
         Call genjlgpr (lmax, gqc, jlgqr)
         Call genjlgq0r (gqc(igq0), jlgq0r)
call timesec(tb)
write(*,*) 'qpt init', tb-ta

! calculate the wavefunctions for occupied states

call timesec(ta)

         call genWF(jk,wf2)
         call genWFinMT(wf2)
         call genWFonMesh(wf2)
<<<<<<< HEAD
         Do ist2 = 1, nomax
           
           wf2ir(:) = 0.d0
           Do igk = 1, Gkqset%ngk (1, jk)
             ifg = igfft (Gkqset%igkig(igk, 1, jk))
             wf2ir(ifg) = t1*wf2%gk(igk, ist2)
           End Do
           Call zfftifc (3, ngrid, 1, wf2ir(:))

           Do ist3 = 1, nstfv
              
             wf1ir(:) = 0.d0 
             Do igk = 1, Gkqset%ngk (1, ik)
               ifg = igfft (Gkqset%igkig(igk, 1, ik))
               wf1ir(ifg) = t1*wf1%gk(igk, ist3)
             End Do
             Call zfftifc (3, ngrid, 1, wf1ir(:))
             !Write(*,*) ist2, ist3, sum(wf2%ir(:,ist3)), sum(wf2ir(:))
=======
call timesec(tb)
write(*,*) 'genWFs',tb-ta

         Do ist2 = 1, nomax 
               Do ist3 = 1, nstfv
>>>>>>> 28c99ea4

! calculate the complex overlap density
!-------------------------------------------------------------------
call timesec(ta)
                     call WFprodrs(ist2,wf2,ist3,wf1,prod)
                     prodir(:)=conjg(wf2ir(:))*wf1ir(:)
                     !Write(*,*) ist2, ist3, sum(prod%ir(:,1)), sum(prodir(:))
call timesec(tb)
write(*,*) 'WFprod',tb-ta

if (ik.eq.jk) then
call timesec(ta)
                    ! Call zrhogp (gqc(igq0), jlgq0r, ylmgq(:, &
                    !& igq0), sfacgq0, prod%mtrlm(:,:,:,1), prod%ir(:,1), zrho01)
                     Call zrhogp (gqc(igq0), jlgq0r, ylmgq(:, &
<<<<<<< HEAD
                    & igq0), sfacgq0, prod%mtrlm(:,:,:,1), prodir(:), zrho01) 
call timesec(tb)
!write(*,*) 'zrhogp',tb-ta
call timesec(ta)
                     !prod%ir(:,1)=prod%ir(:,1)-zrho01
                     prodir(:)=prodir(:)-zrho01
=======
                    & igq0), sfacgq0, prod%mtrlm(:,:,:,1), prod%ir(:,1), zrho01)
!call timesec(tb)
!write(*,*) 'zrhogp',tb-ta
!call timesec(ta)
                     prod%ir(:,1)=prod%ir(:,1)-zrho01
>>>>>>> 28c99ea4
                     prod%mtrlm(1,:,:,1)=prod%mtrlm(1,:,:,1)-zrho01/y00
                     !Write(*,*) ist2, ist3, sum(prod%ir(:,1)), sum(prodir(:))

call timesec(tb)
write(*,*) 'q=0 subtraction', tb-ta
endif

call timesec(ta)
! calculate the Coulomb potential
                    ! Call zpotcoul (nrcmt, nrcmtmax, nrcmtmax, rcmt, &
                    !& igq0, gqc, jlgqr, ylmgq, sfacgq, zn, prod%mtrlm(:,:,:,1), &
                    !& prod%ir(:,1), pot%mtrlm(:,:,:,1), pot%ir(:,1), zrho02)
                     Call zpotcoul (nrcmt, nrcmtmax, nrcmtmax, rcmt, &
                    & igq0, gqc, jlgqr, ylmgq, sfacgq, zn, prod%mtrlm(:,:,:,1), &
                    & prodir(:), pot%mtrlm(:,:,:,1), potir(:), zrho02)
                    !Write(*,*) ist2, ist3, sum(prod%ir(:,1)), sum(prodir(:))
call timesec(tb)
write(*,*) 'zpotcoul',tb-ta

if (ik.eq.jk) then
<<<<<<< HEAD
                  !Call zrhogp (gqc(igq0), jlgq0r, ylmgq(:, &
                  !& igq0), sfacgq0, pot%mtrlm(:,:,:,1), pot%ir(:,1), zrho01)
=======
call timesec(ta)
>>>>>>> 28c99ea4
                  Call zrhogp (gqc(igq0), jlgq0r, ylmgq(:, &
                  & igq0), sfacgq0, pot%mtrlm(:,:,:,1), potir(:), zrho01)

                  potir(:)=potir(:)-zrho01
                  !pot%ir(:,1) = pot%ir(:,1)-zrho01
                  pot%mtrlm(1,:,:,1)=pot%mtrlm(1,:,:,1)-zrho01/y00
<<<<<<< HEAD
                  !Write(*,*) ist2, ist3, sum(pot%ir(:,1)), sum(potir(:))
=======
call timesec(tb)
write(*,*) 'q=0 subtraction', tb-ta
>>>>>>> 28c99ea4
endif
!-------------------------------------------------------------------
call timesec(ta)
                        call genWFonMeshOne(pot)
                       !pot%ir(:,1)=conjg(pot%ir(:,1))
                       pot%mtmesh=conjg(pot%mtmesh)
                        call WFprodrs(1,pot,ist2,wf2,prod)
<<<<<<< HEAD
                       prodir(:) = potir(:)*wf2ir(:)
                       !Write(*,*) ist2, ist3, sum(prod%ir(:,1)), sum(prodir(:))

! ------------------------------------------------------------------
! ------------------------------------------------------------------
! ------------------------------------------------------------------
                        !vxpsiir(:,ist3)=vxpsiir(:,ist3)+prod%ir(:,1)*wkptnr(jk)
                        vxpsiir(:,ist3)=vxpsiir(:,ist3)+prodir(:)*wkptnr(jk)
=======
! ------------------------------------------------------------------
! ------------------------------------------------------------------
! ------------------------------------------------------------------

                        vxpsiir(:,ist3)=vxpsiir(:,ist3)+prod%ir(:,1)*wkptnr(jk)
>>>>>>> 28c99ea4
                        vxpsimt(:,:,:,ist3)=vxpsimt(:,:,:,ist3)+prod%mtrlm(:,:,:,1)*wkptnr(jk)
call timesec(tb)
write(*,*) 'VxPsi', tb-ta


! ------------------------------------------------------------------
! ------------------------------------------------------------------
! ------------------------------------------------------------------

! end loop over ist3
               End Do
! end loop over ist2
         End Do
! end loop over non-reduced k-point set
      End Do

!----------------------------------------------!
!     valence-core-valence contribution     !
!----------------------------------------------!
! begin loops over atoms and species

If (.true.) Then
Do is = 1, nspecies
  nrc = nrcmt(is)
  Do ia = 1, natoms (is)
    ias = idxas (ia, is)
    Do ist2 = 1, spnst (is)
      If (spcore(ist2, is)) Then
         Do m1 = - spk (ist2, is), spk (ist2, is) - 1
! pass m-1/2 to wavefcr
            Call wavefcr2 (input%groundstate%lradstep, is, ia, &
           & ist2, m1, nrcmtmax, wfcr1) !Psi*_{a}; Returns in SC (I think)

! Begin loop over occupied and empty states
            Do ist3 = 1, nstsv
               ! If (evalfv(ist3,ik) .Gt. efermi) Then

! calculate the complex overlap density

                Call vnlrhomt2 (.true., is, wfcr1(:, :, 1), &
                & wf1%mtmesh(:, :, ias, ist3), zrhomt(:, :, &
                & ias)) ! Psi*_{a}.Psi_{nk} = rho_{a;nk}; Returns in SH)

! calculate the Coulomb potential

                Call zpotclmt (input%groundstate%ptnucl, &
                & input%groundstate%lmaxvr, nrc, rcmt(:, is), &
                & 0.d0, lmmaxvr, zrhomt(:, :, ias), zfmt) ! Returns SH

                Call zgemm ('N', 'N', ntpll, nrc, lmmaxvr, &
                & zone, zbshthf, ntpll, zfmt, lmmaxvr, &
                & zzero, zvcltp, ntpll) ! Returns zvcltp in SC

! calculate the complex overlap density
                Call vnlrhomt2 (.true., is, wfcr1(:, :, 1), zvcltp, &
                & zrhomt(:, :, ias)) ! Returns in SH

                zvclmt(:,:,ias,ist3)=zvclmt(:,:,ias,ist3)+zrhomt(:, :, ias)
! end loop over ist3
                 ! End If
            End Do
! end loops over ist2 and m1
         End Do
      End If
    End do
  End Do
End Do
End If

call timesec(ta)
Do ist1 = 1, nstsv
      wf1ir(:) = 0.d0
      Do igk = 1, Gkqset%ngk (1, ik)
            ifg = igfft (Gkqset%igkig(igk, 1, ik))
            wf1ir(ifg) = t1*wf1%gk(igk, ist1)
      End Do
      Call zfftifc (3, ngrid, 1, wf1ir(:))

      Do ist3 = 1, nstsv
            !zt1 = zfinp (.True., wf1%mtrlm(:,:,:,ist1),vxpsimt(:,:,:,ist3), wf1%ir(:,ist1), vxpsiir(:,ist3))
            zt1 = zfinp (.True., wf1%mtrlm(:,:,:,ist1),vxpsimt(:,:,:,ist3), wf1ir(:), vxpsiir(:,ist3))
            vnlvv (ist1, ist3) = vnlvv (ist1, ist3) - zt1
      End Do
End Do
<<<<<<< HEAD

write(*,*) 'vnlvv real'
do ist1 = 1, 12
        write(*,'(12F13.9)') dble(vnlvv(ist1,1:12))
end do
=======
call timesec(tb)
write(*,*) 'Matrix',tb-ta
>>>>>>> 28c99ea4

      Deallocate (vgqc, tpgqc, gqc, jlgqr, jlgq0r)
      Deallocate (ylmgq, sfacgq)
      Deallocate (wfcr1)
      Deallocate (wf1ir, wf2ir, prodir, potir)
      Deallocate (zrhomt, zrhoir, zvcltp, zfmt)
      call WFRelease(wf1)
      call WFRelease(wf2)
      call WFRelease(prod)
      Return
End Subroutine
!EOC
<|MERGE_RESOLUTION|>--- conflicted
+++ resolved
@@ -1,379 +1,329 @@
-!
-!
-!
-! Copyright (C) 2021 D. Zavickis, A. Gulans
-!
-!
-Subroutine FockExchange (ikp, vnlvv, vxpsiir,vxpsimt)
-      Use modmain
-      Use modinput
-      Use modgw, only : kqset,Gkqset, kset, nomax, numin, ikvbm, ikcbm, ikvcm, Gset
-      Implicit None
-! arguments
-      Integer, Intent (In) :: ikp
-      Complex (8), Intent (Out) :: vnlvv (nstsv, nstsv)
-      Complex (8), Intent (Out) :: vxpsiir (ngrtot, nstsv)
-      Complex (8), Intent (Out) :: vxpsimt (lmmaxvr, nrcmtmax, natmtot, nstsv)
-
-! local variables
-      Integer :: ngknr, ik, jk, ist1, ist2, ist3
-      Integer :: is, ia, ias, ic, m1, m2, lmax, lm
-      Integer :: nrc, iq, ig, iv (3), igq0, igk
-      Integer :: ilo, loindex
-      Integer :: info
-      Integer :: ifg
-
-      Real (8) :: v (3), cfq, ta,tb, t1
-      Complex (8) zrho01, zrho02, zt1, zt2
-      Integer :: nr, l, m, io1, lm2, ir, if3
-! automatic arrays
-      Real (8) :: zn (nspecies)
-      Complex (8) sfacgq0 (natmtot)
-! allocatable arrays
-      Real (8), Allocatable :: vgqc (:, :)
-      Real (8), Allocatable :: tpgqc (:, :)
-      Real (8), Allocatable :: gqc (:)
-      Real (8), Allocatable :: jlgqr (:, :, :)
-      Real (8), Allocatable :: jlgq0r (:, :, :)
-      Real (8), Allocatable :: evalfv (:,:)
-      Complex (8), Allocatable :: prodir (:)
-      Complex (8), Allocatable :: potir (:)
-      Complex (8), Allocatable :: ylmgq (:, :)
-      Complex (8), Allocatable :: sfacgq (:, :)
-      Complex (8), Allocatable :: wfcr1 (:, :, :)
-      Complex (8), Allocatable :: wf1ir (:)
-      Complex (8), Allocatable :: wf2ir (:)
-      Complex (8), Allocatable :: zrhomt (:, :, :)
-      Complex (8), Allocatable :: zrhoir (:)
-      Complex (8), Allocatable :: zvclmt (:, :, :, :)
-      Complex (8), Allocatable :: zvclir (:, :)
-      Complex (8), Allocatable :: zvcltp (:, :)
-      Complex (8), Allocatable :: zfmt (:, :)
-      type (WFType) :: wf1,wf2,prod,pot
-! external functions
-      Complex (8) zfinp, zfmtinp
-      External zfinp, zfmtinp
-
-! allocate local arrays
-      Allocate (vgqc(3, ngvec))
-      Allocate (tpgqc(2, ngvec))
-      Allocate (gqc(ngvec))
-      Allocate (jlgqr(0:input%groundstate%lmaxvr+input%groundstate%npsden+1, ngvec, nspecies))
-      Allocate (jlgq0r(0:input%groundstate%lmaxvr, nrcmtmax, nspecies))
-      Allocate (ylmgq(lmmaxvr, ngvec))
-      Allocate (sfacgq(ngvec, natmtot))
-      Allocate (wfcr1(ntpll, nrcmtmax, 2))
-      Allocate (wf1ir(ngrtot))
-      Allocate (wf2ir(ngrtot))
-      Allocate (prodir(ngrtot))
-      Allocate (potir(ngrtot))
-      Allocate (zrhomt(lmmaxvr, nrcmtmax, natmtot))
-      Allocate (zrhoir(ngrtot))
-      Allocate (zvcltp(ntpll, nrcmtmax))
-      Allocate (zfmt(lmmaxvr, nrcmtmax))
-      Allocate (zvclmt(lmmaxvr, nrcmtmax, natmtot, nstsv))
-
-
-    if (allocated(evalfv)) deallocate(evalfv)
-    allocate(evalfv(nstfv,kset%nkpt))
-
-    evalfv(:,:) = 0.d0
-    do ik = 1, nkpt
-      call getevalfv(kset%vkl(:,ik), evalfv(:,ik))
-    end do
-    call find_vbm_cbm(1, nstfv, kset%nkpt, evalfv, efermi, nomax, numin, ikvbm, ikcbm, ikvcm)
-
-      call WFInit(wf1)
-
-      ik  = kset%ikp2ik(ikp) ! 1d reduced index -> 1d non-reduced k-point index
-      call genWF(ik,wf1)
-      call genWFinMT(wf1)
-      call genWFonMesh(wf1)
-
-
-      call WFInit(wf2)
-      call WFInit(prod)
-      call WFInit(pot)
-
-      allocate(pot%mtrlm(lmmaxvr,nrmtmax,natmtot,1))
-      !allocate(pot%ir(ngrtot,1))
-      allocate(prod%mtrlm(lmmaxvr,nrmtmax,natmtot,1))
-      !allocate(prod%ir(ngrtot,1))
-
-<<<<<<< HEAD
-      t1 = 1/sqrt(omega)
-! factor for long-range term
-      cfq = 0.5d0 * (omega/pi) ** 2
-=======
->>>>>>> 28c99ea4
-! set the nuclear charges to zero
-      zn (:) = 0.d0
-      vxpsiir (:, :) = 0.d0
-      vxpsimt (:, :, :, :) = 0.d0
-      vnlvv (:, :) = 0.d0
-! calculate the wavefunctions for all states for the input k-point
-
-! start loop over non-reduced k-point set
-       do iq = 1, kqset%nkpt
-
-call timesec(ta)
-!         ik  = kset%ikp2ik(ikp) ! 1d reduced index -> 1d non-reduced k-point index
-         jk  = kqset%kqid(ik,iq) ! k-dependent weight of each q-point???
-
-! determine q-vector
-         v (:) = kqset%vkc (:, ik) - kqset%vkc (:, jk)
-!$OMP PARALLEL DEFAULT(NONE) PRIVATE(ig) SHARED(vgqc,vgc,v,ngvec,gqc,tpgqc,ylmgq,input) 
-!$OMP DO
-         Do ig = 1, ngvec
-! determine G+q vectors
-            vgqc (:, ig) = vgc (:, ig) + v (:) ! Checked: vgc == Gset%vgc
-
-! G+q-vector length and (theta, phi) coordinates
-            Call sphcrd (vgqc(:, ig), gqc(ig), tpgqc(:, ig))
-! spherical harmonics for G+q-vector
-            Call genylm (input%groundstate%lmaxvr, tpgqc(:, ig), ylmgq(:, ig))
-         End Do
-!$OMP END DO
-!$OMP END PARALLEL
-
-! structure factors for G+q
-         Call gensfacgp (ngvec, vgqc, ngvec, sfacgq)
-! find the shortest G+q-vector
-         Call findigp0 (ngvec, gqc, igq0)
-         sfacgq0 (:) = sfacgq (igq0, :)
-! compute the required spherical Bessel functions
-         lmax = input%groundstate%lmaxvr + input%groundstate%npsden + 1
-         Call genjlgpr (lmax, gqc, jlgqr)
-         Call genjlgq0r (gqc(igq0), jlgq0r)
-call timesec(tb)
-write(*,*) 'qpt init', tb-ta
-
-! calculate the wavefunctions for occupied states
-
-call timesec(ta)
-
-         call genWF(jk,wf2)
-         call genWFinMT(wf2)
-         call genWFonMesh(wf2)
-<<<<<<< HEAD
-         Do ist2 = 1, nomax
-           
-           wf2ir(:) = 0.d0
-           Do igk = 1, Gkqset%ngk (1, jk)
-             ifg = igfft (Gkqset%igkig(igk, 1, jk))
-             wf2ir(ifg) = t1*wf2%gk(igk, ist2)
-           End Do
-           Call zfftifc (3, ngrid, 1, wf2ir(:))
-
-           Do ist3 = 1, nstfv
-              
-             wf1ir(:) = 0.d0 
-             Do igk = 1, Gkqset%ngk (1, ik)
-               ifg = igfft (Gkqset%igkig(igk, 1, ik))
-               wf1ir(ifg) = t1*wf1%gk(igk, ist3)
-             End Do
-             Call zfftifc (3, ngrid, 1, wf1ir(:))
-             !Write(*,*) ist2, ist3, sum(wf2%ir(:,ist3)), sum(wf2ir(:))
-=======
-call timesec(tb)
-write(*,*) 'genWFs',tb-ta
-
-         Do ist2 = 1, nomax 
-               Do ist3 = 1, nstfv
->>>>>>> 28c99ea4
-
-! calculate the complex overlap density
-!-------------------------------------------------------------------
-call timesec(ta)
-                     call WFprodrs(ist2,wf2,ist3,wf1,prod)
-                     prodir(:)=conjg(wf2ir(:))*wf1ir(:)
-                     !Write(*,*) ist2, ist3, sum(prod%ir(:,1)), sum(prodir(:))
-call timesec(tb)
-write(*,*) 'WFprod',tb-ta
-
-if (ik.eq.jk) then
-call timesec(ta)
-                    ! Call zrhogp (gqc(igq0), jlgq0r, ylmgq(:, &
-                    !& igq0), sfacgq0, prod%mtrlm(:,:,:,1), prod%ir(:,1), zrho01)
-                     Call zrhogp (gqc(igq0), jlgq0r, ylmgq(:, &
-<<<<<<< HEAD
-                    & igq0), sfacgq0, prod%mtrlm(:,:,:,1), prodir(:), zrho01) 
-call timesec(tb)
-!write(*,*) 'zrhogp',tb-ta
-call timesec(ta)
-                     !prod%ir(:,1)=prod%ir(:,1)-zrho01
-                     prodir(:)=prodir(:)-zrho01
-=======
-                    & igq0), sfacgq0, prod%mtrlm(:,:,:,1), prod%ir(:,1), zrho01)
-!call timesec(tb)
-!write(*,*) 'zrhogp',tb-ta
-!call timesec(ta)
-                     prod%ir(:,1)=prod%ir(:,1)-zrho01
->>>>>>> 28c99ea4
-                     prod%mtrlm(1,:,:,1)=prod%mtrlm(1,:,:,1)-zrho01/y00
-                     !Write(*,*) ist2, ist3, sum(prod%ir(:,1)), sum(prodir(:))
-
-call timesec(tb)
-write(*,*) 'q=0 subtraction', tb-ta
-endif
-
-call timesec(ta)
-! calculate the Coulomb potential
-                    ! Call zpotcoul (nrcmt, nrcmtmax, nrcmtmax, rcmt, &
-                    !& igq0, gqc, jlgqr, ylmgq, sfacgq, zn, prod%mtrlm(:,:,:,1), &
-                    !& prod%ir(:,1), pot%mtrlm(:,:,:,1), pot%ir(:,1), zrho02)
-                     Call zpotcoul (nrcmt, nrcmtmax, nrcmtmax, rcmt, &
-                    & igq0, gqc, jlgqr, ylmgq, sfacgq, zn, prod%mtrlm(:,:,:,1), &
-                    & prodir(:), pot%mtrlm(:,:,:,1), potir(:), zrho02)
-                    !Write(*,*) ist2, ist3, sum(prod%ir(:,1)), sum(prodir(:))
-call timesec(tb)
-write(*,*) 'zpotcoul',tb-ta
-
-if (ik.eq.jk) then
-<<<<<<< HEAD
-                  !Call zrhogp (gqc(igq0), jlgq0r, ylmgq(:, &
-                  !& igq0), sfacgq0, pot%mtrlm(:,:,:,1), pot%ir(:,1), zrho01)
-=======
-call timesec(ta)
->>>>>>> 28c99ea4
-                  Call zrhogp (gqc(igq0), jlgq0r, ylmgq(:, &
-                  & igq0), sfacgq0, pot%mtrlm(:,:,:,1), potir(:), zrho01)
-
-                  potir(:)=potir(:)-zrho01
-                  !pot%ir(:,1) = pot%ir(:,1)-zrho01
-                  pot%mtrlm(1,:,:,1)=pot%mtrlm(1,:,:,1)-zrho01/y00
-<<<<<<< HEAD
-                  !Write(*,*) ist2, ist3, sum(pot%ir(:,1)), sum(potir(:))
-=======
-call timesec(tb)
-write(*,*) 'q=0 subtraction', tb-ta
->>>>>>> 28c99ea4
-endif
-!-------------------------------------------------------------------
-call timesec(ta)
-                        call genWFonMeshOne(pot)
-                       !pot%ir(:,1)=conjg(pot%ir(:,1))
-                       pot%mtmesh=conjg(pot%mtmesh)
-                        call WFprodrs(1,pot,ist2,wf2,prod)
-<<<<<<< HEAD
-                       prodir(:) = potir(:)*wf2ir(:)
-                       !Write(*,*) ist2, ist3, sum(prod%ir(:,1)), sum(prodir(:))
-
-! ------------------------------------------------------------------
-! ------------------------------------------------------------------
-! ------------------------------------------------------------------
-                        !vxpsiir(:,ist3)=vxpsiir(:,ist3)+prod%ir(:,1)*wkptnr(jk)
-                        vxpsiir(:,ist3)=vxpsiir(:,ist3)+prodir(:)*wkptnr(jk)
-=======
-! ------------------------------------------------------------------
-! ------------------------------------------------------------------
-! ------------------------------------------------------------------
-
-                        vxpsiir(:,ist3)=vxpsiir(:,ist3)+prod%ir(:,1)*wkptnr(jk)
->>>>>>> 28c99ea4
-                        vxpsimt(:,:,:,ist3)=vxpsimt(:,:,:,ist3)+prod%mtrlm(:,:,:,1)*wkptnr(jk)
-call timesec(tb)
-write(*,*) 'VxPsi', tb-ta
-
-
-! ------------------------------------------------------------------
-! ------------------------------------------------------------------
-! ------------------------------------------------------------------
-
-! end loop over ist3
-               End Do
-! end loop over ist2
-         End Do
-! end loop over non-reduced k-point set
-      End Do
-
-!----------------------------------------------!
-!     valence-core-valence contribution     !
-!----------------------------------------------!
-! begin loops over atoms and species
-
-If (.true.) Then
-Do is = 1, nspecies
-  nrc = nrcmt(is)
-  Do ia = 1, natoms (is)
-    ias = idxas (ia, is)
-    Do ist2 = 1, spnst (is)
-      If (spcore(ist2, is)) Then
-         Do m1 = - spk (ist2, is), spk (ist2, is) - 1
-! pass m-1/2 to wavefcr
-            Call wavefcr2 (input%groundstate%lradstep, is, ia, &
-           & ist2, m1, nrcmtmax, wfcr1) !Psi*_{a}; Returns in SC (I think)
-
-! Begin loop over occupied and empty states
-            Do ist3 = 1, nstsv
-               ! If (evalfv(ist3,ik) .Gt. efermi) Then
-
-! calculate the complex overlap density
-
-                Call vnlrhomt2 (.true., is, wfcr1(:, :, 1), &
-                & wf1%mtmesh(:, :, ias, ist3), zrhomt(:, :, &
-                & ias)) ! Psi*_{a}.Psi_{nk} = rho_{a;nk}; Returns in SH)
-
-! calculate the Coulomb potential
-
-                Call zpotclmt (input%groundstate%ptnucl, &
-                & input%groundstate%lmaxvr, nrc, rcmt(:, is), &
-                & 0.d0, lmmaxvr, zrhomt(:, :, ias), zfmt) ! Returns SH
-
-                Call zgemm ('N', 'N', ntpll, nrc, lmmaxvr, &
-                & zone, zbshthf, ntpll, zfmt, lmmaxvr, &
-                & zzero, zvcltp, ntpll) ! Returns zvcltp in SC
-
-! calculate the complex overlap density
-                Call vnlrhomt2 (.true., is, wfcr1(:, :, 1), zvcltp, &
-                & zrhomt(:, :, ias)) ! Returns in SH
-
-                zvclmt(:,:,ias,ist3)=zvclmt(:,:,ias,ist3)+zrhomt(:, :, ias)
-! end loop over ist3
-                 ! End If
-            End Do
-! end loops over ist2 and m1
-         End Do
-      End If
-    End do
-  End Do
-End Do
-End If
-
-call timesec(ta)
-Do ist1 = 1, nstsv
-      wf1ir(:) = 0.d0
-      Do igk = 1, Gkqset%ngk (1, ik)
-            ifg = igfft (Gkqset%igkig(igk, 1, ik))
-            wf1ir(ifg) = t1*wf1%gk(igk, ist1)
-      End Do
-      Call zfftifc (3, ngrid, 1, wf1ir(:))
-
-      Do ist3 = 1, nstsv
-            !zt1 = zfinp (.True., wf1%mtrlm(:,:,:,ist1),vxpsimt(:,:,:,ist3), wf1%ir(:,ist1), vxpsiir(:,ist3))
-            zt1 = zfinp (.True., wf1%mtrlm(:,:,:,ist1),vxpsimt(:,:,:,ist3), wf1ir(:), vxpsiir(:,ist3))
-            vnlvv (ist1, ist3) = vnlvv (ist1, ist3) - zt1
-      End Do
-End Do
-<<<<<<< HEAD
-
-write(*,*) 'vnlvv real'
-do ist1 = 1, 12
-        write(*,'(12F13.9)') dble(vnlvv(ist1,1:12))
-end do
-=======
-call timesec(tb)
-write(*,*) 'Matrix',tb-ta
->>>>>>> 28c99ea4
-
-      Deallocate (vgqc, tpgqc, gqc, jlgqr, jlgq0r)
-      Deallocate (ylmgq, sfacgq)
-      Deallocate (wfcr1)
-      Deallocate (wf1ir, wf2ir, prodir, potir)
-      Deallocate (zrhomt, zrhoir, zvcltp, zfmt)
-      call WFRelease(wf1)
-      call WFRelease(wf2)
-      call WFRelease(prod)
-      Return
-End Subroutine
-!EOC
+!
+!
+!
+! Copyright (C) 2021 D. Zavickis, A. Gulans
+!
+!
+Subroutine FockExchange (ikp, vnlvv, vxpsiir,vxpsimt)
+      Use modmain
+      Use modinput
+      Use modgw, only : kqset,Gkqset, kset, nomax, numin, ikvbm, ikcbm, ikvcm, Gset
+      Implicit None
+! arguments
+      Integer, Intent (In) :: ikp
+      Complex (8), Intent (Out) :: vnlvv (nstsv, nstsv)
+      Complex (8), Intent (Out) :: vxpsiir (ngrtot, nstsv)
+      Complex (8), Intent (Out) :: vxpsimt (lmmaxvr, nrcmtmax, natmtot, nstsv)
+
+! local variables
+      Integer :: ngknr, ik, jk, ist1, ist2, ist3
+      Integer :: is, ia, ias, ic, m1, m2, lmax, lm
+      Integer :: nrc, iq, ig, iv (3), igq0, igk
+      Integer :: ilo, loindex
+      Integer :: info
+      Integer :: ifg
+
+      Real (8) :: v (3), cfq, ta,tb, t1
+      Complex (8) zrho01, zrho02, zt1, zt2
+      Integer :: nr, l, m, io1, lm2, ir, if3
+! automatic arrays
+      Real (8) :: zn (nspecies)
+      Complex (8) sfacgq0 (natmtot)
+! allocatable arrays
+      Real (8), Allocatable :: vgqc (:, :)
+      Real (8), Allocatable :: tpgqc (:, :)
+      Real (8), Allocatable :: gqc (:)
+      Real (8), Allocatable :: jlgqr (:, :, :)
+      Real (8), Allocatable :: jlgq0r (:, :, :)
+      Real (8), Allocatable :: evalfv (:,:)
+      Complex (8), Allocatable :: prodir (:)
+      Complex (8), Allocatable :: potir (:)
+      Complex (8), Allocatable :: ylmgq (:, :)
+      Complex (8), Allocatable :: sfacgq (:, :)
+      Complex (8), Allocatable :: wfcr1 (:, :, :)
+      Complex (8), Allocatable :: wf1ir (:)
+      Complex (8), Allocatable :: wf2ir (:)
+      Complex (8), Allocatable :: zrhomt (:, :, :)
+      Complex (8), Allocatable :: zrhoir (:)
+      Complex (8), Allocatable :: zvclmt (:, :, :, :)
+      Complex (8), Allocatable :: zvclir (:, :)
+      Complex (8), Allocatable :: zvcltp (:, :)
+      Complex (8), Allocatable :: zfmt (:, :)
+      type (WFType) :: wf1,wf2,prod,pot
+! external functions
+      Complex (8) zfinp, zfmtinp
+      External zfinp, zfmtinp
+
+! allocate local arrays
+      Allocate (vgqc(3, ngvec))
+      Allocate (tpgqc(2, ngvec))
+      Allocate (gqc(ngvec))
+      Allocate (jlgqr(0:input%groundstate%lmaxvr+input%groundstate%npsden+1, ngvec, nspecies))
+      Allocate (jlgq0r(0:input%groundstate%lmaxvr, nrcmtmax, nspecies))
+      Allocate (ylmgq(lmmaxvr, ngvec))
+      Allocate (sfacgq(ngvec, natmtot))
+      Allocate (wfcr1(ntpll, nrcmtmax, 2))
+      Allocate (wf1ir(ngrtot))
+      Allocate (wf2ir(ngrtot))
+      Allocate (prodir(ngrtot))
+      Allocate (potir(ngrtot))
+      Allocate (zrhomt(lmmaxvr, nrcmtmax, natmtot))
+      Allocate (zrhoir(ngrtot))
+      Allocate (zvcltp(ntpll, nrcmtmax))
+      Allocate (zfmt(lmmaxvr, nrcmtmax))
+      Allocate (zvclmt(lmmaxvr, nrcmtmax, natmtot, nstsv))
+
+
+    if (allocated(evalfv)) deallocate(evalfv)
+    allocate(evalfv(nstfv,kset%nkpt))
+
+    evalfv(:,:) = 0.d0
+    do ik = 1, nkpt
+      call getevalfv(kset%vkl(:,ik), evalfv(:,ik))
+    end do
+    call find_vbm_cbm(1, nstfv, kset%nkpt, evalfv, efermi, nomax, numin, ikvbm, ikcbm, ikvcm)
+
+      call WFInit(wf1)
+
+      ik  = kset%ikp2ik(ikp) ! 1d reduced index -> 1d non-reduced k-point index
+      call genWF(ik,wf1)
+      call genWFinMT(wf1)
+      call genWFonMesh(wf1)
+
+
+      call WFInit(wf2)
+      call WFInit(prod)
+      call WFInit(pot)
+
+      allocate(pot%mtrlm(lmmaxvr,nrmtmax,natmtot,1))
+      !allocate(pot%ir(ngrtot,1))
+      allocate(prod%mtrlm(lmmaxvr,nrmtmax,natmtot,1))
+      !allocate(prod%ir(ngrtot,1))
+
+      t1 = 1/sqrt(omega)
+! factor for long-range term
+      cfq = 0.5d0 * (omega/pi) ** 2
+! set the nuclear charges to zero
+      zn (:) = 0.d0
+      vxpsiir (:, :) = 0.d0
+      vxpsimt (:, :, :, :) = 0.d0
+      vnlvv (:, :) = 0.d0
+! calculate the wavefunctions for all states for the input k-point
+
+! start loop over non-reduced k-point set
+       do iq = 1, kqset%nkpt
+
+call timesec(ta)
+!         ik  = kset%ikp2ik(ikp) ! 1d reduced index -> 1d non-reduced k-point index
+         jk  = kqset%kqid(ik,iq) ! k-dependent weight of each q-point???
+
+! determine q-vector
+         v (:) = kqset%vkc (:, ik) - kqset%vkc (:, jk)
+!$OMP PARALLEL DEFAULT(NONE) PRIVATE(ig) SHARED(vgqc,vgc,v,ngvec,gqc,tpgqc,ylmgq,input) 
+!$OMP DO
+         Do ig = 1, ngvec
+! determine G+q vectors
+            vgqc (:, ig) = vgc (:, ig) + v (:) ! Checked: vgc == Gset%vgc
+
+! G+q-vector length and (theta, phi) coordinates
+            Call sphcrd (vgqc(:, ig), gqc(ig), tpgqc(:, ig))
+! spherical harmonics for G+q-vector
+            Call genylm (input%groundstate%lmaxvr, tpgqc(:, ig), ylmgq(:, ig))
+         End Do
+!$OMP END DO
+!$OMP END PARALLEL
+
+! structure factors for G+q
+         Call gensfacgp (ngvec, vgqc, ngvec, sfacgq)
+! find the shortest G+q-vector
+         Call findigp0 (ngvec, gqc, igq0)
+         sfacgq0 (:) = sfacgq (igq0, :)
+! compute the required spherical Bessel functions
+         lmax = input%groundstate%lmaxvr + input%groundstate%npsden + 1
+         Call genjlgpr (lmax, gqc, jlgqr)
+         Call genjlgq0r (gqc(igq0), jlgq0r)
+call timesec(tb)
+!write(*,*) 'qpt init', tb-ta
+
+! calculate the wavefunctions for occupied states
+
+call timesec(ta)
+
+         call genWF(jk,wf2)
+         call genWFinMT(wf2)
+         call genWFonMesh(wf2)
+call timesec(tb)
+!write(*,*) 'genWFs',tb-ta
+         Do ist2 = 1, nomax
+           
+           wf2ir(:) = 0.d0
+           Do igk = 1, Gkqset%ngk (1, jk)
+             ifg = igfft (Gkqset%igkig(igk, 1, jk))
+             wf2ir(ifg) = t1*wf2%gk(igk, ist2)
+           End Do
+           Call zfftifc (3, ngrid, 1, wf2ir(:))
+
+           Do ist3 = 1, nstfv
+              
+             wf1ir(:) = 0.d0 
+             Do igk = 1, Gkqset%ngk (1, ik)
+               ifg = igfft (Gkqset%igkig(igk, 1, ik))
+               wf1ir(ifg) = t1*wf1%gk(igk, ist3)
+             End Do
+             Call zfftifc (3, ngrid, 1, wf1ir(:))
+
+! calculate the complex overlap density
+!-------------------------------------------------------------------
+call timesec(ta)
+                     call WFprodrs(ist2,wf2,ist3,wf1,prod)
+                     prodir(:)=conjg(wf2ir(:))*wf1ir(:)
+call timesec(tb)
+!write(*,*) 'WFprod',tb-ta
+
+if (ik.eq.jk) then
+call timesec(ta)
+                     Call zrhogp (gqc(igq0), jlgq0r, ylmgq(:, &
+                    & igq0), sfacgq0, prod%mtrlm(:,:,:,1), prodir(:), zrho01) 
+call timesec(tb)
+!write(*,*) 'zrhogp',tb-ta
+call timesec(ta)
+                     prodir(:)=prodir(:)-zrho01
+                     prod%mtrlm(1,:,:,1)=prod%mtrlm(1,:,:,1)-zrho01/y00
+
+call timesec(tb)
+!write(*,*) 'q=0 subtraction', tb-ta
+endif
+
+call timesec(ta)
+! calculate the Coulomb potential
+                     Call zpotcoul (nrcmt, nrcmtmax, nrcmtmax, rcmt, &
+                    & igq0, gqc, jlgqr, ylmgq, sfacgq, zn, prod%mtrlm(:,:,:,1), &
+                    & prodir(:), pot%mtrlm(:,:,:,1), potir(:), zrho02)
+call timesec(tb)
+!write(*,*) 'zpotcoul',tb-ta
+
+if (ik.eq.jk) then
+call timesec(ta)
+                  Call zrhogp (gqc(igq0), jlgq0r, ylmgq(:, &
+                  & igq0), sfacgq0, pot%mtrlm(:,:,:,1), potir(:), zrho01)
+
+                  potir(:)=potir(:)-zrho01
+                  pot%mtrlm(1,:,:,1)=pot%mtrlm(1,:,:,1)-zrho01/y00
+call timesec(tb)
+!write(*,*) 'q=0 subtraction', tb-ta
+endif
+!-------------------------------------------------------------------
+call timesec(ta)
+                        call genWFonMeshOne(pot)
+                       pot%mtmesh=conjg(pot%mtmesh)
+                        call WFprodrs(1,pot,ist2,wf2,prod)
+                       prodir(:) = potir(:)*wf2ir(:)
+! ------------------------------------------------------------------
+! ------------------------------------------------------------------
+! ------------------------------------------------------------------
+                        vxpsiir(:,ist3)=vxpsiir(:,ist3)+prodir(:)*wkptnr(jk)
+                        vxpsimt(:,:,:,ist3)=vxpsimt(:,:,:,ist3)+prod%mtrlm(:,:,:,1)*wkptnr(jk)
+! ------------------------------------------------------------------
+! ------------------------------------------------------------------
+! ------------------------------------------------------------------
+call timesec(tb)
+!write(*,*) 'VxPsi', tb-ta
+
+
+! ------------------------------------------------------------------
+! ------------------------------------------------------------------
+! ------------------------------------------------------------------
+
+! end loop over ist3
+               End Do
+! end loop over ist2
+         End Do
+! end loop over non-reduced k-point set
+      End Do
+
+!----------------------------------------------!
+!     valence-core-valence contribution     !
+!----------------------------------------------!
+! begin loops over atoms and species
+
+If (.true.) Then
+Do is = 1, nspecies
+  nrc = nrcmt(is)
+  Do ia = 1, natoms (is)
+    ias = idxas (ia, is)
+    Do ist2 = 1, spnst (is)
+      If (spcore(ist2, is)) Then
+         Do m1 = - spk (ist2, is), spk (ist2, is) - 1
+! pass m-1/2 to wavefcr
+            Call wavefcr2 (input%groundstate%lradstep, is, ia, &
+           & ist2, m1, nrcmtmax, wfcr1) !Psi*_{a}; Returns in SC (I think)
+
+! Begin loop over occupied and empty states
+            Do ist3 = 1, nstsv
+               ! If (evalfv(ist3,ik) .Gt. efermi) Then
+
+! calculate the complex overlap density
+
+                Call vnlrhomt2 (.true., is, wfcr1(:, :, 1), &
+                & wf1%mtmesh(:, :, ias, ist3), zrhomt(:, :, &
+                & ias)) ! Psi*_{a}.Psi_{nk} = rho_{a;nk}; Returns in SH)
+
+! calculate the Coulomb potential
+
+                Call zpotclmt (input%groundstate%ptnucl, &
+                & input%groundstate%lmaxvr, nrc, rcmt(:, is), &
+                & 0.d0, lmmaxvr, zrhomt(:, :, ias), zfmt) ! Returns SH
+
+                Call zgemm ('N', 'N', ntpll, nrc, lmmaxvr, &
+                & zone, zbshthf, ntpll, zfmt, lmmaxvr, &
+                & zzero, zvcltp, ntpll) ! Returns zvcltp in SC
+
+! calculate the complex overlap density
+                Call vnlrhomt2 (.true., is, wfcr1(:, :, 1), zvcltp, &
+                & zrhomt(:, :, ias)) ! Returns in SH
+
+                zvclmt(:,:,ias,ist3)=zvclmt(:,:,ias,ist3)+zrhomt(:, :, ias)
+! end loop over ist3
+                 ! End If
+            End Do
+! end loops over ist2 and m1
+         End Do
+      End If
+    End do
+  End Do
+End Do
+End If
+
+call timesec(ta)
+Do ist1 = 1, nstsv
+      wf1ir(:) = 0.d0
+      Do igk = 1, Gkqset%ngk (1, ik)
+            ifg = igfft (Gkqset%igkig(igk, 1, ik))
+            wf1ir(ifg) = t1*wf1%gk(igk, ist1)
+      End Do
+      Call zfftifc (3, ngrid, 1, wf1ir(:))
+
+      Do ist3 = 1, nstsv
+            zt1 = zfinp (.True., wf1%mtrlm(:,:,:,ist1),vxpsimt(:,:,:,ist3), wf1ir(:), vxpsiir(:,ist3))
+            vnlvv (ist1, ist3) = vnlvv (ist1, ist3) - zt1
+      End Do
+End Do
+
+!write(*,*) 'vnlvv real'
+!do ist1 = 1, 12
+!        write(*,'(12F13.9)') dble(vnlvv(ist1,1:12))
+!end do
+call timesec(tb)
+!write(*,*) 'Matrix',tb-ta
+      
+      Deallocate (vgqc, tpgqc, gqc, jlgqr, jlgq0r)
+      Deallocate (ylmgq, sfacgq)
+      Deallocate (wfcr1)
+      Deallocate (wf1ir, wf2ir, prodir, potir)
+      Deallocate (zrhomt, zrhoir, zvcltp, zfmt)
+      call WFRelease(wf1)
+      call WFRelease(wf2)
+      call WFRelease(prod)
+      Return
+End Subroutine
+!EOC