
! Copyright (C) 2002-2005 J. K. Dewhurst, S. Sharma and C. Ambrosch-Draxl.
! This file is distributed under the terms of the GNU General Public License.
! See the file COPYING for license details.

subroutine seceqnit(nmatp,ngp,igpig,vpl,vgpl,vgpc,apwalm,evalfv,evecfv)
use modmain
implicit none
! arguments
integer, intent(in) :: nmatp
integer, intent(in) :: ngp
integer, intent(in) :: igpig(ngkmax)
real(8), intent(in) :: vpl(3)
real(8), intent(in) :: vgpl(3,ngkmax)
real(8), intent(in) :: vgpc(3,ngkmax)
complex(8), intent(in) :: apwalm(ngkmax,apwordmax,lmmaxapw,natmtot)
real(8), intent(out) :: evalfv(nstfv)
complex(8), intent(out) :: evecfv(nmatmax,nstfv)
! local variables
<<<<<<< HEAD
integer is,ia,it,i,m
integer ist,jst,info
integer iwork(5*2),ifail(2)
real(8) ts0,ts1
real(8) vl,vu,w(2),t1
real(8) rwork(7*2)
complex(8) ap(3),bp(3),z(2,2)
complex(8) work(2,2),zt1,zt2
=======
integer is,ia,it,i
integer ist,jst
real(8) ts1,ts0
real(8) t1
complex(8) zt1
>>>>>>> 384db2db
! allocatable arrays
complex(8), allocatable :: h(:)
complex(8), allocatable :: o(:,:)
! external functions
complex(8) zdotc
external zdotc
call timesec(ts0)
allocate(o(nmatp,nstfv))
if ((iscl.ge.2).or.(task.eq.1).or.(task.eq.3)) then
! read in the eigenvalues/vectors from file
  call getevalfv(vpl,evalfv)
  call getevecfv(vpl,vgpl,evecfv)
else
! initialise the eigenvectors to canonical basis vectors
  evecfv(:,:)=0.d0
  do ist=1,nstfv
    evecfv(ist,ist)=1.d0
  end do
end if
! start iteration loop
do it=1,nseqit
! begin parallel loop over states
!$OMP PARALLEL DEFAULT(SHARED) &
!$OMP PRIVATE(h,is,ia,t1,i)
!$OMP DO
  do ist=1,nstfv
    allocate(h(nmatp))
! operate with H and O on the current vector
    h(:)=0.d0
    o(:,ist)=0.d0
    do is=1,nspecies
      do ia=1,natoms(is)
        call hmlaa(.true.,is,ia,ngp,apwalm,evecfv(:,ist),h)
        call hmlalo(.true.,is,ia,ngp,apwalm,evecfv(:,ist),h)
        call hmllolo(.true.,is,ia,ngp,evecfv(:,ist),h)
        call olpaa(.true.,is,ia,ngp,apwalm,evecfv(:,ist),o(:,ist))
        call olpalo(.true.,is,ia,ngp,apwalm,evecfv(:,ist),o(:,ist))
        call olplolo(.true.,is,ia,ngp,evecfv(:,ist),o(:,ist))
      end do
    end do
    call hmlistl(.true.,ngp,igpig,vgpc,evecfv(:,ist),h)
    call olpistl(.true.,ngp,igpig,evecfv(:,ist),o(:,ist))
! normalise
    t1=dble(zdotc(nmatp,evecfv(:,ist),1,o(:,ist),1))
    if (t1.gt.0.d0) then
      t1=1.d0/sqrt(t1)
      do i=1,nmatp
        evecfv(i,ist)=t1*evecfv(i,ist)
        h(i)=t1*h(i)
        o(i,ist)=t1*o(i,ist)
      end do
    end if
! estimate the eigenvalue
    evalfv(ist)=dble(zdotc(nmatp,evecfv(:,ist),1,h,1))
! subtract the gradient of the Rayleigh quotient from the eigenvector
    t1=evalfv(ist)
    do i=1,nmatp
      evecfv(i,ist)=evecfv(i,ist)-tauseq*(h(i)-t1*o(i,ist))
    end do
! normalise
    o(:,ist)=0.d0
    do is=1,nspecies
      do ia=1,natoms(is)
        call olpaa(.true.,is,ia,ngp,apwalm,evecfv(:,ist),o(:,ist))
        call olpalo(.true.,is,ia,ngp,apwalm,evecfv(:,ist),o(:,ist))
        call olplolo(.true.,is,ia,ngp,evecfv(:,ist),o(:,ist))
      end do
    end do
    call olpistl(.true.,ngp,igpig,evecfv(:,ist),o(:,ist))
    t1=dble(zdotc(nmatp,evecfv(:,ist),1,o(:,ist),1))
    if (t1.gt.0.d0) then
      t1=1.d0/sqrt(t1)
      do i=1,nmatp
        evecfv(i,ist)=t1*evecfv(i,ist)
        o(i,ist)=t1*o(i,ist)
      end do
    end if
    deallocate(h)
! end parallel loop over states
  end do
!$OMP END DO
!$OMP END PARALLEL
! perform Gram-Schmidt orthonormalisation
!$OMP PARALLEL DEFAULT(SHARED) &
!$OMP PRIVATE(jst,zt1,t1,i)
!$OMP DO ORDERED
  do ist=1,nstfv
!$OMP ORDERED
    do jst=1,ist-1
      zt1=-zdotc(nmatp,evecfv(:,jst),1,o(:,ist),1)
      call zaxpy(nmatp,zt1,evecfv(:,jst),1,evecfv(:,ist),1)
      call zaxpy(nmatp,zt1,o(:,jst),1,o(:,ist),1)
    end do
!$OMP END ORDERED
! normalise
    t1=dble(zdotc(nmatp,evecfv(:,ist),1,o(:,ist),1))
    if (t1.gt.0.d0) then
      t1=1.d0/sqrt(t1)
      do i=1,nmatp
        evecfv(i,ist)=t1*evecfv(i,ist)
        o(i,ist)=t1*o(i,ist)
      end do
    end if
  end do
!$OMP END DO
!$OMP END PARALLEL
! end iteration loop
end do
deallocate(o)
call timesec(ts1)
!$OMP CRITICAL
timefv=timefv+ts1-ts0
!$OMP END CRITICAL
return
end subroutine
<|MERGE_RESOLUTION|>--- conflicted
+++ resolved
@@ -17,22 +17,11 @@
 real(8), intent(out) :: evalfv(nstfv)
 complex(8), intent(out) :: evecfv(nmatmax,nstfv)
 ! local variables
-<<<<<<< HEAD
-integer is,ia,it,i,m
-integer ist,jst,info
-integer iwork(5*2),ifail(2)
-real(8) ts0,ts1
-real(8) vl,vu,w(2),t1
-real(8) rwork(7*2)
-complex(8) ap(3),bp(3),z(2,2)
-complex(8) work(2,2),zt1,zt2
-=======
 integer is,ia,it,i
 integer ist,jst
 real(8) ts1,ts0
 real(8) t1
 complex(8) zt1
->>>>>>> 384db2db
 ! allocatable arrays
 complex(8), allocatable :: h(:)
 complex(8), allocatable :: o(:,:)
