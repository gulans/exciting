!
!
!
! Copyright (C) 2002-2005 J. K. Dewhurst, S. Sharma and C. Ambrosch-Draxl.
! This file is distributed under the terms of the GNU General Public License.
! See the file COPYING for license details.
!
!BOP
! !ROUTINE: seceqnfv
! !INTERFACE:
!
!
Subroutine seceqnfv(ispn, ik, nmatp, ngp, igpig, vgpc, apwalm, evalfv, evecfv)
  ! !USES:
      Use modinput
      Use modmain
      Use modfvsystem
      Use mod_hybrids, only: ihyb, vnlmat
!
  ! !INPUT/OUTPUT PARAMETERS:
  !   nmatp  : order of overlap and Hamiltonian matrices (in,integer)
  !   ngp    : number of G+k-vectors for augmented plane waves (in,integer)
  !   igpig  : index from G+k-vectors to G-vectors (in,integer(ngkmax))
  !   vgpc   : G+k-vectors in Cartesian coordinates (in,real(3,ngkmax))
  !   apwalm : APW matching coefficients
  !            (in,complex(ngkmax,apwordmax,lmmaxapw,natmtot))
  !   evalfv : first-variational eigenvalues (out,real(nstfv))
  !   evecfv : first-variational eigenvectors (out,complex(nmatmax,nstfv))
  ! !DESCRIPTION:
  !   Solves the secular equation,
  !   $$ (H-\epsilon O)b=0, $$
  !   for the all the first-variational states of the input $k$-point.
  !
  ! !REVISION HISTORY:
  !   Created March 2004 (JKD)
  !EOP
  !BOC
      Implicit None
  ! arguments
      Integer, Intent (In) :: ispn
      Integer, Intent (In) :: ik
      Integer, Intent (In) :: nmatp
      Integer, Intent (In) :: ngp
      Integer, Intent (In) :: igpig (ngkmax)
      Real (8), Intent (In) :: vgpc (3, ngkmax)
      Complex (8), Intent (In) :: apwalm (ngkmax, apwordmax, lmmaxapw, &
     & natmtot)
      Real (8), Intent (Out) :: evalfv (nstfv)
      Complex (8), Intent (Out) :: evecfv (nmatmax, nstfv)
  ! local variables
      Type (evsystem) :: system
      Logical :: packed
<<<<<<< HEAD
=======
      integer ik,jk,ig,iv(3),ist
      Complex (8), allocatable :: kinetic(:,:),vectors(:,:)
      Complex (8), allocatable :: zm(:,:),zm2(:,:)
>>>>>>> d73c0f13

  !----------------------------------------!
  !     Hamiltonian and overlap set up     !
  !----------------------------------------!

      packed = input%groundstate%solver%packedmatrixstorage
<<<<<<< HEAD

      Call newsystem(system,packed,nmatp)
      Call hamiltonandoverlapsetup(system,ngp,apwalm,igpig,vgpc)

  !------------------------------------------------------------------------!
  !     If Hybrid potential is used apply the non-local exchange potential !
  !------------------------------------------------------------------------!
      if (associated(input%groundstate%Hybrid)) then
         if (input%groundstate%Hybrid%exchangetypenumber == 1) then
  ! Update Hamiltonian
            if (ihyb>0) system%hamilton%za(:,:) = &
           &  system%hamilton%za(:,:) + ex_coef*vnlmat(1:nmatp,1:nmatp,ik)
         end if
      end if

=======
     
      Call newsystem (system, packed, nmatp)
      h1on=(input%groundstate%ValenceRelativity.eq.'lkh')
      Call hamiltonandoverlapsetup (system, ngp, apwalm, igpig, vgpc)
!
>>>>>>> d73c0f13
  !------------------------------------!
  !     solve the secular equation     !
  !------------------------------------!
      Call solvewithlapack(system,nstfv,evecfv,evalfv)
<<<<<<< HEAD
=======

if (input%groundstate%ValenceRelativity.eq.'lkh') then
      Call newsystem (system, packed, nmatp) 
      h1aa=0d0
      h1loa=0d0
      h1lolo=0d0 
      h1on=.false.
      Call hamiltonandoverlapsetup (system, ngp, apwalm, igpig, vgpc)
      call olprad
      allocate(zm(nmatp,nstfv))
      allocate(zm2(nstfv,nstfv))
      
   
      call zgemm('N', &           ! TRANSA = 'C'  op( A ) = A**H.
                 'N', &           ! TRANSB = 'N'  op( B ) = B.
                  nmatp, &          ! M ... rows of op( A ) = rows of C
                  nstfv, &           ! N ... cols of op( B ) = cols of C
                  nmatp, &          ! K ... cols of op( A ) = rows of op( B )
                  zone, &          ! alpha
                  system%overlap%za, &           ! A
                  nmatp,&           ! LDA ... leading dimension of A
                  evecfv, &           ! B
                  nmatmax, &          ! LDB ... leading dimension of B
                  zzero, &          ! beta
                  zm, &  ! C
                  nmatp &      ! LDC ... leading dimension of C
                  )
      call zgemm('C', &           ! TRANSA = 'C'  op( A ) = A**H.
                 'N', &           ! TRANSB = 'N'  op( B ) = B.
                  nstfv, &          ! M ... rows of op( A ) = rows of C
                  nstfv, &           ! N ... cols of op( B ) = cols of C
                  nmatp, &          ! K ... cols of op( A ) = rows of op( B )
                  zone, &          ! alpha
                  evecfv, &           ! A
                  nmatmax,&           ! LDA ... leading dimension of A
                  zm, &           ! B
                  nmatp, &          ! LDB ... leading dimension of B
                  zzero, &          ! beta
                  zm2, &  ! C
                  nstfv &      ! LDC ... leading dimension of C
                  )

!     write(*,*) zm2(1:2,1:2)
!      do ist=1,nstfv
!        write(*,*) zm2(ist,ist)
!      enddo
!      write(*,*) 
      do ist=1,nstfv
        evecfv(:,ist)=evecfv(:,ist)/sqrt(abs(zm2(ist,ist)))
      enddo
      deallocate(zm,zm2)
      Call deleteystem (system)
endif
>>>>>>> d73c0f13

End Subroutine seceqnfv
!EOC<|MERGE_RESOLUTION|>--- conflicted
+++ resolved
@@ -50,22 +50,22 @@
   ! local variables
       Type (evsystem) :: system
       Logical :: packed
-<<<<<<< HEAD
-=======
-      integer ik,jk,ig,iv(3),ist
-      Complex (8), allocatable :: kinetic(:,:),vectors(:,:)
+      Integer :: ist
+!      integer ik,jk,ig,iv(3),ist
+!      Complex (8), allocatable :: kinetic(:,:),vectors(:,:)
       Complex (8), allocatable :: zm(:,:),zm2(:,:)
->>>>>>> d73c0f13
 
+!
   !----------------------------------------!
   !     Hamiltonian and overlap set up     !
   !----------------------------------------!
+!
 
       packed = input%groundstate%solver%packedmatrixstorage
-<<<<<<< HEAD
 
-      Call newsystem(system,packed,nmatp)
-      Call hamiltonandoverlapsetup(system,ngp,apwalm,igpig,vgpc)
+      Call newsystem (system, packed, nmatp)
+      h1on=(input%groundstate%ValenceRelativity.eq.'lkh')
+      Call hamiltonandoverlapsetup (system, ngp, apwalm, igpig, vgpc)
 
   !------------------------------------------------------------------------!
   !     If Hybrid potential is used apply the non-local exchange potential !
@@ -78,19 +78,11 @@
          end if
       end if
 
-=======
-     
-      Call newsystem (system, packed, nmatp)
-      h1on=(input%groundstate%ValenceRelativity.eq.'lkh')
-      Call hamiltonandoverlapsetup (system, ngp, apwalm, igpig, vgpc)
 !
->>>>>>> d73c0f13
   !------------------------------------!
   !     solve the secular equation     !
   !------------------------------------!
       Call solvewithlapack(system,nstfv,evecfv,evalfv)
-<<<<<<< HEAD
-=======
 
 if (input%groundstate%ValenceRelativity.eq.'lkh') then
       Call newsystem (system, packed, nmatp) 
@@ -144,7 +136,6 @@
       deallocate(zm,zm2)
       Call deleteystem (system)
 endif
->>>>>>> d73c0f13
 
 End Subroutine seceqnfv
 !EOC