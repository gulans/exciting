--- conflicted
+++ resolved
@@ -6,10 +6,12 @@
 subroutine calc_vxnl()
 ! !USES:
     use modmain
-    use modgw
-    use mod_coulomb_potential, only: delete_coulomb_potential
+    use mod_hybrids,           only: kset, vxnl, eveckalm, eveckpalm, eveck, eveckp, &
+                                     vxnl, kqset, minmmat, exnl, fgw, Gamma, ikcbm, ikvbm, ikvcm, nomax, numin, &
+                                     matsiz, mbsiz, ncg, vi, kiw, ciw, corind, Gqset, Gkqset, singc2, gammapoint, &
+                                     locmatsiz, evalfv
+    use mod_coulomb_potential, only: barc, delete_coulomb_potential, vccut, vmat, barcev
     use modfvsystem
-    use mod_hybrids
     use modmpi
 !
 ! !DESCRIPTION:
@@ -25,20 +27,11 @@
     integer(4) :: ist, l, im
     integer(4) :: i, j, k, jst, ispn
     integer(4) :: is, ia, ias, ic
-<<<<<<< HEAD
-    integer(4) :: n, m, mdim
-    real(8)    :: tstart, tend
-    complex(8) :: mvm, zt1
-    integer    :: ikfirst, iklast
-
-=======
     integer(4) :: n, nmdim, m, mdim
     real(8)    :: tstart, tend, sxs2
     complex(8) :: mvm, zt1, vc
     integer    :: ikfirst, iklast
-    
-    real(8), allocatable :: evalfv(:,:)
->>>>>>> f46e9e63
+
     complex(8), allocatable :: minm(:,:,:)
     complex(8), allocatable :: evecsv(:,:)
 
@@ -74,17 +67,7 @@
     vxnl(:,:,:) = zzero
 
     ! VB / CB state index
-<<<<<<< HEAD
-    if (allocated(evalfv)) deallocate(evalfv)
-    allocate(evalfv(nstfv,kset%nkpt))
-    do ik = 1, kset%nkpt
-      call getevalfv(kset%vkl(:,ik), evalfv(:,ik))
-    end do
-    call find_vbm_cbm(1, nstfv, kset%nkpt, evalfv, efermi, &
-                      nomax, numin, ikvbm, ikcbm, ikvcm)
-=======
     call find_vbm_cbm(1,nstfv,nkpt,evalfv,efermi,nomax,numin,ikvbm,ikcbm,ikvcm)
->>>>>>> f46e9e63
     if (rank==0) then
       write(fgw,'(a,i4)') " Band index of VBM:", nomax
       write(fgw,'(a,i4)') " Band index of CBM:", numin
@@ -93,6 +76,9 @@
     ! BZ integration weights
     call kintw()
     deallocate(evalfv)
+
+    ! singular term prefactor
+    sxs2 = 4.d0*pi*vi*singc2*kqset%nkpt
 
     if ((input%gw%coreflag=='all').or. &
     &   (input%gw%coreflag=='xal')) then
@@ -104,10 +90,6 @@
     allocate(eveckpalm(nstfv,apwordmax,lmmaxapw,natmtot))
     allocate(eveck(nmatmax,nstfv))
     allocate(eveckp(nmatmax,nstfv))
-<<<<<<< HEAD
-
-=======
->>>>>>> f46e9e63
     !---------------------------------------
     ! Loop over k-points
     !---------------------------------------
@@ -126,52 +108,21 @@
         matsiz = locmatsiz+Gqset%ngk(1,iq)
         call diagsgi(iq)
         call calcmpwipw(iq)
-<<<<<<< HEAD
 
         !------------------------------------
-=======
-        !------------------------------------               
->>>>>>> f46e9e63
         ! Calculate the bare Coulomb matrix
         !------------------------------------
         call calcbarcmb(iq)
-        
-        if (vccut .or. xctype(1)==408) then
-           sxs2 = 0.d0
-           !----------------------------------------
-           ! Set v-diagonal mixed product basis set
-           !----------------------------------------
-           mbsiz = matsiz
-           if (allocated(barc)) deallocate(barc)
-           allocate(barc(matsiz,mbsiz))
-           barc(:,:) = zzero
-           do im = 1, matsiz
-              vc = cmplx(barcev(im),0.d0,8)
-              barc(:,im) = vmat(:,im)*sqrt(vc)
-           end do
-        else
-           ! singular term prefactor (q->0)
-           sxs2 = -4.d0*pi*vi
-           !----------------------------------------
-           ! Set v-diagonal mixed product basis set
-           !----------------------------------------
-           call setbarcev(0.d0)
-        end if
+        call setbarcev(0.d0)
 
         !------------------------------------------------------------
         ! Calculate the M^i_{nm}(k,q) matrix elements for given k and q
         !------------------------------------------------------------
-
         ik  = kset%ikp2ik(ikp)
         jk  = kqset%kqid(ik,iq)
-<<<<<<< HEAD
 
         ! k-q vector
         call getevecfv(kqset%vkl(:,jk), Gkqset%vgkl(:,:,:,jk), eveck)
-=======
-        ! k-q vector 
-        call getevecfv(kqset%vkl(:,jk),Gkset%vgkl(:,:,:,jk),eveck)
->>>>>>> f46e9e63
         eveckp = conjg(eveck)
         ! k vector
         call getevecfv(kqset%vkl(:,ik), Gkqset%vgkl(:,:,:,ik), eveck)
@@ -184,10 +135,7 @@
         minmmat(:,:,:) = zzero
         call expand_products(ik, iq, 1, nstfv, -1, 1, mdim, nomax, minmmat)
         call delete_coulomb_potential
-<<<<<<< HEAD
-
-=======
->>>>>>> f46e9e63
+
         do ie1 = 1, nstfv
           do ie2 = ie1, nstfv
             zt1 = zzero
@@ -213,8 +161,7 @@
           !__________________________
           ! add singular term (q->0)
           if (Gamma.and.(ie1<=nomax) ) then
-            vxnl(ie1,ie1,ikp) = vxnl(ie1,ie1,ikp) &
-                               +sxs2*singc2*kiw(ie1,ik)*kqset%nkpt
+            vxnl(ie1,ie1,ikp) = vxnl(ie1,ie1,ikp) - sxs2*kiw(ie1,ik)
           end if
         end do ! ie1
 
@@ -266,10 +213,6 @@
 
     call cpu_time(tend)
     if (rank==0) call write_cputime(fgw,tend-tstart, 'CALC_VXNL')
-<<<<<<< HEAD
 
     return
-=======
-   return
->>>>>>> f46e9e63
 end subroutine