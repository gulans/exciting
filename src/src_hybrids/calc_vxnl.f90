--- conflicted
+++ resolved
@@ -266,10 +266,7 @@
 
 else ! Use oepvnl
 
-<<<<<<< HEAD
-=======
       if (input%groundstate%vha.eq."psolver0d") sxs2=0d0
->>>>>>> 750fa9b9
 
       if (allocated(vxnl)) deallocate(vxnl)
       allocate(vxnl(nstfv,nstfv,kset%nkpt))
