
!
!BOP
! !ROUTINE: calc_vnlmat
! !INTERFACE:
!
subroutine calc_vnlmat
! !USES:
    use modmain
    use modgw
    use modfvsystem
    use mod_hybrids
    use modmpi
!
! !DESCRIPTION:
!   Calculates the APW matrix elements of the non-local potential
!EOP
!BOC
    implicit none
    type(evsystem) :: system
    integer :: ik
    integer :: ie1, ie2
    integer :: nmatp
    complex(8), allocatable :: evec(:,:)
    complex(8), allocatable :: temp(:,:), temp1(:,:)
    complex(8), allocatable :: apwalm(:,:,:,:,:)
    complex(8), external :: zdotc

    integer :: ikfirst, iklast

#ifdef MPI
    ikfirst = firstofset(rank,kset%nkpt)
    iklast  = lastofset(rank,kset%nkpt)
#else
    ikfirst = 1
    iklast  = kset%nkpt
#endif

    !------------------------------------------!
    ! Matrix elements of non-local potential   !
    !------------------------------------------!
    if (allocated(vnlmat)) deallocate(vnlmat)
    allocate(vnlmat(nmatmax,nmatmax,ikfirst:iklast))
    vnlmat = zzero
    allocate(apwalm(ngkmax,apwordmax,lmmaxapw,natmtot,nspnfv))
    apwalm = zzero
    allocate(evec(nmatmax,nstfv))
    evec = zzero

    do ik = ikfirst, iklast

        ! matching coefficients
        call match(ngk(1,ik), gkc(:,1,ik), tpgkc(:,:,1,ik), &
        &          sfacgk(:,:,1,ik), apwalm(:,:,:,:,1))

        ! Hamiltonian and overlap setup
        nmatp = nmat(1,ik)
<<<<<<< HEAD
        call newsystem(system, input%groundstate%solver%packedmatrixstorage, nmatp)
        call hamiltonandoverlapsetup(system, ngk(1,ik), apwalm, &
        &                            igkig(:,1,ik), vgkc(:,:,1,ik))
=======
        call newsystem(system,input%groundstate%solver%packedmatrixstorage,nmatp)
      call MTRedirect(mt_hscf%main,mt_hscf%spinless)
!      Call hamiltonandoverlapsetup (system, ngp, apwalm, igpig, vgpc)
      Call hamiltonsetup (system, ngk(1, ik), apwalm, igkig(:, 1, ik), vgkc(:,:,1,ik))
      Call overlapsetup (system, ngk(1, ik), apwalm, igkig(:, 1, ik), vgkc(:,:,1,ik))        
!        call hamiltonandoverlapsetup(system,ngk(1,ik),apwalm, igkig(:,1,ik),vgkc(:,:,1,ik))
        !write(*,*) 'overlap=', ik, sum(system%overlap%za)
>>>>>>> 794781ce

        ! c
        call getevecfv(vkl(:,ik), vgkl(:,:,:,ik), evec)

        ! conjg(c)*S
        allocate(temp(nstfv,nmatp))
        call zgemm('c', 'n', nstfv, nmatp, nmatp, &
        &          zone, evec(1:nmatp,:), nmatp, &
        &          system%overlap%za, nmatp, &
        &          zzero, temp, nstfv)

        ! Vnl*conjg(c)*S
        allocate(temp1(nstfv,nmatp))
        call zgemm('n', 'n', nstfv, nmatp, nstfv, &
        &          zone, vxnl(:,:,ik), nstfv, &
        &          temp, nstfv, zzero, &
        &          temp1, nstfv)

        ! V^{NL}_{GG'} = conjg[conjg(c)*S]*Vx*conjg(c)*S
        call zgemm('c', 'n', nmatp, nmatp, nstfv, &
        &          zone, temp, nstfv, &
        &          temp1, nstfv, zzero, &
        &          vnlmat(1:nmatp,1:nmatp,ik), nmatp)

        call deletesystem(system)
        deallocate(temp)
        deallocate(temp1)

    end do ! ik

    deallocate(apwalm)
    deallocate(evec)

    return
end subroutine<|MERGE_RESOLUTION|>--- conflicted
+++ resolved
@@ -55,19 +55,11 @@
 
         ! Hamiltonian and overlap setup
         nmatp = nmat(1,ik)
-<<<<<<< HEAD
-        call newsystem(system, input%groundstate%solver%packedmatrixstorage, nmatp)
-        call hamiltonandoverlapsetup(system, ngk(1,ik), apwalm, &
-        &                            igkig(:,1,ik), vgkc(:,:,1,ik))
-=======
         call newsystem(system,input%groundstate%solver%packedmatrixstorage,nmatp)
-      call MTRedirect(mt_hscf%main,mt_hscf%spinless)
-!      Call hamiltonandoverlapsetup (system, ngp, apwalm, igpig, vgpc)
-      Call hamiltonsetup (system, ngk(1, ik), apwalm, igkig(:, 1, ik), vgkc(:,:,1,ik))
-      Call overlapsetup (system, ngk(1, ik), apwalm, igkig(:, 1, ik), vgkc(:,:,1,ik))        
-!        call hamiltonandoverlapsetup(system,ngk(1,ik),apwalm, igkig(:,1,ik),vgkc(:,:,1,ik))
+        call MTRedirect(mt_hscf%main,mt_hscf%spinless)
+        call hamiltonsetup(system, ngk(1, ik), apwalm, igkig(:, 1, ik), vgkc(:,:,1,ik))
+        call overlapsetup(system, ngk(1, ik), apwalm, igkig(:, 1, ik), vgkc(:,:,1,ik))
         !write(*,*) 'overlap=', ik, sum(system%overlap%za)
->>>>>>> 794781ce
 
         ! c
         call getevecfv(vkl(:,ik), vgkl(:,:,:,ik), evec)
