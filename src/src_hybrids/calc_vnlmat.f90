--- conflicted
+++ resolved
@@ -113,12 +113,7 @@
     call mpi_allgatherv_ifc(nkpt,nmatmax*nmatmax,zbuf=vnlmat)
     call barrier
 #endif
-<<<<<<< HEAD
-
-    if ((rank==0).and.(input%groundstate%Hybrid%savepotential==.true.)) then 
-=======
     if ((rank==0).and.input%groundstate%Hybrid%savepotential) then 
->>>>>>> c07f6625
          Call putvnlmat 
     end if
     call barrier
