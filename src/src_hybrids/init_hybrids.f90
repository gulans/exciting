--- conflicted
+++ resolved
@@ -57,7 +57,7 @@
 !---------------------------------------------------------
 ! Intialize auxiliary arrays used further for convenience
 !---------------------------------------------------------
-    call init_misc_gw
+    call init_misc_gw()
 
 !---------------------------------------
 !   Initialize k/q grids
@@ -67,19 +67,11 @@
     input%gw%reduceq = input%groundstate%reducek
 
     call init_kqpoint_set()
-    !write(*,*) nkpt, kset%nkpt
-    !do ik = 1, nkpt
-    !  write(*,'(3f8.4,4x,3f8.4)') vkl(:,ik), kset%vkl(:,ik)
-    !end do
 
 !--------------------------------------------------------------
 ! Calculate the integrals to treat the singularities at G+q->0
 !--------------------------------------------------------------
-<<<<<<< HEAD
     call setsingc()
-=======
-   call setsingc
->>>>>>> f46e9e63
 
 ! Gaunt coefficients
     lmax = max(input%groundstate%lmaxapw+1, 2*(input%gw%mixbasis%lmaxmb+1))
