!
!
!
! Copyright (C) 2002-2006 J. K. Dewhurst, S. Sharma and C. Ambrosch-Draxl.
! This file is distributed under the terms of the GNU General Public License.
! See the file COPYING for license details.
!
!BOP
! !ROUTINE: energy
! !INTERFACE:
!
!
Subroutine energy
! !USES:
      Use modinput
      Use modmain
      Use mod_hybrids, only: ihyb, exnl, hyblast
! !DESCRIPTION:
!   The {\tt energy} subroutine computes the total energy and its individual contributions. 
!   The total energy is composed of kinetic, Coulomb, and exchange-correlation energy,
!   %
!   \begin{equation}
!    E_{\rm tot}\,=\,T_{\rm s}\,+\,E_{C}\,+\,E_{\rm xc}.
!   \end{equation}
!   %
!   The kinetic energy of the non-interacting system is given by
!   %
!   \begin{equation}
!    T_{\rm s} = \sum_i n_i\epsilon_i \, - \, V_{\rm eff},
!   \label{kinetic}
!   \end{equation}
!   %
!   where $n_i$ are the occupancies and $\epsilon_i$ are the eigenvalues of both the core and 
!   valence states. The effective potential energy, $V_{\rm eff}$, can be expressed as
!   %
!   \begin{eqnarray}
!    V_{\rm eff}\,&=&\,\int\rho({\bf r}) \, v_{\rm C}({\bf r}) \, d{\bf r} + \int\rho({\bf r}) \, v_{\rm xc}({\bf r})\,d{\bf r} \nonumber \\
!                 &+&\int {\bf m}({\bf r})\cdot\left[{\bf B}_{\rm xc}({\bf r})+{\bf B}_{\rm ext}({\bf r})\right]\,d{\bf r}.
!   \label{Eeff}
!   \end{eqnarray}
!   %
!   The first and second term of Eq.~(\ref{Eeff}) are the Coulomb potential energy, $V_{C}$, and 
!   exchange-correlation potential energy, $V_{\rm xc}$, respectively. ${\bf m}({\bf r})$ is the 
!   magnetization density, and ${\bf B}_{\rm xc}$ and ${\bf B}_{\rm ext}$ are the 
!   exchange-correlation effective magnetic and the external magnetic fields, respectively.
!
!   The Coulomb energy consists of the Hartree energy, $E_{\rm H}$, the electron-nuclear energy, $
!   E_{\rm en}$, and the nuclear-nuclear energy, $E_{\rm nn}$,
!   %
!   \begin{eqnarray}
!    E_{\rm C}\,&=&\,E_{\rm H}\,+\,E_{\rm en}\,+\,E_{\rm nn} \nonumber \\
!               &=&\,(\underbrace{E_{\rm H}\,+\,\frac{1}{2}E_{\rm en}})\,+\,(\underbrace{\frac{1}{2}E_{\rm en}\,+\,E_{\rm nn}}) \nonumber \\
!               &=&\, \hspace{8mm} \frac{1}{2}V_{\rm C} \hspace{9.5mm} + \hspace{9mm} E_{\rm Madelung}.
!   \label{Eq4}
!   \end{eqnarray}
!   %
!   The Madelung energy is given by 
!   %
!   \begin{eqnarray}
!   E_{\rm Madelung}=\frac{1}{2}\sum_{\alpha}z_{\alpha}R_{\alpha}, 
!   \end{eqnarray}
!   where for each atom $\alpha$ with nuclear charge $z_{\alpha}$
!   %
!   \begin{eqnarray}
!    R_{\alpha}=\lim_{r\rightarrow 0}\left(v^{\rm C}_{\alpha,00}(r)Y_{00} +\frac{z_{\alpha}}{r}\right)
!   \end{eqnarray}
!   %
!   with $v^{\rm C}_{\alpha,00}$ being the $l=0$ component of the spherical harmonic expansion of 
!   $v_{\rm C}$ in the muffin-tin region. Using Eq.~(\ref{Eq4}), the electron-nuclear and Hartree 
!   energies can be expressed as
!   %
!   \begin{eqnarray}
!    E_{\rm en}=2\left(E_{\rm Madelung}-E_{\rm nn}\right)
!   \end{eqnarray}
!   %
!   and 
!   %
!   \begin{eqnarray}
!    E_{\rm H}=\frac{1}{2}(V_{\rm C}-E_{\rm en}).
!   \end{eqnarray}
!   %
!   $E_{\rm xc}$ is obtained either by integrating the exchange-correlation energy density,
!   %
!   \begin{eqnarray}
!    E_{\rm xc}\,=\, \int \rho({\bf r})\,\epsilon_{\rm xc}({\bf r})\,d{\bf r},
!   \end{eqnarray}
!   %
!   or in the case of exact exchange, the explicit calculation of the Fock exchange integral.
!
!   The energy from the external magnetic fields in the muffin-tins, {\tt bfcmt}, is always 
!   removed from the total since these fields are non-physical: their field lines do not close. 
!   The energy of the physical external field, {\tt bfieldc}, is also not included in the total 
!   because this field, like those in the muffin-tins, is used for breaking spin symmetry and 
!   taken to be infinitesimal. If this field is intended to be finite, then the associated energy, 
!   {\tt engybext}, should be added to the total by hand.
!   See {\tt potxc}, {\tt exxengy} and related subroutines.
!
!   !REVISION HISTORY:
!   Created Jun 2013
!EOP
!BOC
      Implicit None
! local variables
      Integer :: is, ia, ias, ik, ist, idm, jdm, ir, lm
! fine structure constant
      Real (8), Parameter :: alpha = 1.d0 / 137.03599911d0
! electron g factor
      Real (8), Parameter :: ge = 2.0023193043718d0
      Real (8), Parameter :: ga4 = ge * alpha / 4.d0
      Real (8) :: vn
      Real (8) :: v2(50)
      Complex (8) zt1
! allocatable arrays
      Complex (8), Allocatable :: evecsv (:, :), c (:, :)
! external functions
      Real (8) :: rfmtinp, rfinp, rfint
      Complex (8) zdotc
      External rfmtinp, rfinp, rfint, zdotc
!-----------------------------------------------!
!     exchange-correlation potential energy     !
!-----------------------------------------------!
      engyvxc = rfinp (1, rhomt, vxcmt, rhoir, vxcir)
!-----------------------------------------------------!
!     exchange-correlation effective field energy     !
!-----------------------------------------------------!
      engybxc = 0.d0
      Do idm = 1, ndmag
         engybxc = engybxc + rfinp (1, magmt(:, :, :, idm), bxcmt(:, :, &
        & :, idm), magir(:, idm), bxcir(:, idm))
      End Do
!------------------------------------------!
!     external magnetic field energies     !
!------------------------------------------!
      engybext = 0.d0
      engybmt = 0.d0
      Do idm = 1, ndmag
         If (ncmag) Then
            jdm = idm
         Else
            jdm = 3
         End If
! energy of physical global field
         engybext = engybext + ga4 * momtot (idm) * &
        & input%groundstate%spin%bfieldc(jdm)
! energy of non-physical muffin-tin fields
         Do is = 1, nspecies
            Do ia = 1, natoms (is)
               ias = idxas (ia, is)
               engybmt = engybmt + ga4 * mommt (idm, ias) * input%structure%speciesarray(is)%species%atomarray(ia)%atom%bfcmt(jdm)
            End Do
         End Do
      End Do
!----------------------------------!
!     Coulomb potential energy     !
!----------------------------------!
!      rhomt(2:lmmaxvr,:,1)=0d0
!      vclmt(2:lmmaxvr,:,1)=0d0
      engyvcl = rfinp (1, rhomt, vclmt, rhoir, vclir)
!      rhomt(2:lmmaxvr,:,1)=0d0
!      vclmt(2:lmmaxvr,:,1)=0d0
!     do lm=1,1
!      do ir=1,nrmt(1)
!        write(*,*) spr(ir,1),rhomt(lm,ir,1),vclmt(lm,ir,1)
!      enddo
!      read(*,*)
!     enddo
!      write(*,*) engyvcl
!      stop
!-----------------------!
!     Madelung term     !
!-----------------------!
if (.false.) then 
      engymad = 0.d0
      Do is = 1, nspecies
! compute the bare nucleus potential at the origin
         Call potnucl (input%groundstate%ptnucl, 1, spr(:, is), spzn(is), vn)
         Do ia = 1, natoms (is)
            ias = idxas (ia, is)
            write(*,*) vclmt(1,1,ias)*y00,vn
            engymad = engymad + 0.5d0 * spzn (is) * (vclmt(1, 1, &
           & ias)*y00-vn)
         End Do
      End Do
else
      engymad = 0.d0
      Do is = 1, nspecies
! compute the bare nucleus potential at the origin
         Call potnucl (input%groundstate%ptnucl, 50, spr(:, is), spzn(is), v2)
!        do ia=1,49
!          write(*,*) spr(ia,is),0.5d0 * spzn (is) * ((vclmt(1,ia,1)*y00-v2(ia))*spr(ia+1,is)-(vclmt(1,ia+1,1)*y00-v2(ia+1))*spr(ia,is))/(spr(ia+1,is)-spr(ia,is)),0.5d0 * spzn (is) * (vclmt(1,ia,1)*y00-v2(ia))
!        enddo
         Do ia = 1, natoms (is)
            ias = idxas (ia, is)
!            write(*,*) vclmt(1,1,ias)*y00,v2(1)
!            write(*,*) vclmt(1,2,ias)*y00,v2(2)
!            write(*,*) 0.5d0 * spzn (is) * ((vclmt(1,1,ias)*y00-v2(1))*spr(2,is)-(vclmt(1,2,ias)*y00-v2(2))*spr(1,is))/(spr(2,is)-spr(1,is))
!            write(*,*) 0.5d0 * spzn (is) * (vclmt(1,1,ias)*y00-v2(1)),0.5d0 * spzn (is) * vmad(ias)
            engymad = engymad + 0.5d0 * spzn (is) * vmad(ias) !((vclmt(1,1,ias)*y00-v2(1))*spr(2,is)-(vclmt(1,2,ias)*y00-v2(2))*spr(1,is))/(spr(2,is)-spr(1,is))
         End Do
      End Do
endif

!---------------------------------------------!
!     electron-nuclear interaction energy     !
!---------------------------------------------!
      engyen = 2.d0 * (engymad-engynn)
!------------------------!
!     Hartree energy     !
!------------------------!
      engyhar = 0.5d0 * (engyvcl-engyen)
!------------------------!
!     Coulomb energy     !
!------------------------!
      engycl = engynn + engyen + engyhar
!write(*,*) 
!write(*,*) 'engymad',engymad
!write(*,*) 'engynn',engynn
!write(*,*) 'engyvcl',engyvcl
!write(*,*) 'engyen',engyen

!-------------------------!
!     exchange energy     !
!-------------------------!
! exchange energy from the density
      engyx = rfinp (1, rhomt, exmt, rhoir, exir)
! Hartree-Fock energy
      If ((task .Eq. 5).Or.(task .Eq. 6)) Then
         If (tlast) Call exxengy
      End If
! calculate exchange energy for OEP-EXX/Hybrids on last iteration
       If (associated(input%groundstate%OEP)) Then
          If (input%groundstate%xctypenumber .Lt. 0) engyx = 0.d0
          If (tlast) Call exxengy
       End If 
! Hybrids
      if (associated(input%groundstate%Hybrid)) then
        if ((input%groundstate%Hybrid%exchangetypenumber==1).and.(ihyb>0)) then
           engyx = engyx + ex_coef*exnl
           !If (hyblast) Call exxengy
        end if
      end if
      
!----------------------------!
!     correlation energy     !
!----------------------------!
      engyc = rfinp (1, rhomt, ecmt, rhoir, ecir)
! zero correlation energy for Hartree-Fock
      If ((task .Eq. 5) .Or. (task .Eq. 6)) engyc = 0.d0
! Hybrids
      if (associated(input%groundstate%Hybrid)) then
        if ((input%groundstate%Hybrid%exchangetypenumber==1).and.(ihyb>0)) then
           engyc = ec_coef*engyc
        end if
      end if      
      
!----------------------!
!     LDA+U energy     !
!----------------------!
      engylu = 0.d0
      If (ldapu .Ne. 0) Then
         Do ias = 1, natmtot
            engylu = engylu + engyalu (ias)
         End Do
      End If
!-----------------------------------------------!
!     compensating background charge energy     !
!-----------------------------------------------!
      If (input%groundstate%chgexs .Ne. 0.d0) Then
         engycbc = input%groundstate%chgexs * rfint (vclmt, vclir)
      Else
         engycbc = 0.d0
      End If
!----------------------------!
!     sum of eigenvalues     !
!----------------------------!
! core eigenvalues
      evalsum = 0.d0
      Do is = 1, nspecies
         Do ia = 1, natoms (is)
            ias = idxas (ia, is)
            Do ist = 1, spnst (is)
               If (spcore(ist, is)) evalsum = evalsum + spocc (ist, is) &
              & * evalcr (ist, ias)
            End Do
         End Do
      End Do
! valence eigenvalues
      Do ik = 1, nkpt
         Do ist = 1, nstsv
            evalsum = evalsum + wkpt (ik) * occsv (ist, ik) * evalsv &
           & (ist, ik)
         End Do
      End Do

!------------------------!
!     kinetic energy     !
!------------------------!
<<<<<<< HEAD

      if ((task.Eq.5).Or.(task.Eq.6)) then
        !-------------------
        ! Hartree-Fock case
        !-------------------
        ! core electron kinetic energy
        Call energykncr
        engykn = engykncr
        ! kinetic energy from valence states
        Allocate (evecsv(nstsv, nstsv))
        Allocate (c(nstsv, nstsv))
        Do ik = 1, nkpt
          Call getevecsv (vkl(:, ik), evecsv)
          Call zgemm ('N', 'N', nstsv, nstsv, nstsv, zone, &
          &           kinmatc(:,:,ik), nstsv, evecsv, nstsv, zzero, c, nstsv)
          Do ist = 1, nstsv
            zt1 = zdotc (nstsv, evecsv(:, ist), 1, c(:, ist), 1)
            engykn = engykn + wkpt(ik) * occsv(ist,ik) * dble(zt1)
          End Do
        End Do
        Deallocate (evecsv, c)
        
      else if (associated(input%groundstate%Hybrid)) then
        !------------------
        ! HF-based hybrids
        !------------------
        if (input%groundstate%Hybrid%exchangetypenumber == 1) then
          if (ihyb>0) then
            engykn = engykncr
            do ik = 1, nkpt
              do ist = 1, nstfv
                engykn = engykn + wkpt(ik)*occsv(ist,ik)*engyknst(ist,ik)
              end do
            end do
          else
            ! Default way
            engykn =  evalsum - engyvcl - engyvxc - engybxc - engybext - engybmt
            call energykncr
          end if
        Else
          ! OEP-Hybrids: Default way
           engykn =  evalsum - engyvcl - engyvxc - engybxc - engybext - engybmt
        end if
        
      else
        ! Default way
        engykn =  evalsum - engyvcl - engyvxc - engybxc - engybext - engybmt
      end if
      
=======
! core electron kinetic energy

! in case of HF-hybrids: Update core kinetic energy only in the first (=DFT) cycle
      if (associated(input%groundstate%Hybrid)) then
        if ((input%groundstate%Hybrid%exchangetypenumber==1).and.(ihyb==0)) then
            Call energykncr
        else if ((input%groundstate%Hybrid%exchangetypenumber==2)) then
            Call energykncr
        end if 
      else
         Call energykncr
      end if
!      Call energykncr
! total electron kinetic energy
      If ((task .Eq. 5) .Or. (task .Eq. 6)) Then
! Hartree-Fock case
         engykn = engykncr
! kinetic energy from valence states
         Allocate (evecsv(nstsv, nstsv))
         Allocate (c(nstsv, nstsv))
         Do ik = 1, nkpt
            Call getevecsv (vkl(:, ik), evecsv)
            Call zgemm ('N', 'N', nstsv, nstsv, nstsv, zone, kinmatc(:, &
           & :, ik), nstsv, evecsv, nstsv, zzero, c, nstsv)
            Do ist = 1, nstsv
               zt1 = zdotc (nstsv, evecsv(:, ist), 1, c(:, ist), 1)
               engykn = engykn + wkpt (ik) * occsv (ist, ik) * dble &
              & (zt1)
            End Do
         End Do
         Deallocate (evecsv, c)
      Else
! Kohn-Sham case
!        new version of calculation kinetic energy
!        still experimental
         engykn=engykncr
         do ik=1,nkpt
           Do ist = 1, nstsv
             engykn=engykn+engyknst(ist,ik)*wkpt (ik)*occsv (ist, ik)
           End Do
         enddo
!	 old version of calculation kinetic energy
!        engykn =  evalsum - engyvcl - engyvxc - engybxc - engybext - engybmt
      End If
>>>>>>> 4ea03ac9
!----------------------!
!     total energy     !
!----------------------!
      engytot = engykn + 0.5d0 * engyvcl + engymad + engyx + engyc + engycbc
! add the LDA+U correction if required
      If (ldapu .Ne. 0) engytot = engytot + engylu
! WRITE(*,*) "end energy"
      Return
End Subroutine
!EOC<|MERGE_RESOLUTION|>--- conflicted
+++ resolved
@@ -204,10 +204,12 @@
 !     electron-nuclear interaction energy     !
 !---------------------------------------------!
       engyen = 2.d0 * (engymad-engynn)
+      
 !------------------------!
 !     Hartree energy     !
 !------------------------!
       engyhar = 0.5d0 * (engyvcl-engyen)
+      
 !------------------------!
 !     Coulomb energy     !
 !------------------------!
@@ -295,7 +297,6 @@
 !------------------------!
 !     kinetic energy     !
 !------------------------!
-<<<<<<< HEAD
 
       if ((task.Eq.5).Or.(task.Eq.6)) then
         !-------------------
@@ -345,56 +346,12 @@
         engykn =  evalsum - engyvcl - engyvxc - engybxc - engybext - engybmt
       end if
       
-=======
-! core electron kinetic energy
-
-! in case of HF-hybrids: Update core kinetic energy only in the first (=DFT) cycle
-      if (associated(input%groundstate%Hybrid)) then
-        if ((input%groundstate%Hybrid%exchangetypenumber==1).and.(ihyb==0)) then
-            Call energykncr
-        else if ((input%groundstate%Hybrid%exchangetypenumber==2)) then
-            Call energykncr
-        end if 
-      else
-         Call energykncr
-      end if
-!      Call energykncr
-! total electron kinetic energy
-      If ((task .Eq. 5) .Or. (task .Eq. 6)) Then
-! Hartree-Fock case
-         engykn = engykncr
-! kinetic energy from valence states
-         Allocate (evecsv(nstsv, nstsv))
-         Allocate (c(nstsv, nstsv))
-         Do ik = 1, nkpt
-            Call getevecsv (vkl(:, ik), evecsv)
-            Call zgemm ('N', 'N', nstsv, nstsv, nstsv, zone, kinmatc(:, &
-           & :, ik), nstsv, evecsv, nstsv, zzero, c, nstsv)
-            Do ist = 1, nstsv
-               zt1 = zdotc (nstsv, evecsv(:, ist), 1, c(:, ist), 1)
-               engykn = engykn + wkpt (ik) * occsv (ist, ik) * dble &
-              & (zt1)
-            End Do
-         End Do
-         Deallocate (evecsv, c)
-      Else
-! Kohn-Sham case
-!        new version of calculation kinetic energy
-!        still experimental
-         engykn=engykncr
-         do ik=1,nkpt
-           Do ist = 1, nstsv
-             engykn=engykn+engyknst(ist,ik)*wkpt (ik)*occsv (ist, ik)
-           End Do
-         enddo
-!	 old version of calculation kinetic energy
-!        engykn =  evalsum - engyvcl - engyvxc - engybxc - engybext - engybmt
-      End If
->>>>>>> 4ea03ac9
 !----------------------!
 !     total energy     !
 !----------------------!
       engytot = engykn + 0.5d0 * engyvcl + engymad + engyx + engyc + engycbc
+! dipole correction      
+      if ((iscl>0).and.(input%groundstate%dipolecorrection)) engytot = engytot+0.5*endipc      
 ! add the LDA+U correction if required
       If (ldapu .Ne. 0) engytot = engytot + engylu
 ! WRITE(*,*) "end energy"
