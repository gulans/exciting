--- conflicted
+++ resolved
@@ -14,9 +14,9 @@
 ! !USES:
       Use modinput
       Use modmain
-      Use mod_hybrids, only: ihyb,hyb0, exnl
+      Use mod_hybrids, only: exnl
 ! !DESCRIPTION:
-!   The {\tt energy} subroutine computes the total energy and its individual contributions. 
+!   The {\tt energy} subroutine computes the total energy and its individual contributions.
 !   The total energy is composed of kinetic, Coulomb, and exchange-correlation energy,
 !   %
 !   \begin{equation}
@@ -30,7 +30,7 @@
 !   \label{kinetic}
 !   \end{equation}
 !   %
-!   where $n_i$ are the occupancies and $\epsilon_i$ are the eigenvalues of both the core and 
+!   where $n_i$ are the occupancies and $\epsilon_i$ are the eigenvalues of both the core and
 !   valence states. The effective potential energy, $V_{\rm eff}$, can be expressed as
 !   %
 !   \begin{eqnarray}
@@ -39,9 +39,9 @@
 !   \label{Eeff}
 !   \end{eqnarray}
 !   %
-!   The first and second term of Eq.~(\ref{Eeff}) are the Coulomb potential energy, $V_{C}$, and 
-!   exchange-correlation potential energy, $V_{\rm xc}$, respectively. ${\bf m}({\bf r})$ is the 
-!   magnetization density, and ${\bf B}_{\rm xc}$ and ${\bf B}_{\rm ext}$ are the 
+!   The first and second term of Eq.~(\ref{Eeff}) are the Coulomb potential energy, $V_{C}$, and
+!   exchange-correlation potential energy, $V_{\rm xc}$, respectively. ${\bf m}({\bf r})$ is the
+!   magnetization density, and ${\bf B}_{\rm xc}$ and ${\bf B}_{\rm ext}$ are the
 !   exchange-correlation effective magnetic and the external magnetic fields, respectively.
 !
 !   The Coulomb energy consists of the Hartree energy, $E_{\rm H}$, the electron-nuclear energy, $
@@ -54,10 +54,10 @@
 !   \label{Eq4}
 !   \end{eqnarray}
 !   %
-!   The Madelung energy is given by 
-!   %
-!   \begin{eqnarray}
-!   E_{\rm Madelung}=\frac{1}{2}\sum_{\alpha}z_{\alpha}R_{\alpha}, 
+!   The Madelung energy is given by
+!   %
+!   \begin{eqnarray}
+!   E_{\rm Madelung}=\frac{1}{2}\sum_{\alpha}z_{\alpha}R_{\alpha},
 !   \end{eqnarray}
 !   where for each atom $\alpha$ with nuclear charge $z_{\alpha}$
 !   %
@@ -65,15 +65,15 @@
 !    R_{\alpha}=\lim_{r\rightarrow 0}\left(v^{\rm C}_{\alpha,00}(r)Y_{00} +\frac{z_{\alpha}}{r}\right)
 !   \end{eqnarray}
 !   %
-!   with $v^{\rm C}_{\alpha,00}$ being the $l=0$ component of the spherical harmonic expansion of 
-!   $v_{\rm C}$ in the muffin-tin region. Using Eq.~(\ref{Eq4}), the electron-nuclear and Hartree 
+!   with $v^{\rm C}_{\alpha,00}$ being the $l=0$ component of the spherical harmonic expansion of
+!   $v_{\rm C}$ in the muffin-tin region. Using Eq.~(\ref{Eq4}), the electron-nuclear and Hartree
 !   energies can be expressed as
 !   %
 !   \begin{eqnarray}
 !    E_{\rm en}=2\left(E_{\rm Madelung}-E_{\rm nn}\right)
 !   \end{eqnarray}
 !   %
-!   and 
+!   and
 !   %
 !   \begin{eqnarray}
 !    E_{\rm H}=\frac{1}{2}(V_{\rm C}-E_{\rm en}).
@@ -87,11 +87,11 @@
 !   %
 !   or in the case of exact exchange, the explicit calculation of the Fock exchange integral.
 !
-!   The energy from the external magnetic fields in the muffin-tins, {\tt bfcmt}, is always 
-!   removed from the total since these fields are non-physical: their field lines do not close. 
-!   The energy of the physical external field, {\tt bfieldc}, is also not included in the total 
-!   because this field, like those in the muffin-tins, is used for breaking spin symmetry and 
-!   taken to be infinitesimal. If this field is intended to be finite, then the associated energy, 
+!   The energy from the external magnetic fields in the muffin-tins, {\tt bfcmt}, is always
+!   removed from the total since these fields are non-physical: their field lines do not close.
+!   The energy of the physical external field, {\tt bfieldc}, is also not included in the total
+!   because this field, like those in the muffin-tins, is used for breaking spin symmetry and
+!   taken to be infinitesimal. If this field is intended to be finite, then the associated energy,
 !   {\tt engybext}, should be added to the total by hand.
 !   See {\tt potxc}, {\tt exxengy} and related subroutines.
 !
@@ -113,9 +113,8 @@
 ! allocatable arrays
       Complex (8), Allocatable :: evecsv (:, :), c (:, :)
 ! external functions
-      Real (8) :: rfmtinp, rfinp, rfint
-      Complex (8) zdotc
-      External rfmtinp, rfinp, rfint, zdotc
+      Real(8),    external :: rfmtinp, rfinp, rfint
+      Complex(8), external :: zdotc
 !-----------------------------------------------!
 !     exchange-correlation potential energy     !
 !-----------------------------------------------!
@@ -169,7 +168,7 @@
 !-----------------------!
 !     Madelung term     !
 !-----------------------!
-if (.false.) then 
+if (.false.) then
       engymad = 0.d0
       Do is = 1, nspecies
 ! compute the bare nucleus potential at the origin
@@ -204,17 +203,17 @@
 !     electron-nuclear interaction energy     !
 !---------------------------------------------!
       engyen = 2.d0 * (engymad-engynn)
-      
+
 !------------------------!
 !     Hartree energy     !
 !------------------------!
       engyhar = 0.5d0 * (engyvcl-engyen)
-      
+
 !------------------------!
 !     Coulomb energy     !
 !------------------------!
       engycl = engynn + engyen + engyhar
-!write(*,*) 
+!write(*,*)
 !write(*,*) 'engymad',engymad
 !write(*,*) 'engynn',engynn
 !write(*,*) 'engyvcl',engyvcl
@@ -233,18 +232,10 @@
        If (associated(input%groundstate%OEP)) Then
           If (input%groundstate%xctypenumber .Lt. 0) engyx = 0.d0
           If (tlast) Call exxengy
-       End If 
+       End If
 ! Hybrids
-<<<<<<< HEAD
       if (task == 7) engyx = engyx + ex_coef*exnl
-=======
-      if (associated(input%groundstate%Hybrid)) then
-        if ((input%groundstate%Hybrid%exchangetypenumber==1).and. task==7) then
-           engyx = engyx + ex_coef*exnl
-        end if
-      end if
->>>>>>> f46e9e63
-      
+
 !----------------------------!
 !     correlation energy     !
 !----------------------------!
@@ -252,16 +243,8 @@
 ! zero correlation energy for Hartree-Fock
       If ((task .Eq. 5) .Or. (task .Eq. 6)) engyc = 0.d0
 ! Hybrids
-<<<<<<< HEAD
       if (task == 7) engyc = ec_coef*engyc
-=======
-      if (associated(input%groundstate%Hybrid)) then
-        if ((input%groundstate%Hybrid%exchangetypenumber==1).and.task==7) then
-           engyc = ec_coef*engyc
-        end if
-      end if      
->>>>>>> f46e9e63
-      
+
 !----------------------!
 !     LDA+U energy     !
 !----------------------!
@@ -325,20 +308,8 @@
           End Do
         End Do
         Deallocate (evecsv, c)
-        
-<<<<<<< HEAD
-      else if (task == 7) then
-        !------------------
-        ! HF-based hybrids
-        !------------------
-        engykn = engykncr
-        do ik = 1, nkpt
-          do ist = 1, nstfv
-            engykn = engykn + wkpt(ik)*occsv(ist,ik)*engyknst(ist,ik)
-          end do
-        end do
-=======
-      else if (associated(input%groundstate%Hybrid)) then   
+
+      else if (associated(input%groundstate%Hybrid)) then
         !------------------
         ! HF-based hybrids
         !------------------
@@ -360,8 +331,7 @@
           ! OEP-Hybrids: Default way
            engykn =  evalsum - engyvcl - engyvxc - engybxc - engybext - engybmt
         end if
->>>>>>> f46e9e63
-        
+
       else
         !Default way
         engykn =  evalsum - engyvcl - engyvxc - engybxc - engybext - engybmt
@@ -372,7 +342,7 @@
 !------------------------------!
       if (associated(input%groundstate%dfthalf)) then
         engyhalf = rfinp (1, rhomt, vhalfmt, rhoir, vhalfir)
-      endif      
+      endif
 
 !----------------------!
 !     total energy     !
@@ -382,14 +352,14 @@
       If ( tlast .And. input%groundstate%vdWcorrection .Ne. "none" ) Then
          If ( input%groundstate%vdWcorrection .Eq. "DFTD2" ) Then
             Call DFT_D2_energy
-         Else If ( input%groundstate%vdWcorrection .Eq. "TSvdW" ) Then 
+         Else If ( input%groundstate%vdWcorrection .Eq. "TSvdW" ) Then
             Call TS_vdW_energy
          End If
          engytot = engytot + e_disp
       End If
 
-! dipole correction      
-      if ((iscl>0).and.(input%groundstate%dipolecorrection)) engytot = engytot+0.5*endipc      
+! dipole correction
+      if ((iscl>0).and.(input%groundstate%dipolecorrection)) engytot = engytot+0.5*endipc
 
 ! add the LDA+U correction if required
       If (ldapu .Ne. 0) engytot = engytot + engylu
