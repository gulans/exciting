
! Copyright (C) 2002-2008 J. K. Dewhurst, S. Sharma and C. Ambrosch-Draxl.
! This file is distributed under the terms of the GNU General Public License.
! See the file COPYING for license details.

!BOP
! !ROUTINE: readinput
! !INTERFACE:
subroutine readinput
! !USES:
use modmain
#ifdef TETRA
use modtetra
#endif
#ifdef XS
use modmpi, only: rank
use modxs
#endif

use sclcontroll
! !DESCRIPTION:
!   Reads in the input parameters from the file {\tt exciting.in} as well as
!   from the species files. Also sets default values for the input parameters.
!
! !REVISION HISTORY:
!   Created September 2002 (JKD)
!   Additional parmeters for TDDFT and tetrahedron method 2004-2008 (Sagmeister)
!EOP
!BOC
implicit none
! local variables
integer is,js,ia,ja,ias
integer i,l,iv,iostat
integer ist,io,nlx,ilx,lx,ilo
real(8) sc,sc1,sc2,sc3
real(8) vacuum,v(3),t1,t2
character(256) str
character(256) bname
character(256) sppath
#ifdef XS
logical, parameter :: dumpmain=.true.
logical, parameter :: dumpadd=.true.
logical, parameter :: dumptetra=.true.
logical, parameter :: dumpmpiiter=.true.
logical, parameter :: dumpxs=.true.
#endif
!------------------------!
!     default values     !
!------------------------!
ntasks=1
tasks(1)=-1
avec(:,:)=0.d0
avec(1,1)=1.d0
avec(2,2)=1.d0
avec(3,3)=1.d0
sc=1.d0
sc1=1.d0
sc2=1.d0
sc3=1.d0
epslat=1.d-6
primcell=.false.
tshift=.true.
ngridk(:)=1
vkloff(:)=0.d0
autokpt=.false.
radkpt=40.0
reducek=.true.
ngridq(:)=1
reduceq=.true.
rgkmax=7.d0
gmaxvr=12.d0
lmaxapw=8
lmaxvr=7
lmaxmat=5
lmaxinr=2
fracinr=0.25d0
npsden=9
xctype=3
stype=0
swidth=0.01d0
epsocc=1.d-8
epschg=1.d-3
nempty=5
maxscl=200
mixtype=1
beta0=0.4d0
betainc=1.1d0
betadec=0.6d0
epspot=1.d-6
epsengy=1.d-7
epsforce=5.d-4
cfdamp=0.d0
molecule=.false.
vacuum=10.d0
nspecies=0
natoms(:)=0
atposl(:,:,:)=0.d0
atposc(:,:,:)=0.d0
bfcmt(:,:,:)=0.d0
bflmt(:,:,:)=0.d0
sppath='./'
scrpath='./'
nvp1d=2
iterativetype=0
lowesteval=-1.d0
packedmatrixstorage=.false.
epsarpack=1e-8
epsresid=1e-12
maxncv=200
if (allocated(vvlp1d)) deallocate(vvlp1d)
allocate(vvlp1d(3,nvp1d))
vvlp1d(:,1)=0.d0
vvlp1d(:,2)=1.d0
npp1d=200
vclp2d(:,:)=0.d0
vclp2d(1,2)=1.d0
vclp2d(2,3)=1.d0
np2d(:)=40
nup3d(:)=1
np3d(:)=20
nwdos=500
ngrdos=100
nsmdos=0
wdos(1)=-0.5d0
wdos(2)=0.5d0
lmirep=.false.
spinpol=.false.
spinorb=.false.
tau0atm=0.2d0
nstfsp=6
lradstp=4
chgexs=0.d0
nprad=4
scissor=0.d0
noptcomp=1
optcomp(:,1)=1
!<sag>
optswidth=0.d0
!</sag>
usegdft=.false.
intraband=.false.
evaltol=1.d-8
evalmin=-4.5d0
deband=0.0025d0
bfieldc(:)=0.d0
fixspin=0
momfix(:)=0.d0
mommtfix(:,:,:)=0.d0
taufsm=0.01d0
autormt=.false.
rmtapm(1)=0.25d0
rmtapm(2)=0.95d0
isgkmax=-1
nosym=.false.
deltaph=0.03d0
nphwrt=1
if (allocated(vqlwrt)) deallocate(vqlwrt)
allocate(vqlwrt(3,nphwrt))
vqlwrt(:,:)=0.d0
notelns=0
tforce=.false.
tfibs=.true.
maxitoep=120
tauoep(1)=1.d0
tauoep(2)=0.2d0
tauoep(3)=1.5d0
nkstlist=1
kstlist(:,1)=1
vklem(:)=0.d0
deltaem=0.025d0
ndspem=1
nosource=.false.
spinsprl=.false.
vqlss(:)=0.d0
nwrite=0
tevecsv=.false.
ldapu=0
llu(:)=-1
ujlu(:,:)=0.d0
rdmxctype=2
rdmmaxscl=1
maxitn=250
maxitc=10
taurdmn=1.d0
taurdmc=0.5d0
rdmalpha=0.7d0
rdmtemp=0.d0
reducebf=1.d0
<<<<<<< HEAD
#ifdef TETRA
! tetrahedron method variables
tetraocc=.false.
tetraopt=.false.
tetradf=.false.
tetrakordexc=.false.
#endif
#ifdef XS
! TDDFT variables
imbandstr=.false.
nqptmt=1
if (allocated(vgqlmt)) deallocate(vgqlmt)
allocate(vgqlmt(3,nqptmt))
vgqlmt(:,:)=0.d0
mdfqtype=0
vqloff(:)=0.d0
tq0ev=.true.
gqmax=0.d0
lmaxapwwf=-1
fastpmat=.true.
fastemat=.true.
emattype=1
lmaxemat=3
rsptype='reta'
acont=.false.
nwacont=0
broad=0.01d0
aresdf=.true.
epsdfde=1.d-8
emaxdf=1.d10
symwings=.false.
lfediag=.false.
fxctype=0
nexcitmax=100
alphalrc=0.d0
alphalrcdyn=0.d0
betalrcdyn=0.d0
ndftrans=1
if (allocated(dftrans)) deallocate(dftrans)
allocate(dftrans(3,ndftrans))
dftrans(:,:)=0
tetraqweights=1
gather=.false.
symmorph=.false.
tevout=.false.
tappinfo=.false.
dbglev=0
! screening variables
screentype='full'
nosymscr=.false.
reducekscr=.true.
ngridkscr(:)=-1
vkloffscr(:)=-1.d0
rgkmaxscr=-1.d0
nemptyscr=-1
scrherm=0
fnevecfvscr='EVECFV_SCR.OUT'
fnevalsvscr='EVALSV_SCR.OUT'
fnoccsvscr='OCCSV_SCR.OUT'
! BSE (-kernel) variables
bsetype='ip'
nosymbse=.false.
reducekbse=.true.
vkloffbse(:)=-1.d0
bsediagweight=1
bsediagsym=0
fnevecfvbse='EVECFV_BSE.OUT'
fnevalsvbse='EVALSV_BSE.OUT'
fnoccsvbse='OCCSV_BSE.OUT'
nbfce=-1
nafce=-1
nbfbse=-1
nafbse=-1
! dump default parameters
if (rank.eq.0) then
   fname='PARAMS_DEFAULT.OUT'
   if (dumpmain) call dumpparams(trim(fname), &
        '! main parameters:',sppath,sc,sc1,sc2,sc3,vacuum)
   if (dumpadd) call dumpparams_add(trim(fname), &
        '! additional parameters:')
   if (dumpmpiiter) call dumpparams_mpiiter(trim(fname), &
        '! MPI parallelization and iterative solver parameters:')
   if (dumptetra) call dumpparams_tetra(trim(fname), &
        '! tetrahedron method parameters:')
   if (dumpxs) call dumpparams_xs(trim(fname), &
        '! excited states parameters:')
end if
#endif
=======
ptnucl=.true.
tseqit=.false.
nseqit=6
vecql(:)=0.d0
mustar=0.15d0
sqados(1:2)=0.d0
sqados(3)=1.d0
>>>>>>> fca546e9

!-------------------------------!
!     read from exciting.in     !
!-------------------------------!
open(50,file='exciting.in',action='READ',status='OLD',form='FORMATTED', &
 iostat=iostat)
if (iostat.ne.0) then
  write(*,*)
  write(*,'("Error(readinput): error opening exciting.in")')
  write(*,*)
  stop
end if
10 continue
read(50,*,end=30) bname
! check for a comment
if ((scan(trim(bname),'!').eq.1).or.(scan(trim(bname),'#').eq.1)) goto 10
select case(trim(bname))
case('tasks')
  do i=1,maxtasks
    read(50,'(A80)') str
    if (trim(str).eq.'') then
      if (i.eq.1) then
        write(*,*)
        write(*,'("Error(readinput): no tasks to perform")')
        write(*,*)
        stop
      end if
      ntasks=i-1
      goto 10
    end if
    read(str,*,iostat=iostat) tasks(i)
    if (iostat.ne.0) then
      write(*,*)
      write(*,'("Error(readinput): error reading tasks")')
      write(*,'("(blank line required after tasks block)")')
      write(*,*)
      stop
    end if
  end do
  write(*,*)
  write(*,'("Error(readinput): too many tasks")')
  write(*,*)
  stop
case('avec')
  read(50,*,err=20) avec(:,1)
  read(50,*,err=20) avec(:,2)
  read(50,*,err=20) avec(:,3)
case('scale')
  read(50,*,err=20) sc
case('scale1')
  read(50,*,err=20) sc1
case('scale2')
  read(50,*,err=20) sc2
case('scale3')
  read(50,*,err=20) sc3
case('epslat')
  read(50,*,err=20) epslat
  if (epslat.le.0.d0) then
    write(*,*)
    write(*,'("Error(readinput): epslat <= 0 : ",G18.10)') epslat
    write(*,*)
    stop
  end if
case('primcell')
  read(50,*,err=20) primcell
case('tshift')
  read(50,*,err=20) tshift
case('autokpt')
  read(50,*,err=20) autokpt
case('radkpt')
  read(50,*,err=20) radkpt
  if (radkpt.le.0.d0) then
    write(*,*)
    write(*,'("Error(readinput): radkpt <= 0 : ",G18.10)') radkpt
    write(*,*)
    stop
  end if
case('ngridk')
  read(50,*,err=20) ngridk(:)
  if ((ngridk(1).le.0).or.(ngridk(2).le.0).or.(ngridk(3).le.0)) then
    write(*,*)
    write(*,'("Error(readinput): invalid ngridk : ",3I8)') ngridk
    write(*,*)
    stop
  end if
case('vkloff')
  read(50,*,err=20) vkloff(:)
case('reducek')
  read(50,*,err=20) reducek
case('ngridq')
  read(50,*,err=20) ngridq(:)
  if ((ngridq(1).le.0).or.(ngridq(2).le.0).or.(ngridq(3).le.0)) then
    write(*,*)
    write(*,'("Error(readinput): invalid ngridq : ",3I8)') ngridq
    write(*,*)
    stop
  end if
case('reduceq')
  read(50,*,err=20) reduceq
case('rgkmax')
  read(50,*,err=20) rgkmax
  if (rgkmax.le.0.d0) then
    write(*,*)
    write(*,'("Error(readinput): rgkmax <= 0 : ",G18.10)') rgkmax
    write(*,*)
    stop
  end if
case('gmaxvr')
  read(50,*,err=20) gmaxvr
case('lmaxapw')
  read(50,*,err=20) lmaxapw
  if (lmaxapw.lt.0) then
    write(*,*)
    write(*,'("Error(readinput): lmaxapw < 0 : ",I8)') lmaxapw
    write(*,*)
    stop
  end if
  if (lmaxapw.ge.maxlapw) then
    write(*,*)
    write(*,'("Error(readinput): lmaxapw too large : ",I8)') lmaxapw
    write(*,'("Adjust maxlapw in modmain and recompile code")')
    write(*,*)
    stop
  end if
case('lmaxvr')
  read(50,*,err=20) lmaxvr
  if (lmaxvr.lt.3) then
    write(*,*)
    write(*,'("Error(readinput): lmaxvr < 3 : ",I8)') lmaxvr
    write(*,*)
    stop
  end if
case('lmaxmat')
  read(50,*,err=20) lmaxmat
  if (lmaxmat.lt.0) then
    write(*,*)
    write(*,'("Error(readinput): lmaxmat < 0 : ",I8)') lmaxmat
    write(*,*)
    stop
  end if
case('lmaxinr')
  read(50,*,err=20) lmaxinr
  if (lmaxinr.lt.0) then
    write(*,*)
    write(*,'("Error(readinput): lmaxinr < 0 : ",I8)') lmaxinr
    write(*,*)
    stop
  end if
case('fracinr')
  read(50,*,err=20) fracinr
case('npsden')
  read(50,*,err=20) npsden
  if (npsden.lt.2) then
    write(*,*)
    write(*,'("Error(readinput): npsden < 2 : ",I8)') npsden
    write(*,*)
    stop
  end if
case('spinpol')
  read(50,*,err=20) spinpol
case('spinorb')
  read(50,*,err=20) spinorb
case('xctype')
  read(50,*,err=20) xctype
case('stype')
  read(50,*,err=20) stype
case('iterativetype')
  read(50,*) iterativetype
 case('packedmatrixstorage')
  read(50,*) packedmatrixstorage
case('epsarpack')
  read(50,*) epsarpack
case('epsresid')
  read(50,*) epsresid
case ('maxncv')
  read(50,*)maxncv
case('lowesteval')
   read(50,*)lowesteval
case('swidth')
  read(50,*,err=20) swidth
  if (swidth.lt.1.d-9) then
    write(*,*)
    write(*,'("Error(readinput): swidth too small or negative : ",G18.10)') &
     swidth
    write(*,*)
    stop
  end if
case('epsocc')
  read(50,*,err=20) epsocc
  if (epsocc.le.0.d0) then
    write(*,*)
    write(*,'("Error(readinput): epsocc <= 0 : ",G18.10)') epsocc
    write(*,*)
    stop
  end if
case('epschg')
  read(50,*,err=20) epschg
  if (epschg.le.0.d0) then
    write(*,*)
    write(*,'("Error(readinput): epschg <= 0 : ",G18.10)') epschg
    write(*,*)
    stop
  end if
case('nempty')
  read(50,*,err=20) nempty
  if (nempty.le.0) then
    write(*,*)
    write(*,'("Error(readinput): nempty <= 0 : ",I8)') nempty
    write(*,*)
    stop
  end if
case('mixtype')
  read(50,*,err=20) mixtype
case('beta0')
  read(50,*,err=20) beta0
  if (beta0.lt.0.d0) then
    write(*,*)
    write(*,'("Error(readinput): beta0 < 0 : ",G18.10)') beta0
    write(*,*)
    stop
  end if
case('betainc')
  read(50,*,err=20) betainc
  if (betainc.lt.1.d0) then
    write(*,*)
    write(*,'("Error(readinput): betainc < 1 : ",G18.10)') betainc
    write(*,*)
    stop
  end if
case('betadec')
  read(50,*,err=20) betadec
  if ((betadec.le.0.d0).or.(betadec.gt.1.d0)) then
    write(*,*)
    write(*,'("Error(readinput): betadec should be in (0,1] : ",G18.10)') &
     betadec
    write(*,*)
    stop
  end if
case('maxscl')
  read(50,*,err=20) maxscl
  if (maxscl.lt.0) then
    write(*,*)
    write(*,'("Error(readinput): maxscl < 0 : ",I8)') maxscl
    write(*,*)
    stop
  end if
case('epspot')
  read(50,*,err=20) epspot
case('epsengy')
  read(50,*,err=20) epsengy
case('epsforce')
  read(50,*,err=20) epsforce
case('cfdamp')
  read(50,*,err=20) cfdamp
  if (cfdamp.lt.0.d0) then
    write(*,*)
    write(*,'("Error(readinput): cfdamp < 0 : ",G18.10)') cfdamp
    write(*,*)
    stop
  end if
case('sppath')
  read(50,*,err=20) sppath
  sppath=adjustl(sppath)
case('scrpath')
  read(50,*,err=20) scrpath
case('molecule')
  read(50,*,err=20) molecule
case('vacuum')
  read(50,*,err=20) vacuum
  if (vacuum.lt.0.d0) then
    write(*,*)
    write(*,'("Error(readinput): vacuum < 0 : ",G18.10)') vacuum
    write(*,*)
    stop
  end if
case('atoms')
  read(50,*,err=20) nspecies
  if (nspecies.le.0) then
    write(*,*)
    write(*,'("Error(readinput): nspecies <= 0 : ",I8)') nspecies
    write(*,*)
    stop
  end if
  if (nspecies.gt.maxspecies) then
    write(*,*)
    write(*,'("Error(readinput): nspecies too large : ",I8)') nspecies
    write(*,'("Adjust maxspecies in modmain and recompile code")')
    write(*,*)
    stop
  end if
  do is=1,nspecies
    read(50,*,err=20) spfname(is)
    spfname(is)=adjustl(spfname(is))
    read(50,*,err=20) natoms(is)
    if (natoms(is).le.0) then
      write(*,*)
      write(*,'("Error(readinput): natoms <= 0 : ",I8)') natoms(is)
      write(*,'(" for species ",I4)') is
      write(*,*)
      stop
    end if
    if (natoms(is).gt.maxatoms) then
      write(*,*)
      write(*,'("Error(readinput): natoms too large : ",I8)') natoms(is)
      write(*,'(" for species ",I4)') is
      write(*,'("Adjust maxatoms in modmain and recompile code")')
      write(*,*)
      stop
    end if
    do ia=1,natoms(is)
      read(50,*,err=20) atposl(:,ia,is),bfcmt(:,ia,is)
    end do
  end do
case('plot1d')
  read(50,*,err=20) nvp1d,npp1d
  if (nvp1d.lt.1) then
    write(*,*)
    write(*,'("Error(readinput): nvp1d < 1 : ",I8)') nvp1d
    write(*,*)
    stop
  end if
  if (npp1d.lt.nvp1d) then
    write(*,*)
    write(*,'("Error(readinput): npp1d < nvp1d : ",2I8)') npp1d,nvp1d
    write(*,*)
    stop
  end if
  if (allocated(vvlp1d)) deallocate(vvlp1d)
  allocate(vvlp1d(3,nvp1d))
  do iv=1,nvp1d
    read(50,*,err=20) vvlp1d(:,iv)
  end do
case('plot2d')
  read(50,*,err=20) vclp2d(:,1)
  read(50,*,err=20) vclp2d(:,2)
  read(50,*,err=20) vclp2d(:,3)
  read(50,*,err=20) np2d(:)
  if ((np2d(1).lt.1).or.(np2d(2).lt.1)) then
    write(*,*)
    write(*,'("Error(readinput): np2d < 1 : ",2I8)') np2d
    write(*,*)
    stop
  end if
case('plot3d')
  read(50,*,err=20) nup3d(:)
  if ((nup3d(1).lt.1).or.(nup3d(2).lt.1).or.(nup3d(3).lt.1)) then
    write(*,*)
    write(*,'("Error(readinput): nup3d < 1 : ",3I8)') nup3d
    write(*,*)
    stop
  end if
  read(50,*,err=20) np3d(:)
  if ((np3d(1).lt.1).or.(np3d(2).lt.1).or.(np3d(3).lt.1)) then
    write(*,*)
    write(*,'("Error(readinput): np3d < 1 : ",3I8)') np3d
    write(*,*)
    stop
  end if
case('dos')
  read(50,*,err=20) nwdos,ngrdos,nsmdos
  if (nwdos.lt.2) then
    write(*,*)
    write(*,'("Error(readinput): nwdos < 2 : ",I8)') nwdos
    write(*,*)
    stop
  end if
  if (ngrdos.lt.1) then
    write(*,*)
    write(*,'("Error(readinput): ngrdos < 1 : ",I8)') ngrdos
    write(*,*)
    stop
  end if
  if (nsmdos.lt.0) then
    write(*,*)
    write(*,'("Error(readinput): nsmdos < 0 : ",I8)') nsmdos
    write(*,*)
    stop
  end if
  read(50,*,err=20) wdos(:)
  if (wdos(1).ge.wdos(2)) then
    write(*,*)
    write(*,'("Error(readinput): wdos(1) >= wdos(2) : ",2G18.10)') wdos
    write(*,*)
    stop
  end if
case('lmirep')
  read(50,*,err=20) lmirep
case('tau0atm')
  read(50,*,err=20) tau0atm
case('nstfsp')
  read(50,*,err=20) nstfsp
  if (nstfsp.le.0) then
    write(*,*)
    write(*,'("Error(readinput): nstfsp <= 0 : ",I8)') nstfsp
    write(*,*)
    stop
  end if
case('lradstp')
  read(50,*,err=20) lradstp
  if (lradstp.le.0) then
    write(*,*)
    write(*,'("Error(readinput): lradstp <= 0 : ",I8)') lradstp
    write(*,*)
    stop
  end if
case('chgexs')
  read(50,*,err=20) chgexs
case('nprad')
  read(50,*,err=20) nprad
  if (nprad.lt.2) then
    write(*,*)
    write(*,'("Error(readinput): nprad < 2 : ",I8)') nprad
    write(*,*)
    stop
  end if
case('scissor')
  read(50,*,err=20) scissor
case('optcomp')
  do i=1,27
    read(50,'(A80)') str
    if (trim(str).eq.'') then
      if (i.eq.1) then
        write(*,*)
        write(*,'("Error(readinput): empty optical component list")')
        write(*,*)
        stop
      end if
      noptcomp=i-1
      goto 10
    end if
    str=trim(str)//' 1'
    read(str,*,iostat=iostat) optcomp(:,i)
    if (iostat.ne.0) then
      write(*,*)
      write(*,'("Error(readinput): error reading optical component list")')
      write(*,'("(blank line required after optcomp block)")')
      write(*,*)
      stop
    end if
    if ((optcomp(1,i).lt.1).or.(optcomp(1,i).gt.3).or. &
        (optcomp(2,i).lt.1).or.(optcomp(2,i).gt.3).or. &
        (optcomp(3,i).lt.1).or.(optcomp(3,i).gt.3)) then
      write(*,*)
      write(*,'("Error(readinput): invalid optcomp : ",3I8)') optcomp
      write(*,*)
      stop
    end if
  end do
  write(*,*)
  write(*,'("Error(readinput): optical component list too long")')
  write(*,*)
  stop
!</sag>
case('optswidth')
  read(50,*,err=20) optswidth
  if (optswidth.lt.0.d0) then
    write(*,*)
    write(*,'("Error(readinput): optswidth < 0 : ",G18.10)') optswidth
    write(*,*)
    stop
  end if
!</sag>
case('usegdft')
  read(50,*,err=20) usegdft
case('intraband')
  read(50,*,err=20) intraband
case('evaltol')
  read(50,*,err=20) evaltol
  if (evaltol.le.0.d0) then
    write(*,*)
    write(*,'("Error(readinput): evaltol <= 0 : ",G18.10)') evaltol
    write(*,*)
    stop
  end if
case('evalmin')
  read(50,*,err=20) evalmin
case('deband')
  read(50,*,err=20) deband
  if (deband.lt.0.d0) then
    write(*,*)
    write(*,'("Error(readinput): deband < 0 : ",G18.10)') deband
    write(*,*)
    stop
  end if
case('bfieldc')
  read(50,*,err=20) bfieldc
case('fixspin')
  read(50,*,err=20) fixspin
case('momfix')
  read(50,*,err=20) momfix
case('mommtfix')
  do ias=1,maxspecies*maxatoms
    read(50,'(A80)') str
    if (trim(str).eq.'') goto 10
    read(str,*,iostat=iostat) is,ia,mommtfix(:,ia,is)
    if (iostat.ne.0) then
      write(*,*)
      write(*,'("Error(readinput): error reading muffin-tin fixed spin &
       &moments")')
      write(*,'("(blank line required after mommtfix block")')
      write(*,*)
      stop
    end if
  end do
case('taufsm')
  read(50,*,err=20) taufsm
  if (taufsm.lt.0.d0) then
    write(*,*)
    write(*,'("Error(readinput): taufsm < 0 : ",G18.10)') taufsm
    write(*,*)
    stop
  end if
case('autormt')
  read(50,*,err=20) autormt
case('rmtapm')
  read(50,*,err=20) rmtapm(:)
  if (rmtapm(1).lt.0.d0) then
    write(*,*)
    write(*,'("Error(readinput): rmtapm(1) < 0 : ",G18.10)') rmtapm(1)
    write(*,*)
    stop
  end if
  if ((rmtapm(2).le.0.d0).or.(rmtapm(2).gt.1.d0)) then
    write(*,*)
    write(*,'("Error(readinput): rmtapm(2) not in (0,1] : ",G18.10)') rmtapm(2)
    write(*,*)
    stop
  end if
case('isgkmax')
  read(50,*,err=20) isgkmax
case('nosym')
  read(50,*,err=20) nosym
case('deltaph')
  read(50,*,err=20) deltaph
case('phwrite')
  read(50,*,err=20) nphwrt
  if (nphwrt.le.0) then
    write(*,*)
    write(*,'("Error(readinput): nphwrt <= 0 : ",I8)') nphwrt
    write(*,*)
    stop
  end if
  if (allocated(vqlwrt)) deallocate(vqlwrt)
  allocate(vqlwrt(3,nphwrt))
  do i=1,nphwrt
    read(50,*,err=20) vqlwrt(:,i)
  end do
case('notes')
  do i=1,maxnlns
    read(50,'(A80)') notes(i)
    if (trim(notes(i)).eq.'') then
      notelns=i-1
      goto 10
    end if
  end do
  write(*,*)
  write(*,'("Error(readinput): too many note lines")')
  write(*,*)
  stop
case('tforce')
  read(50,*,err=20) tforce
case('tfibs')
  read(50,*,err=20) tfibs
case('maxitoep')
  read(50,*,err=20) maxitoep
  if (maxitoep.lt.1) then
    write(*,*)
    write(*,'("Error(readinput): maxitoep < 1 : ",I8)') maxitoep
    write(*,*)
    stop
  end if
case('tauoep')
  read(50,*,err=20) tauoep(:)
  if ((tauoep(1).lt.0.d0).or.(tauoep(2).lt.0.d0).or.(tauoep(3).lt.0.d0)) then
    write(*,*)
    write(*,'("Error(readinput): tauoep < 0 : ",3G18.10)') tauoep
    write(*,*)
    stop
  end if
case('kstlist')
  do i=1,maxkst
    read(50,'(A80)') str
    if (trim(str).eq.'') then
      if (i.eq.1) then
        write(*,*)
        write(*,'("Error(readinput): empty k-point and state list")')
        write(*,*)
        stop
      end if
      nkstlist=i-1
      goto 10
    end if
    str=trim(str)//' 1 1'
    read(str,*,iostat=iostat) kstlist(:,i)
    if (iostat.ne.0) then
      write(*,*)
      write(*,'("Error(readinput): error reading k-point and state list")')
      write(*,'("(blank line required after kstlist block)")')
      write(*,*)
      stop
    end if
  end do
  write(*,*)
  write(*,'("Error(readinput): k-point and state list too long")')
  write(*,*)
  stop
case('vklem')
  read(50,*,err=20) vklem
case('deltaem')
  read(50,*,err=20) deltaem
case('ndspem')
  read(50,*,err=20) ndspem
  if ((ndspem.lt.1).or.(ndspem.gt.3)) then
    write(*,*)
    write(*,'("Error(readinput): ndspem out of range : ",I8)') ndspem
    write(*,*)
    stop
  end if
case('nosource')
  read(50,*,err=20) nosource
case('spinsprl')
  read(50,*,err=20) spinsprl
case('vqlss')
  read(50,*,err=20) vqlss
case('nwrite')
  read(50,*,err=20) nwrite
case('tevecsv')
  read(50,*,err=20) tevecsv
case('lda+u')
  read(50,*) ldapu
  do is=1,maxspecies
    read(50,'(A80)') str
    if (trim(str).eq.'') goto 10
    read(str,*,iostat=iostat) js,l,t1,t2
    if (iostat.ne.0) then
      write(*,*)
      write(*,'("Error(readinput): error reading LDA+U parameters")')
      write(*,'("(blank line required after lda+u block)")')
      write(*,*)
      stop
    end if
    if ((js.le.0).or.(js.ge.maxspecies)) then
      write(*,*)
      write(*,'("Error(readinput): invalid species number in lda+u block : ",&
       &I8)') js
      write(*,*)
      stop
    end if
    if (l.gt.lmaxlu) then
      write(*,*)
      write(*,'("Error(readinput): l > lmaxlu in lda+u block : ",2I8)') l,lmaxlu
      write(*,*)
      stop
    end if
    llu(js)=l
    ujlu(1,js)=t1
    ujlu(2,js)=t2
  end do
case('rdmxctype')
  read(50,*,err=20) rdmxctype
case('rdmmaxscl')
  read(50,*,err=20) rdmmaxscl
  if (rdmmaxscl.lt.0) then
    write(*,*)
    write(*,'("Error(readinput): rdmmaxscl < 0 : ",I8)') rdmmaxscl
    write(*,*)
  end if
case('maxitn')
  read(50,*,err=20) maxitn
case('maxitc')
  read(50,*,err=20) maxitc
case('taurdmn')
  read(50,*,err=20) taurdmn
  if (taurdmn.lt.0.d0) then
    write(*,*)
    write(*,'("Error(readinput): taurdmn < 0 : ",G18.10)') taurdmn
    write(*,*)
    stop
  end if
case('taurdmc')
  read(50,*,err=20) taurdmc
  if (taurdmc.lt.0.d0) then
    write(*,*)
    write(*,'("Error(readinput): taurdmc < 0 : ",G18.10)') taurdmc
    write(*,*)
    stop
  end if
case('rdmalpha')
  read(50,*,err=20) rdmalpha
  if ((rdmalpha.le.0.d0).or.(rdmalpha.ge.1.d0)) then
    write(*,*)
    write(*,'("Error(readinput): rdmalpha not in (0,1) : ",G18.10)') rdmalpha
    write(*,*)
    stop
  end if
case('rdmtemp')
  read(50,*,err=20) rdmtemp
  if (rdmtemp.lt.0.d0) then
    write(*,*)
    write(*,'("Error(readinput): rdmtemp < 0 : ",G18.10)') rdmtemp
    write(*,*)
    stop
  end if
case('reducebf')
  read(50,*,err=20) reducebf
  if ((reducebf.lt.0.d0).or.(reducebf.gt.1.d0)) then
    write(*,*)
    write(*,'("Error(readinput): reducebf not in [0,1] : ",G18.10)') reducebf
    write(*,*)
    stop
  end if
<<<<<<< HEAD
#ifdef TETRA
!  tetrahedron method variables
case('tetraocc')
  read(50,*,err=20) tetraocc
case('tetraopt')
  read(50,*,err=20) tetraopt
case('tetradf')
  read(50,*,err=20) tetradf
case('tetrakordexc')
  read(50,*,err=20) tetrakordexc
#endif
#ifdef XS
! TDDFT variables
case('imbandstr')
  read(50,*,err=20) imbandstr
case('vgqlmt')
  read(50,*,err=20) nqptmt
  if (nqptmt.le.0) then
    write(*,*)
    write(*,'("Error(readinput): nqptmt <= 0 : ",I8)') nqptmt
    write(*,*)
    stop
  end if
  if (allocated(vgqlmt)) deallocate(vgqlmt)
  allocate(vgqlmt(3,nqptmt))
  do i=1,nqptmt
    read(50,*,err=20) vgqlmt(:,i)
  end do
case('mdfqtype')
  read(50,*,err=20) mdfqtype
  if ((mdfqtype.lt.0).or.(mdfqtype.gt.1)) then
    write(*,*)
    write(*,'("Error(readinput): mdfqtype not in {0,1} : ",I8)') mdfqtype
    write(*,*)
    stop
  end if
case('vqloff')
   read(50,*,err=20) vqloff(1),vqloff(2),vqloff(3)
case('tq0ev')
   read(50,*,err=20) tq0ev
case('gqmax')
  read(50,*,err=20) gqmax
case('lmaxapwwf')
  read(50,*,err=20) lmaxapwwf
  if (lmaxapwwf.lt.0) then
    write(*,*)
    write(*,'("Error(readinput)[td]: lmaxapwwf < 0 : ",I8)') lmaxapwwf
    write(*,*)
    stop
  end if
case('fastpmat')
  read(50,*,err=20) fastpmat
case('fastemat')
  read(50,*,err=20) fastemat
case('emattype')
  read(50,*,err=20) emattype
case('lmaxemat')
  read(50,*,err=20) lmaxemat
  if (lmaxemat.lt.0) then
    write(*,*)
    write(*,'("Error(readinput[td]): lmaxemat < 0 : ",I8)') lmaxemat
    write(*,*)
    stop
  end if
case('rsptype')
  read(50,*,err=20) rsptype
  if ((rsptype.ne.'tord').and.(rsptype.ne.'reta')) then
    write(*,*)
    write(*,'("Error(readinput[td]): invalid rsptype : ",a)') rsptype
    write(*,*)
    stop
  end if
case('acont')
  read(50,*,err=20) acont
case('nwacont')
  read(50,*,err=20) nwacont
  if (broad.le.0) then
    write(*,*)
    write(*,'("Error(readinput[td]): nwacont <= 0 : ",g18.10)') nwacont
    write(*,*)
    stop
  end if
case('broad')
  read(50,*,err=20) broad
  if (broad.le.0) then
    write(*,*)
    write(*,'("Warning(readinput[td]): broad <= 0 : ",g18.10)') broad
    write(*,*)
  end if
case('aresdf')
  read(50,*,err=20) aresdf
case('epsdfde')
  read(50,*,err=20) epsdfde
  if (broad.le.0) then
    write(*,*)
    write(*,'("Warning(readinput[td]): epsdfde <= 0 : ",g18.10)') epsdfde
    write(*,*)
  end if
case('emaxdf')
  read(50,*,err=20) emaxdf
case('symwings')
  read(50,*,err=20) symwings
case('lfediag')
  read(50,*,err=20) lfediag
case('fxctype')
  read(50,*,err=20) fxctype
case('nexcitmax')
  read(50,*,err=20) nexcitmax
case('alphalrc')
  read(50,*,err=20) alphalrc
case('alphalrcdyn')
  read(50,*,err=20) alphalrcdyn
case('betalrcdyn')
  read(50,*,err=20) betalrcdyn
case('dftrans')
  read(50,*,err=20) ndftrans
  if (allocated(dftrans)) deallocate(dftrans)
  allocate(dftrans(3,ndftrans))
  do i=1,ndftrans
    read(50,'(A80)') str
    if (trim(str).eq.'') then
      write(*,*)
      write(*,'("Error(readinput): missing k-point and state in list for &
           &transition analysis")')
      write(*,*)
      stop
    end if
    read(str,*,iostat=iostat) dftrans(:,i)
    if (iostat.ne.0) then
      write(*,*)
      write(*,'("Error(readinput): error reading k-point and state list for&
           &transition analysis")')
      write(*,'("(blank line required after dftrans block)")')
      write(*,*)
      stop
    end if
  end do
case('tetraqweights')
  read(50,*,err=20) tetraqweights
case('gather')
  read(50,*,err=20) gather
case('symmorph')
  read(50,*,err=20) symmorph
case('tevout')
  read(50,*,err=20) tevout
case('appinfo')
  read(50,*,err=20) tappinfo
case('dbglev')
  read(50,*,err=20) dbglev
  ! screening variables
case('screentype')
   read(50,*,err=20) screentype
   select case(trim(screentype))
   case('full','diag','noinvdiag','longrange')
   case default
      write(*,*)
      write(*,'("Error(readinput): unknown screening type: ",a)') &
           trim(screentype)
      write(*,*)
      stop
   end select
case('nosymscr')
  read(50,*,err=20) nosymscr
case('reducekscr')
  read(50,*,err=20) reducekscr
case('ngridkscr')
  read(50,*,err=20) ngridkscr(1),ngridkscr(2),ngridkscr(3)
  if ((ngridkscr(1).le.0).or.(ngridkscr(2).le.0).or.(ngridkscr(3).le.0)) then
    write(*,*)
    write(*,'("Error(readinput): invalid ngridkscr : ",3I8)') ngridkscr
    write(*,*)
    stop
  end if
case('vkloffscr')
  read(50,*,err=20) vkloffscr(1),vkloffscr(2),vkloffscr(3)
case('rgkmaxscr')
  read(50,*,err=20) rgkmaxscr
  if (rgkmaxscr.le.0.d0) then
    write(*,*)
    write(*,'("Error(readinput[screen]): rgkmaxscr <= 0 : ",G18.10)') rgkmaxscr
    write(*,*)
    stop
  end if
case('nemptyscr')
  read(50,*,err=20) nemptyscr
  if (nemptyscr.le.0) then
    write(*,*)
    write(*,'("Error(readinput): nemptyscr <= 0 : ",I8)') nemptyscr
    write(*,*)
    stop
  end if
case('scrherm')
  read(50,*,err=20) scrherm
case('fnevecfvscr')
  read(50,*,err=20) fnevecfvscr
case('fnevalsvscr')
  read(50,*,err=20) fnevalsvscr
case('fnoccsvscr')
  read(50,*,err=20) fnoccsvscr
  ! BSE (-kernel) variables
case('bsetype')
   read(50,*,err=20) bsetype
   select case(trim(bsetype))
   case('ip','rpa','singlet','triplet')
   case default
      write(*,*)
      write(*,'("Error(readinput): unknown BSE-type: ",a)') &
           trim(bsetype)
      write(*,*)
      stop
   end select
case('nosymbse')
  read(50,*,err=20) nosymbse
case('reducekbse')
  read(50,*,err=20) reducekbse
case('vkloffbse')
  read(50,*,err=20) vkloffbse(1),vkloffbse(2),vkloffbse(3)
case('bsediagweight')
  read(50,*,err=20) bsediagweight
case('bsediagsym')
  read(50,*,err=20) bsediagsym
case('fnevecfvbse')
  read(50,*,err=20) fnevecfvbse
case('fnevalsvbse')
  read(50,*,err=20) fnevalsvbse
case('fnoccsvbse')
  read(50,*,err=20) fnoccsvbse
case('nstlce')
  read(50,*,err=20) nbfce,nafce
  if ((nbfce.le.0).or.(nafce.le.0)) then
    write(*,*)
    write(*,'("Error(readinput[BSE]): nbfce or nafce <= 0 : ",I8)') nbfce,nafce
    write(*,*)
    stop
  end if
case('nstlbse')
  read(50,*,err=20) nbfbse,nafbse
  if ((nbfbse.le.0).or.(nafbse.le.0)) then
    write(*,*)
    write(*,'("Error(readinput[BSE]): nbfbse or nafbse <= 0 : ",I8)') nbfbse, &
         nafbse
    write(*,*)
    stop
  end if
#endif
=======
case('ptnucl')
  read(50,*,err=20) ptnucl
case('tseqit')
  read(50,*,err=20) tseqit
case('nseqit')
  read(50,*,err=20) nseqit
  if (nseqit.lt.1) then
    write(*,*)
    write(*,'("Error(readinput): nseqit < 1 : ",I8)') nseqit
    write(*,*)
    stop
  end if
case('vecql')
  read(50,*,err=20) vecql(:)
case('mustar')
  read(50,*,err=20) mustar
case('sqados')
  read(50,*,err=20) sqados(:)
>>>>>>> fca546e9
case('')
  goto 10
case default
  write(*,*)
  write(*,'("Error(readinput): invalid block name : ",A)') trim(bname)
  write(*,*)
  stop
end select
goto 10
20 continue
write(*,*)
write(*,'("Error(readinput): error reading from exciting.in")')
write(*,'("Problem occurred in ''",A,"'' block")') trim(bname)
write(*,*)
stop
30 continue
close(50)
! scale the lattice vectors (scaling not referenced again in code)
avec(:,1)=sc1*avec(:,1)
avec(:,2)=sc2*avec(:,2)
avec(:,3)=sc3*avec(:,3)
avec(:,:)=sc*avec(:,:)
! check if system is an isolated molecule
if (molecule) then
! set up cubic unit cell with vacuum region around molecule
  avec(:,:)=0.d0
  do is=1,nspecies
    do ia=1,natoms(is)
      do js=1,nspecies
        do ja=1,natoms(is)
          do i=1,3
            t1=abs(atposl(i,ia,is)-atposl(i,ja,js))
            if (t1.gt.avec(i,i)) avec(i,i)=t1
          end do
        end do
      end do
    end do
  end do
  do i=1,3
    avec(i,i)=avec(i,i)+vacuum
  end do
! convert atomic positions from Cartesian to lattice coordinates
  call r3minv(avec,ainv)
  do is=1,nspecies
    do ia=1,natoms(is)
      call r3mv(ainv,atposl(:,ia,is),v)
      atposl(:,ia,is)=v(:)
    end do
  end do
end if
#ifdef XS
! dump default parameters (partially) corrected by input file
if (rank.eq.0) then
   fname='PARAMS.OUT'
   if (dumpmain) call dumpparams(trim(fname), &
        '! main parameters:',sppath,sc,sc1,sc2,sc3,vacuum)
   if (dumpadd) call dumpparams_add(trim(fname), &
        '! additional parameters:')
   if (dumpmpiiter) call dumpparams_mpiiter(trim(fname), &
        '! MPI parallelization and iterative solver parameters:')
   if (dumptetra) call dumpparams_tetra(trim(fname), &
        '! tetrahedron method parameters:')
   if (dumpxs) call dumpparams_xs(trim(fname), &
        '! excited states parameters:')
end if
#endif
!---------------------------------------------!
!     read from atomic species data files     !
!---------------------------------------------!
do is=1,nspecies
  open(50,file=trim(sppath)//trim(spfname(is)),action='READ',status='OLD', &
   form='FORMATTED',iostat=iostat)
  if (iostat.ne.0) then
    write(*,*)
    write(*,'("Error(readinput): error opening species file ",A)') &
     trim(sppath)//trim(spfname(is))
    write(*,*)
    stop
  end if
  read(50,*) spsymb(is)
  read(50,*) spname(is)
  read(50,*) spzn(is)
  read(50,*) spmass(is)
  read(50,*) sprmin(is),rmt(is),sprmax(is),nrmt(is)
  if (sprmin(is).le.0.d0) then
    write(*,*)
    write(*,'("Error(readinput): sprmin <= 0 : ",G18.10)') sprmin(is)
    write(*,'(" for species ",I4)') is
    write(*,*)
    stop
  end if
  if (rmt(is).le.sprmin(is)) then
    write(*,*)
    write(*,'("Error(readinput): rmt <= sprmin : ",2G18.10)') rmt(is),sprmin(is)
    write(*,'(" for species ",I4)') is
    write(*,*)
    stop
  end if
  if (sprmax(is).lt.rmt(is)) then
    write(*,*)
    write(*,'("Error(readinput): sprmax < rmt : ",2G18.10)') sprmax(is),rmt(is)
    write(*,*)
    stop
  end if
  if (nrmt(is).lt.20) then
    write(*,*)
    write(*,'("Error(readinput): nrmt too small : ",I8)') nrmt(is)
    write(*,'(" for species ",I4)') is
    write(*,*)
    stop
  end if
  read(50,*) spnst(is)
  if (spnst(is).le.0) then
    write(*,*)
    write(*,'("Error(readinput): invalid spnst : ",I8)') spnst(is)
    write(*,'(" for species ",I4)') is
    write(*,*)
    stop
  end if
  if (spnst(is).gt.maxspst) then
    write(*,*)
    write(*,'("Error(readinput): too many states for species ",I8)') is
    write(*,*)
    stop
  end if
  do ist=1,spnst(is)
    read(50,*) spn(ist,is),spl(ist,is),spk(ist,is),spocc(ist,is),spcore(ist,is)
    if (spn(ist,is).lt.1) then
      write(*,*)
      write(*,'("Error(readinput): spn < 1 : ",I8)') spn(ist,is)
      write(*,'(" for species ",I4)') is
      write(*,'(" and state ",I4)') ist
      write(*,*)
      stop
    end if
    if (spl(ist,is).lt.0) then
      write(*,*)
      write(*,'("Error(readinput): spl < 0 : ",I8)') spl(ist,is)
      write(*,'(" for species ",I4)') is
      write(*,'(" and state ",I4)') ist
      write(*,*)
      stop
    end if
    if (spk(ist,is).lt.1) then
      write(*,*)
      write(*,'("Error(readinput): spk < 1 : ",I8)') spk(ist,is)
      write(*,'(" for species ",I4)') is
      write(*,'(" and state ",I4)') ist
      write(*,*)
      stop
    end if
    if (spocc(ist,is).lt.0.d0) then
      write(*,*)
      write(*,'("Error(readinput): spocc < 0 : ",G18.10)') spocc(ist,is)
      write(*,'(" for species ",I4)') is
      write(*,'(" and state ",I4)') ist
      write(*,*)
      stop
    end if
  end do
  read(50,*) apword(0,is)
  if (apword(0,is).le.0) then
    write(*,*)
    write(*,'("Error(readinput): apword <= 0 : ",I8)') apword(0,is)
    write(*,'(" for species ",I4)') is
    write(*,*)
    stop
  end if
  if (apword(0,is).gt.maxapword) then
    write(*,*)
    write(*,'("Error(readinput): apword too large : ",I8)') apword(0,is)
    write(*,'(" for species ",I4)') is
    write(*,'("Adjust maxapword in modmain and recompile code")')
    write(*,*)
    stop
  end if
! set the APW orders for l>0
  apword(1:lmaxapw,is)=apword(0,is)
  do io=1,apword(0,is)
    read(50,*) apwe0(io,0,is),apwdm(io,0,is),apwve(io,0,is)
    if (apwdm(io,0,is).lt.0) then
      write(*,*)
      write(*,'("Error(readinput): apwdm < 0 : ",I8)') apwdm(io,0,is)
      write(*,'(" for species ",I4)') is
      write(*,'(" and order ",I4)') io
      write(*,*)
      stop
    end if
! set the APW linearisation energies, derivative orders and variability for l>0
    apwe0(io,1:lmaxapw,is)=apwe0(io,0,is)
    apwdm(io,1:lmaxapw,is)=apwdm(io,0,is)
    apwve(io,1:lmaxapw,is)=apwve(io,0,is)
  end do
  read(50,*) nlx
  if (nlx.lt.0) then
    write(*,*)
    write(*,'("Error(readinput): nlx < 0 : ",I8)') nlx
    write(*,'(" for species ",I4)') is
    write(*,*)
    stop
  end if
  do ilx=1,nlx
    read(50,*) lx,io
    if (lx.lt.0) then
      write(*,*)
      write(*,'("Error(readinput): lx < 0 : ",I8)') lx
      write(*,'(" for species ",I4)') is
      write(*,'(" and exception number ",I4)') ilx
      write(*,*)
      stop
    end if
    if (lx.gt.lmaxapw) then
      write(*,*)
      write(*,'("Error(readinput): lx > lmaxapw : ",I8)') lx
      write(*,'(" for species ",I4)') is
      write(*,'(" and exception number ",I4)') ilx
      write(*,*)
      stop
    end if
    apword(lx,is)=io
    if (apword(lx,is).le.0) then
      write(*,*)
      write(*,'("Error(readinput): apword <= 0 : ",I8)') apword(lx,is)
      write(*,'(" for species ",I4)') is
      write(*,'(" and exception number ",I4)') ilx
      write(*,*)
      stop
    end if
    if (apword(lx,is).gt.maxapword) then
      write(*,*)
      write(*,'("Error(readinput): apword too large : ",I8)') apword(lx,is)
      write(*,'(" for species ",I4)') is
      write(*,'(" and exception number ",I4)') ilx
      write(*,'("Adjust maxapword in modmain and recompile code")')
      write(*,*)
      stop
    end if
    do io=1,apword(lx,is)
      read(50,*) apwe0(io,lx,is),apwdm(io,lx,is),apwve(io,lx,is)
      if (apwdm(io,lx,is).lt.0) then
        write(*,*)
        write(*,'("Error(readinput): apwdm < 0 : ",I8)') apwdm(io,lx,is)
        write(*,'(" for species ",I4)') is
        write(*,'(" exception number ",I4)') ilx
        write(*,'(" and order ",I4)') io
        write(*,*)
        stop
      end if
    end do
  end do
  read(50,*) nlorb(is)
  if (nlorb(is).lt.0) then
    write(*,*)
    write(*,'("Error(readinput): nlorb < 0 : ",I8)') nlorb(is)
    write(*,'(" for species ",I4)') is
    write(*,*)
    stop
  end if
  if (nlorb(is).gt.maxlorb) then
    write(*,*)
    write(*,'("Error(readinput): nlorb too large : ",I8)') nlorb(is)
    write(*,'(" for species ",I4)') is
    write(*,'("Adjust maxlorb in modmain and recompile code")')
    write(*,*)
    stop
  end if
  do ilo=1,nlorb(is)
    read(50,*) lorbl(ilo,is),lorbord(ilo,is)
    if (lorbl(ilo,is).lt.0) then
      write(*,*)
      write(*,'("Error(readinput): lorbl < 0 : ",I8)') lorbl(ilo,is)
      write(*,'(" for species ",I4)') is
      write(*,'(" and local-orbital ",I4)') ilo
      write(*,*)
      stop
    end if
    if (lorbl(ilo,is).gt.lmaxmat) then
      write(*,*)
      write(*,'("Error(readinput): lorbl > lmaxmat : ",2I8)') lorbl(ilo,is), &
       lmaxmat
      write(*,'(" for species ",I4)') is
      write(*,'(" and local-orbital ",I4)') ilo
      write(*,*)
      stop
    end if
    if (lorbord(ilo,is).lt.2) then
      write(*,*)
      write(*,'("Error(readinput): lorbord < 2 : ",I8)') lorbord(ilo,is)
      write(*,'(" for species ",I4)') is
      write(*,'(" and local-orbital ",I4)') ilo
      write(*,*)
      stop
    end if
    if (lorbord(ilo,is).gt.maxlorbord) then
      write(*,*)
      write(*,'("Error(readinput): lorbord too large : ",I8)') lorbord(ilo,is)
      write(*,'(" for species ",I4)') is
      write(*,'(" and local-orbital ",I4)') ilo
      write(*,'("Adjust maxlorbord in modmain and recompile code")')
      write(*,*)
      stop
    end if
    do io=1,lorbord(ilo,is)
      read(50,*) lorbe0(io,ilo,is),lorbdm(io,ilo,is),lorbve(io,ilo,is)
      if (lorbdm(io,ilo,is).lt.0) then
        write(*,*)
        write(*,'("Error(readinput): lorbdm < 0 : ",I8)') lorbdm(io,ilo,is)
        write(*,'(" for species ",I4)') is
        write(*,'(" local-orbital ",I4)') ilo
        write(*,'(" and order ",I4)') io
        write(*,*)
        stop
      end if
    end do
  end do
  close(50)
end do
end subroutine
!EOC<|MERGE_RESOLUTION|>--- conflicted
+++ resolved
@@ -24,7 +24,8 @@
 !
 ! !REVISION HISTORY:
 !   Created September 2002 (JKD)
-!   Additional parmeters for TDDFT and tetrahedron method 2004-2008 (Sagmeister)
+!   Additional parmeters for excited states and tetrahedron method
+!     2004-2008 (Sagmeister)
 !EOP
 !BOC
 implicit none
@@ -44,6 +45,7 @@
 logical, parameter :: dumpmpiiter=.true.
 logical, parameter :: dumpxs=.true.
 #endif
+
 !------------------------!
 !     default values     !
 !------------------------!
@@ -186,8 +188,13 @@
 rdmalpha=0.7d0
 rdmtemp=0.d0
 reducebf=1.d0
-<<<<<<< HEAD
-#ifdef TETRA
+ptnucl=.true.
+tseqit=.false.
+nseqit=6
+vecql(:)=0.d0
+mustar=0.15d0
+sqados(1:2)=0.d0
+sqados(3)=1.d0
 ! tetrahedron method variables
 tetraocc=.false.
 tetraopt=.false.
@@ -275,15 +282,6 @@
         '! excited states parameters:')
 end if
 #endif
-=======
-ptnucl=.true.
-tseqit=.false.
-nseqit=6
-vecql(:)=0.d0
-mustar=0.15d0
-sqados(1:2)=0.d0
-sqados(3)=1.d0
->>>>>>> fca546e9
 
 !-------------------------------!
 !     read from exciting.in     !
@@ -995,253 +993,6 @@
     write(*,*)
     stop
   end if
-<<<<<<< HEAD
-#ifdef TETRA
-!  tetrahedron method variables
-case('tetraocc')
-  read(50,*,err=20) tetraocc
-case('tetraopt')
-  read(50,*,err=20) tetraopt
-case('tetradf')
-  read(50,*,err=20) tetradf
-case('tetrakordexc')
-  read(50,*,err=20) tetrakordexc
-#endif
-#ifdef XS
-! TDDFT variables
-case('imbandstr')
-  read(50,*,err=20) imbandstr
-case('vgqlmt')
-  read(50,*,err=20) nqptmt
-  if (nqptmt.le.0) then
-    write(*,*)
-    write(*,'("Error(readinput): nqptmt <= 0 : ",I8)') nqptmt
-    write(*,*)
-    stop
-  end if
-  if (allocated(vgqlmt)) deallocate(vgqlmt)
-  allocate(vgqlmt(3,nqptmt))
-  do i=1,nqptmt
-    read(50,*,err=20) vgqlmt(:,i)
-  end do
-case('mdfqtype')
-  read(50,*,err=20) mdfqtype
-  if ((mdfqtype.lt.0).or.(mdfqtype.gt.1)) then
-    write(*,*)
-    write(*,'("Error(readinput): mdfqtype not in {0,1} : ",I8)') mdfqtype
-    write(*,*)
-    stop
-  end if
-case('vqloff')
-   read(50,*,err=20) vqloff(1),vqloff(2),vqloff(3)
-case('tq0ev')
-   read(50,*,err=20) tq0ev
-case('gqmax')
-  read(50,*,err=20) gqmax
-case('lmaxapwwf')
-  read(50,*,err=20) lmaxapwwf
-  if (lmaxapwwf.lt.0) then
-    write(*,*)
-    write(*,'("Error(readinput)[td]: lmaxapwwf < 0 : ",I8)') lmaxapwwf
-    write(*,*)
-    stop
-  end if
-case('fastpmat')
-  read(50,*,err=20) fastpmat
-case('fastemat')
-  read(50,*,err=20) fastemat
-case('emattype')
-  read(50,*,err=20) emattype
-case('lmaxemat')
-  read(50,*,err=20) lmaxemat
-  if (lmaxemat.lt.0) then
-    write(*,*)
-    write(*,'("Error(readinput[td]): lmaxemat < 0 : ",I8)') lmaxemat
-    write(*,*)
-    stop
-  end if
-case('rsptype')
-  read(50,*,err=20) rsptype
-  if ((rsptype.ne.'tord').and.(rsptype.ne.'reta')) then
-    write(*,*)
-    write(*,'("Error(readinput[td]): invalid rsptype : ",a)') rsptype
-    write(*,*)
-    stop
-  end if
-case('acont')
-  read(50,*,err=20) acont
-case('nwacont')
-  read(50,*,err=20) nwacont
-  if (broad.le.0) then
-    write(*,*)
-    write(*,'("Error(readinput[td]): nwacont <= 0 : ",g18.10)') nwacont
-    write(*,*)
-    stop
-  end if
-case('broad')
-  read(50,*,err=20) broad
-  if (broad.le.0) then
-    write(*,*)
-    write(*,'("Warning(readinput[td]): broad <= 0 : ",g18.10)') broad
-    write(*,*)
-  end if
-case('aresdf')
-  read(50,*,err=20) aresdf
-case('epsdfde')
-  read(50,*,err=20) epsdfde
-  if (broad.le.0) then
-    write(*,*)
-    write(*,'("Warning(readinput[td]): epsdfde <= 0 : ",g18.10)') epsdfde
-    write(*,*)
-  end if
-case('emaxdf')
-  read(50,*,err=20) emaxdf
-case('symwings')
-  read(50,*,err=20) symwings
-case('lfediag')
-  read(50,*,err=20) lfediag
-case('fxctype')
-  read(50,*,err=20) fxctype
-case('nexcitmax')
-  read(50,*,err=20) nexcitmax
-case('alphalrc')
-  read(50,*,err=20) alphalrc
-case('alphalrcdyn')
-  read(50,*,err=20) alphalrcdyn
-case('betalrcdyn')
-  read(50,*,err=20) betalrcdyn
-case('dftrans')
-  read(50,*,err=20) ndftrans
-  if (allocated(dftrans)) deallocate(dftrans)
-  allocate(dftrans(3,ndftrans))
-  do i=1,ndftrans
-    read(50,'(A80)') str
-    if (trim(str).eq.'') then
-      write(*,*)
-      write(*,'("Error(readinput): missing k-point and state in list for &
-           &transition analysis")')
-      write(*,*)
-      stop
-    end if
-    read(str,*,iostat=iostat) dftrans(:,i)
-    if (iostat.ne.0) then
-      write(*,*)
-      write(*,'("Error(readinput): error reading k-point and state list for&
-           &transition analysis")')
-      write(*,'("(blank line required after dftrans block)")')
-      write(*,*)
-      stop
-    end if
-  end do
-case('tetraqweights')
-  read(50,*,err=20) tetraqweights
-case('gather')
-  read(50,*,err=20) gather
-case('symmorph')
-  read(50,*,err=20) symmorph
-case('tevout')
-  read(50,*,err=20) tevout
-case('appinfo')
-  read(50,*,err=20) tappinfo
-case('dbglev')
-  read(50,*,err=20) dbglev
-  ! screening variables
-case('screentype')
-   read(50,*,err=20) screentype
-   select case(trim(screentype))
-   case('full','diag','noinvdiag','longrange')
-   case default
-      write(*,*)
-      write(*,'("Error(readinput): unknown screening type: ",a)') &
-           trim(screentype)
-      write(*,*)
-      stop
-   end select
-case('nosymscr')
-  read(50,*,err=20) nosymscr
-case('reducekscr')
-  read(50,*,err=20) reducekscr
-case('ngridkscr')
-  read(50,*,err=20) ngridkscr(1),ngridkscr(2),ngridkscr(3)
-  if ((ngridkscr(1).le.0).or.(ngridkscr(2).le.0).or.(ngridkscr(3).le.0)) then
-    write(*,*)
-    write(*,'("Error(readinput): invalid ngridkscr : ",3I8)') ngridkscr
-    write(*,*)
-    stop
-  end if
-case('vkloffscr')
-  read(50,*,err=20) vkloffscr(1),vkloffscr(2),vkloffscr(3)
-case('rgkmaxscr')
-  read(50,*,err=20) rgkmaxscr
-  if (rgkmaxscr.le.0.d0) then
-    write(*,*)
-    write(*,'("Error(readinput[screen]): rgkmaxscr <= 0 : ",G18.10)') rgkmaxscr
-    write(*,*)
-    stop
-  end if
-case('nemptyscr')
-  read(50,*,err=20) nemptyscr
-  if (nemptyscr.le.0) then
-    write(*,*)
-    write(*,'("Error(readinput): nemptyscr <= 0 : ",I8)') nemptyscr
-    write(*,*)
-    stop
-  end if
-case('scrherm')
-  read(50,*,err=20) scrherm
-case('fnevecfvscr')
-  read(50,*,err=20) fnevecfvscr
-case('fnevalsvscr')
-  read(50,*,err=20) fnevalsvscr
-case('fnoccsvscr')
-  read(50,*,err=20) fnoccsvscr
-  ! BSE (-kernel) variables
-case('bsetype')
-   read(50,*,err=20) bsetype
-   select case(trim(bsetype))
-   case('ip','rpa','singlet','triplet')
-   case default
-      write(*,*)
-      write(*,'("Error(readinput): unknown BSE-type: ",a)') &
-           trim(bsetype)
-      write(*,*)
-      stop
-   end select
-case('nosymbse')
-  read(50,*,err=20) nosymbse
-case('reducekbse')
-  read(50,*,err=20) reducekbse
-case('vkloffbse')
-  read(50,*,err=20) vkloffbse(1),vkloffbse(2),vkloffbse(3)
-case('bsediagweight')
-  read(50,*,err=20) bsediagweight
-case('bsediagsym')
-  read(50,*,err=20) bsediagsym
-case('fnevecfvbse')
-  read(50,*,err=20) fnevecfvbse
-case('fnevalsvbse')
-  read(50,*,err=20) fnevalsvbse
-case('fnoccsvbse')
-  read(50,*,err=20) fnoccsvbse
-case('nstlce')
-  read(50,*,err=20) nbfce,nafce
-  if ((nbfce.le.0).or.(nafce.le.0)) then
-    write(*,*)
-    write(*,'("Error(readinput[BSE]): nbfce or nafce <= 0 : ",I8)') nbfce,nafce
-    write(*,*)
-    stop
-  end if
-case('nstlbse')
-  read(50,*,err=20) nbfbse,nafbse
-  if ((nbfbse.le.0).or.(nafbse.le.0)) then
-    write(*,*)
-    write(*,'("Error(readinput[BSE]): nbfbse or nafbse <= 0 : ",I8)') nbfbse, &
-         nafbse
-    write(*,*)
-    stop
-  end if
-#endif
-=======
 case('ptnucl')
   read(50,*,err=20) ptnucl
 case('tseqit')
@@ -1260,7 +1011,6 @@
   read(50,*,err=20) mustar
 case('sqados')
   read(50,*,err=20) sqados(:)
->>>>>>> fca546e9
 case('')
   goto 10
 case default
@@ -1312,7 +1062,7 @@
   end do
 end if
 #ifdef XS
-! dump default parameters (partially) corrected by input file
+! dump default parameters (partially) redifined in input file
 if (rank.eq.0) then
    fname='PARAMS.OUT'
    if (dumpmain) call dumpparams(trim(fname), &
@@ -1327,6 +1077,7 @@
         '! excited states parameters:')
 end if
 #endif
+
 !---------------------------------------------!
 !     read from atomic species data files     !
 !---------------------------------------------!
