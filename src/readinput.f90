
! Copyright (C) 2002-2008 J. K. Dewhurst, S. Sharma and C. Ambrosch-Draxl.
! This file is distributed under the terms of the GNU General Public License.
! See the file COPYING for license details.

!BOP
! !ROUTINE: readinput
! !INTERFACE:
subroutine readinput
! !USES:
use modmain
#ifdef TETRA
use modtetra
#endif
#ifdef XS
use modmpi, only: rank
use modxs
#endif

use sclcontroll
! !DESCRIPTION:
!   Reads in the input parameters from the file {\tt exciting.in}. Also sets
!   default values for the input parameters.
!
! !REVISION HISTORY:
!   Created September 2002 (JKD)
!   Additional parmeters for excited states and tetrahedron method
!     2004-2008 (Sagmeister)
!EOP
!BOC
implicit none
! local variables
integer is,js,ia,ja,ias
integer i,l,iv,iostat
real(8) sc,sc1,sc2,sc3
real(8) vacuum,v(3),t1,t2
<<<<<<< HEAD
character(256) str
character(256) bname
character(256) sppath
#ifdef XS
character(256) :: fname
logical, parameter :: dumpmain=.true.
logical, parameter :: dumpadd=.true.
logical, parameter :: dumptetra=.true.
logical, parameter :: dumpmpiiter=.true.
logical, parameter :: dumpxs=.true.
#endif
=======
character(256) str,bname
>>>>>>> 384db2db

!------------------------!
!     default values     !
!------------------------!
ntasks=1
tasks(1)=-1
avec(:,:)=0.d0
avec(1,1)=1.d0
avec(2,2)=1.d0
avec(3,3)=1.d0
sc=1.d0
sc1=1.d0
sc2=1.d0
sc3=1.d0
epslat=1.d-6
primcell=.false.
tshift=.true.
ngridk(:)=1
vkloff(:)=0.d0
autokpt=.false.
radkpt=40.0
reducek=.true.
ngridq(:)=1
reduceq=.true.
rgkmax=7.d0
gmaxvr=12.d0
lmaxapw=8
lmaxvr=7
lmaxmat=5
lmaxinr=2
fracinr=0.25d0
npsden=9
xctype=3
stype=0
swidth=0.01d0
epsocc=1.d-8
epschg=1.d-3
nempty=5
maxscl=200
mixtype=1
beta0=0.4d0
betainc=1.1d0
betadec=0.6d0
epspot=1.d-6
epsengy=1.d-7
epsforce=5.d-4
cfdamp=0.d0
molecule=.false.
vacuum=10.d0
nspecies=0
natoms(:)=0
atposl(:,:,:)=0.d0
atposc(:,:,:)=0.d0
bfcmt(:,:,:)=0.d0
bflmt(:,:,:)=0.d0
sppath='./'
scrpath='./'
nvp1d=2
!iterativetype
 tarpack=.false.
 tlapack=.true.
 tdiis=.false.
 tjdqz=.false.
 diisfirstscl=10
lowesteval=-1.d0
packedmatrixstorage=.true.
epsarpack=1e-8
epsresid=1e-12
maxncv=200
if (allocated(vvlp1d)) deallocate(vvlp1d)
allocate(vvlp1d(3,nvp1d))
vvlp1d(:,1)=0.d0
vvlp1d(:,2)=1.d0
npp1d=200
vclp2d(:,:)=0.d0
vclp2d(1,2)=1.d0
vclp2d(2,3)=1.d0
np2d(:)=40
vclp3d(:,:)=0.d0
vclp3d(1,2)=1.d0
vclp3d(2,3)=1.d0
vclp3d(3,4)=1.d0
np3d(:)=20
nwdos=500
ngrdos=100
nsmdos=0
wdos(1)=-0.5d0
wdos(2)=0.5d0
lmirep=.false.
spinpol=.false.
spinorb=.false.
tau0atm=0.2d0
nstfsp=6
lradstp=4
chgexs=0.d0
nprad=4
scissor=0.d0
noptcomp=1
optcomp(:,1)=1
!<sag>
optswidth=0.d0
!</sag>
usegdft=.false.
intraband=.false.
evaltol=1.d-8
evalmin=-4.5d0
deband=0.0025d0
bfieldc(:)=0.d0
fixspin=0
momfix(:)=0.d0
mommtfix(:,:,:)=0.d0
taufsm=0.01d0
autormt=.false.
rmtapm(1)=0.25d0
rmtapm(2)=0.95d0
isgkmax=-1
nosym=.false.
deltaph=0.03d0
nphwrt=1
if (allocated(vqlwrt)) deallocate(vqlwrt)
allocate(vqlwrt(3,nphwrt))
vqlwrt(:,:)=0.d0
notelns=0
tforce=.false.
tfibs=.true.
maxitoep=120
tauoep(1)=1.d0
tauoep(2)=0.2d0
tauoep(3)=1.5d0
nkstlist=1
kstlist(:,1)=1
vklem(:)=0.d0
deltaem=0.025d0
ndspem=1
nosource=.false.
spinsprl=.false.
vqlss(:)=0.d0
nwrite=0
tevecsv=.false.
ldapu=0
llu(:)=-1
ujlu(:,:)=0.d0
rdmxctype=2
rdmmaxscl=1
maxitn=250
maxitc=10
taurdmn=1.d0
taurdmc=0.5d0
rdmalpha=0.7d0
rdmtemp=0.d0
reducebf=1.d0
ptnucl=.true.
tseqit=.false.
nseqit=40
tauseq=0.1d0
vecql(:)=0.d0
mustar=0.15d0
sqados(1:2)=0.d0
sqados(3)=1.d0
#ifdef TETRA
! tetrahedron method variables
tetraocc=.false.
tetraopt=.false.
tetradf=.false.
tetrakordexc=.false.
#endif
#ifdef XS
! TDDFT variables
imbandstr=.false.
nqptmt=1
if (allocated(vgqlmt)) deallocate(vgqlmt)
allocate(vgqlmt(3,nqptmt))
vgqlmt(:,:)=0.d0
mdfqtype=0
vqloff(:)=0.d0
tq0ev=.true.
gqmax=0.d0
lmaxapwwf=-1
fastpmat=.true.
fastemat=.true.
emattype=1
lmaxemat=3
rsptype='reta'
acont=.false.
nwacont=0
broad=0.01d0
aresdf=.true.
epsdfde=1.d-8
emaxdf=1.d10
symwings=.false.
lfediag=.false.
fxctype=0
nexcitmax=100
alphalrc=0.d0
alphalrcdyn=0.d0
betalrcdyn=0.d0
ndftrans=1
if (allocated(dftrans)) deallocate(dftrans)
allocate(dftrans(3,ndftrans))
dftrans(:,:)=0
tetraqweights=1
gather=.false.
symmorph=.false.
tevout=.false.
tappinfo=.false.
dbglev=0
! screening variables
screentype='full'
nosymscr=.false.
reducekscr=.true.
ngridkscr(:)=-1
vkloffscr(:)=-1.d0
rgkmaxscr=-1.d0
nemptyscr=-1
scrherm=0
fnevecfvscr='EVECFV_SCR.OUT'
fnevalsvscr='EVALSV_SCR.OUT'
fnoccsvscr='OCCSV_SCR.OUT'
! BSE (-kernel) variables
bsetype='ip'
nosymbse=.false.
reducekbse=.true.
vkloffbse(:)=-1.d0
bsediagweight=1
bsediagsym=0
fnevecfvbse='EVECFV_BSE.OUT'
fnevalsvbse='EVALSV_BSE.OUT'
fnoccsvbse='OCCSV_BSE.OUT'
nbfce=-1
nafce=-1
nbfbse=-1
nafbse=-1
! dump default parameters
if (rank.eq.0) then
   fname='PARAMS_DEFAULT.OUT'
   if (dumpmain) call dumpparams(trim(fname), &
        '! main parameters:',sppath,sc,sc1,sc2,sc3,vacuum)
   if (dumpadd) call dumpparams_add(trim(fname), &
        '! additional parameters:')
   if (dumpmpiiter) call dumpparams_mpiiter(trim(fname), &
        '! MPI parallelization and iterative solver parameters:')
   if (dumptetra) call dumpparams_tetra(trim(fname), &
        '! tetrahedron method parameters:')
   if (dumpxs) call dumpparams_xs(trim(fname), &
        '! excited states parameters:')
end if
#endif

!-------------------------------!
!     read from exciting.in     !
!-------------------------------!
open(50,file='exciting.in',action='READ',status='OLD',form='FORMATTED', &
 iostat=iostat)
if (iostat.ne.0) then
  write(*,*)
  write(*,'("Error(readinput): error opening exciting.in")')
  write(*,*)
  stop
end if
10 continue
read(50,*,end=30) bname
! check for a comment
if ((scan(trim(bname),'!').eq.1).or.(scan(trim(bname),'#').eq.1)) goto 10
select case(trim(bname))
case('tasks')
  do i=1,maxtasks
    read(50,'(A80)') str
    if (trim(str).eq.'') then
      if (i.eq.1) then
        write(*,*)
        write(*,'("Error(readinput): no tasks to perform")')
        write(*,*)
        stop
      end if
      ntasks=i-1
      goto 10
    end if
    read(str,*,iostat=iostat) tasks(i)
    if (iostat.ne.0) then
      write(*,*)
      write(*,'("Error(readinput): error reading tasks")')
      write(*,'("(blank line required after tasks block)")')
      write(*,*)
      stop
    end if
  end do
  write(*,*)
  write(*,'("Error(readinput): too many tasks")')
  write(*,*)
  stop
case('avec')
  read(50,*,err=20) avec(:,1)
  read(50,*,err=20) avec(:,2)
  read(50,*,err=20) avec(:,3)
case('scale')
  read(50,*,err=20) sc
case('scale1')
  read(50,*,err=20) sc1
case('scale2')
  read(50,*,err=20) sc2
case('scale3')
  read(50,*,err=20) sc3
case('epslat')
  read(50,*,err=20) epslat
  if (epslat.le.0.d0) then
    write(*,*)
    write(*,'("Error(readinput): epslat <= 0 : ",G18.10)') epslat
    write(*,*)
    stop
  end if
case('primcell')
  read(50,*,err=20) primcell
case('tshift')
  read(50,*,err=20) tshift
case('autokpt')
  read(50,*,err=20) autokpt
case('radkpt')
  read(50,*,err=20) radkpt
  if (radkpt.le.0.d0) then
    write(*,*)
    write(*,'("Error(readinput): radkpt <= 0 : ",G18.10)') radkpt
    write(*,*)
    stop
  end if
case('ngridk')
  read(50,*,err=20) ngridk(:)
  if ((ngridk(1).le.0).or.(ngridk(2).le.0).or.(ngridk(3).le.0)) then
    write(*,*)
    write(*,'("Error(readinput): invalid ngridk : ",3I8)') ngridk
    write(*,*)
    stop
  end if
case('vkloff')
  read(50,*,err=20) vkloff(:)
case('reducek')
  read(50,*,err=20) reducek
case('ngridq')
  read(50,*,err=20) ngridq(:)
  if ((ngridq(1).le.0).or.(ngridq(2).le.0).or.(ngridq(3).le.0)) then
    write(*,*)
    write(*,'("Error(readinput): invalid ngridq : ",3I8)') ngridq
    write(*,*)
    stop
  end if
case('reduceq')
  read(50,*,err=20) reduceq
case('rgkmax')
  read(50,*,err=20) rgkmax
  if (rgkmax.le.0.d0) then
    write(*,*)
    write(*,'("Error(readinput): rgkmax <= 0 : ",G18.10)') rgkmax
    write(*,*)
    stop
  end if
case('gmaxvr')
  read(50,*,err=20) gmaxvr
case('lmaxapw')
  read(50,*,err=20) lmaxapw
  if (lmaxapw.lt.0) then
    write(*,*)
    write(*,'("Error(readinput): lmaxapw < 0 : ",I8)') lmaxapw
    write(*,*)
    stop
  end if
  if (lmaxapw.ge.maxlapw) then
    write(*,*)
    write(*,'("Error(readinput): lmaxapw too large : ",I8)') lmaxapw
    write(*,'("Adjust maxlapw in modmain and recompile code")')
    write(*,*)
    stop
  end if
case('lmaxvr')
  read(50,*,err=20) lmaxvr
  if (lmaxvr.lt.3) then
    write(*,*)
    write(*,'("Error(readinput): lmaxvr < 3 : ",I8)') lmaxvr
    write(*,*)
    stop
  end if
case('lmaxmat')
  read(50,*,err=20) lmaxmat
  if (lmaxmat.lt.0) then
    write(*,*)
    write(*,'("Error(readinput): lmaxmat < 0 : ",I8)') lmaxmat
    write(*,*)
    stop
  end if
case('lmaxinr')
  read(50,*,err=20) lmaxinr
  if (lmaxinr.lt.0) then
    write(*,*)
    write(*,'("Error(readinput): lmaxinr < 0 : ",I8)') lmaxinr
    write(*,*)
    stop
  end if
case('fracinr')
  read(50,*,err=20) fracinr
case('npsden')
  read(50,*,err=20) npsden
  if (npsden.lt.2) then
    write(*,*)
    write(*,'("Error(readinput): npsden < 2 : ",I8)') npsden
    write(*,*)
    stop
  end if
case('spinpol')
  read(50,*,err=20) spinpol
case('spinorb')
  read(50,*,err=20) spinorb
case('xctype')
  read(50,*,err=20) xctype
case('stype')
  read(50,*,err=20) stype
case('tarpack')
  read(50,*,err=20)tarpack
case('tlapack') 
  read(50,*,err=20)tlapack
case('tdiis')
  read(50,*,err=20)tdiis
case('tjdqz')
  read(50,*,err=20)tjdqz
case('diisfirstscl') 
  read(50,*,err=20)diisfirstscl 
!case('iterativetype')
 ! read(50,*) iterativetype
case('packedmatrixstorage')
  read(50,*,err=20) packedmatrixstorage
case('epsarpack')
  read(50,*,err=20) epsarpack
case('epsresid')
  read(50,*,err=20) epsresid
case ('maxncv')
  read(50,*,err=20) maxncv
case('lowesteval')
  read(50,*,err=20) lowesteval
case('swidth')
  read(50,*,err=20) swidth
  if (swidth.lt.1.d-9) then
    write(*,*)
    write(*,'("Error(readinput): swidth too small or negative : ",G18.10)') &
     swidth
    write(*,*)
    stop
  end if
case('epsocc')
  read(50,*,err=20) epsocc
  if (epsocc.le.0.d0) then
    write(*,*)
    write(*,'("Error(readinput): epsocc <= 0 : ",G18.10)') epsocc
    write(*,*)
    stop
  end if
case('epschg')
  read(50,*,err=20) epschg
  if (epschg.le.0.d0) then
    write(*,*)
    write(*,'("Error(readinput): epschg <= 0 : ",G18.10)') epschg
    write(*,*)
    stop
  end if
case('nempty')
  read(50,*,err=20) nempty
  if (nempty.le.0) then
    write(*,*)
    write(*,'("Error(readinput): nempty <= 0 : ",I8)') nempty
    write(*,*)
    stop
  end if
case('mixtype')
  read(50,*,err=20) mixtype
case('beta0')
  read(50,*,err=20) beta0
  if (beta0.lt.0.d0) then
    write(*,*)
    write(*,'("Error(readinput): beta0 < 0 : ",G18.10)') beta0
    write(*,*)
    stop
  end if
case('betainc')
  read(50,*,err=20) betainc
  if (betainc.lt.1.d0) then
    write(*,*)
    write(*,'("Error(readinput): betainc < 1 : ",G18.10)') betainc
    write(*,*)
    stop
  end if
case('betadec')
  read(50,*,err=20) betadec
  if ((betadec.le.0.d0).or.(betadec.gt.1.d0)) then
    write(*,*)
    write(*,'("Error(readinput): betadec should be in (0,1] : ",G18.10)') &
     betadec
    write(*,*)
    stop
  end if
case('maxscl')
  read(50,*,err=20) maxscl
  if (maxscl.lt.0) then
    write(*,*)
    write(*,'("Error(readinput): maxscl < 0 : ",I8)') maxscl
    write(*,*)
    stop
  end if
case('epspot')
  read(50,*,err=20) epspot
case('epsengy')
  read(50,*,err=20) epsengy
case('epsforce')
  read(50,*,err=20) epsforce
case('cfdamp')
  read(50,*,err=20) cfdamp
  if (cfdamp.lt.0.d0) then
    write(*,*)
    write(*,'("Error(readinput): cfdamp < 0 : ",G18.10)') cfdamp
    write(*,*)
    stop
  end if
case('sppath')
  read(50,*,err=20) sppath
  sppath=adjustl(sppath)
case('scrpath')
  read(50,*,err=20) scrpath
case('molecule')
  read(50,*,err=20) molecule
case('vacuum')
  read(50,*,err=20) vacuum
  if (vacuum.lt.0.d0) then
    write(*,*)
    write(*,'("Error(readinput): vacuum < 0 : ",G18.10)') vacuum
    write(*,*)
    stop
  end if
case('atoms')
  read(50,*,err=20) nspecies
  if (nspecies.le.0) then
    write(*,*)
    write(*,'("Error(readinput): nspecies <= 0 : ",I8)') nspecies
    write(*,*)
    stop
  end if
  if (nspecies.gt.maxspecies) then
    write(*,*)
    write(*,'("Error(readinput): nspecies too large : ",I8)') nspecies
    write(*,'("Adjust maxspecies in modmain and recompile code")')
    write(*,*)
    stop
  end if
  do is=1,nspecies
    read(50,*,err=20) spfname(is)
    spfname(is)=adjustl(spfname(is))
    read(50,*,err=20) natoms(is)
    if (natoms(is).le.0) then
      write(*,*)
      write(*,'("Error(readinput): natoms <= 0 : ",I8)') natoms(is)
      write(*,'(" for species ",I4)') is
      write(*,*)
      stop
    end if
    if (natoms(is).gt.maxatoms) then
      write(*,*)
      write(*,'("Error(readinput): natoms too large : ",I8)') natoms(is)
      write(*,'(" for species ",I4)') is
      write(*,'("Adjust maxatoms in modmain and recompile code")')
      write(*,*)
      stop
    end if
    do ia=1,natoms(is)
      read(50,*,err=20) atposl(:,ia,is),bfcmt(:,ia,is)
    end do
  end do
case('plot1d')
  read(50,*,err=20) nvp1d,npp1d
  if (nvp1d.lt.1) then
    write(*,*)
    write(*,'("Error(readinput): nvp1d < 1 : ",I8)') nvp1d
    write(*,*)
    stop
  end if
  if (npp1d.lt.nvp1d) then
    write(*,*)
    write(*,'("Error(readinput): npp1d < nvp1d : ",2I8)') npp1d,nvp1d
    write(*,*)
    stop
  end if
  if (allocated(vvlp1d)) deallocate(vvlp1d)
  allocate(vvlp1d(3,nvp1d))
  do iv=1,nvp1d
    read(50,*,err=20) vvlp1d(:,iv)
  end do
case('plot2d')
  read(50,*,err=20) vclp2d(:,1)
  read(50,*,err=20) vclp2d(:,2)
  read(50,*,err=20) vclp2d(:,3)
  read(50,*,err=20) np2d(:)
  if ((np2d(1).lt.1).or.(np2d(2).lt.1)) then
    write(*,*)
    write(*,'("Error(readinput): np2d < 1 : ",2I8)') np2d
    write(*,*)
    stop
  end if
case('plot3d')
  read(50,*,err=20) vclp3d(:,1)
  read(50,*,err=20) vclp3d(:,2)
  read(50,*,err=20) vclp3d(:,3)
  read(50,*,err=20) vclp3d(:,4)
  read(50,*,err=20) np3d(:)
  if ((np3d(1).lt.1).or.(np3d(2).lt.1).or.(np3d(3).lt.1)) then
    write(*,*)
    write(*,'("Error(readinput): np3d < 1 : ",3I8)') np3d
    write(*,*)
    stop
  end if
case('dos')
  read(50,*,err=20) nwdos,ngrdos,nsmdos
  if (nwdos.lt.2) then
    write(*,*)
    write(*,'("Error(readinput): nwdos < 2 : ",I8)') nwdos
    write(*,*)
    stop
  end if
  if (ngrdos.lt.1) then
    write(*,*)
    write(*,'("Error(readinput): ngrdos < 1 : ",I8)') ngrdos
    write(*,*)
    stop
  end if
  if (nsmdos.lt.0) then
    write(*,*)
    write(*,'("Error(readinput): nsmdos < 0 : ",I8)') nsmdos
    write(*,*)
    stop
  end if
  read(50,*,err=20) wdos(:)
  if (wdos(1).ge.wdos(2)) then
    write(*,*)
    write(*,'("Error(readinput): wdos(1) >= wdos(2) : ",2G18.10)') wdos
    write(*,*)
    stop
  end if
case('lmirep')
  read(50,*,err=20) lmirep
case('tau0atm')
  read(50,*,err=20) tau0atm
case('nstfsp')
  read(50,*,err=20) nstfsp
  if (nstfsp.le.0) then
    write(*,*)
    write(*,'("Error(readinput): nstfsp <= 0 : ",I8)') nstfsp
    write(*,*)
    stop
  end if
case('lradstp')
  read(50,*,err=20) lradstp
  if (lradstp.le.0) then
    write(*,*)
    write(*,'("Error(readinput): lradstp <= 0 : ",I8)') lradstp
    write(*,*)
    stop
  end if
case('chgexs')
  read(50,*,err=20) chgexs
case('nprad')
  read(50,*,err=20) nprad
  if (nprad.lt.2) then
    write(*,*)
    write(*,'("Error(readinput): nprad < 2 : ",I8)') nprad
    write(*,*)
    stop
  end if
case('scissor')
  read(50,*,err=20) scissor
case('optcomp')
  do i=1,27
    read(50,'(A80)') str
    if (trim(str).eq.'') then
      if (i.eq.1) then
        write(*,*)
        write(*,'("Error(readinput): empty optical component list")')
        write(*,*)
        stop
      end if
      noptcomp=i-1
      goto 10
    end if
    str=trim(str)//' 1'
    read(str,*,iostat=iostat) optcomp(:,i)
    if (iostat.ne.0) then
      write(*,*)
      write(*,'("Error(readinput): error reading optical component list")')
      write(*,'("(blank line required after optcomp block)")')
      write(*,*)
      stop
    end if
    if ((optcomp(1,i).lt.1).or.(optcomp(1,i).gt.3).or. &
        (optcomp(2,i).lt.1).or.(optcomp(2,i).gt.3).or. &
        (optcomp(3,i).lt.1).or.(optcomp(3,i).gt.3)) then
      write(*,*)
      write(*,'("Error(readinput): invalid optcomp : ",3I8)') optcomp
      write(*,*)
      stop
    end if
  end do
  write(*,*)
  write(*,'("Error(readinput): optical component list too long")')
  write(*,*)
  stop
!</sag>
case('optswidth')
  read(50,*,err=20) optswidth
  if (optswidth.lt.0.d0) then
    write(*,*)
    write(*,'("Error(readinput): optswidth < 0 : ",G18.10)') optswidth
    write(*,*)
    stop
  end if
!</sag>
case('usegdft')
  read(50,*,err=20) usegdft
case('intraband')
  read(50,*,err=20) intraband
case('evaltol')
  read(50,*,err=20) evaltol
  if (evaltol.le.0.d0) then
    write(*,*)
    write(*,'("Error(readinput): evaltol <= 0 : ",G18.10)') evaltol
    write(*,*)
    stop
  end if
case('evalmin')
  read(50,*,err=20) evalmin
case('deband')
  read(50,*,err=20) deband
  if (deband.lt.0.d0) then
    write(*,*)
    write(*,'("Error(readinput): deband < 0 : ",G18.10)') deband
    write(*,*)
    stop
  end if
case('bfieldc')
  read(50,*,err=20) bfieldc
case('fixspin')
  read(50,*,err=20) fixspin
case('momfix')
  read(50,*,err=20) momfix
case('mommtfix')
  do ias=1,maxspecies*maxatoms
    read(50,'(A80)') str
    if (trim(str).eq.'') goto 10
    read(str,*,iostat=iostat) is,ia,mommtfix(:,ia,is)
    if (iostat.ne.0) then
      write(*,*)
      write(*,'("Error(readinput): error reading muffin-tin fixed spin &
       &moments")')
      write(*,'("(blank line required after mommtfix block")')
      write(*,*)
      stop
    end if
  end do
case('taufsm')
  read(50,*,err=20) taufsm
  if (taufsm.lt.0.d0) then
    write(*,*)
    write(*,'("Error(readinput): taufsm < 0 : ",G18.10)') taufsm
    write(*,*)
    stop
  end if
case('autormt')
  read(50,*,err=20) autormt
case('rmtapm')
  read(50,*,err=20) rmtapm(:)
  if (rmtapm(1).lt.0.d0) then
    write(*,*)
    write(*,'("Error(readinput): rmtapm(1) < 0 : ",G18.10)') rmtapm(1)
    write(*,*)
    stop
  end if
  if ((rmtapm(2).le.0.d0).or.(rmtapm(2).gt.1.d0)) then
    write(*,*)
    write(*,'("Error(readinput): rmtapm(2) not in (0,1] : ",G18.10)') rmtapm(2)
    write(*,*)
    stop
  end if
case('isgkmax')
  read(50,*,err=20) isgkmax
case('nosym')
  read(50,*,err=20) nosym
case('deltaph')
  read(50,*,err=20) deltaph
case('phwrite')
  read(50,*,err=20) nphwrt
  if (nphwrt.le.0) then
    write(*,*)
    write(*,'("Error(readinput): nphwrt <= 0 : ",I8)') nphwrt
    write(*,*)
    stop
  end if
  if (allocated(vqlwrt)) deallocate(vqlwrt)
  allocate(vqlwrt(3,nphwrt))
  do i=1,nphwrt
    read(50,*,err=20) vqlwrt(:,i)
  end do
case('notes')
  do i=1,maxnlns
    read(50,'(A80)') notes(i)
    if (trim(notes(i)).eq.'') then
      notelns=i-1
      goto 10
    end if
  end do
  write(*,*)
  write(*,'("Error(readinput): too many note lines")')
  write(*,*)
  stop
case('tforce')
  read(50,*,err=20) tforce
case('tfibs')
  read(50,*,err=20) tfibs
case('maxitoep')
  read(50,*,err=20) maxitoep
  if (maxitoep.lt.1) then
    write(*,*)
    write(*,'("Error(readinput): maxitoep < 1 : ",I8)') maxitoep
    write(*,*)
    stop
  end if
case('tauoep')
  read(50,*,err=20) tauoep(:)
  if ((tauoep(1).lt.0.d0).or.(tauoep(2).lt.0.d0).or.(tauoep(3).lt.0.d0)) then
    write(*,*)
    write(*,'("Error(readinput): tauoep < 0 : ",3G18.10)') tauoep
    write(*,*)
    stop
  end if
case('kstlist')
  do i=1,maxkst
    read(50,'(A80)') str
    if (trim(str).eq.'') then
      if (i.eq.1) then
        write(*,*)
        write(*,'("Error(readinput): empty k-point and state list")')
        write(*,*)
        stop
      end if
      nkstlist=i-1
      goto 10
    end if
    str=trim(str)//' 1 1'
    read(str,*,iostat=iostat) kstlist(:,i)
    if (iostat.ne.0) then
      write(*,*)
      write(*,'("Error(readinput): error reading k-point and state list")')
      write(*,'("(blank line required after kstlist block)")')
      write(*,*)
      stop
    end if
  end do
  write(*,*)
  write(*,'("Error(readinput): k-point and state list too long")')
  write(*,*)
  stop
case('vklem')
  read(50,*,err=20) vklem
case('deltaem')
  read(50,*,err=20) deltaem
case('ndspem')
  read(50,*,err=20) ndspem
  if ((ndspem.lt.1).or.(ndspem.gt.3)) then
    write(*,*)
    write(*,'("Error(readinput): ndspem out of range : ",I8)') ndspem
    write(*,*)
    stop
  end if
case('nosource')
  read(50,*,err=20) nosource
case('spinsprl')
  read(50,*,err=20) spinsprl
case('vqlss')
  read(50,*,err=20) vqlss
case('nwrite')
  read(50,*,err=20) nwrite
case('tevecsv')
  read(50,*,err=20) tevecsv
case('lda+u')
  read(50,*) ldapu
  do is=1,maxspecies
    read(50,'(A80)') str
    if (trim(str).eq.'') goto 10
    read(str,*,iostat=iostat) js,l,t1,t2
    if (iostat.ne.0) then
      write(*,*)
      write(*,'("Error(readinput): error reading LDA+U parameters")')
      write(*,'("(blank line required after lda+u block)")')
      write(*,*)
      stop
    end if
    if ((js.le.0).or.(js.ge.maxspecies)) then
      write(*,*)
      write(*,'("Error(readinput): invalid species number in lda+u block : ",&
       &I8)') js
      write(*,*)
      stop
    end if
    if (l.gt.lmaxlu) then
      write(*,*)
      write(*,'("Error(readinput): l > lmaxlu in lda+u block : ",2I8)') l,lmaxlu
      write(*,*)
      stop
    end if
    llu(js)=l
    ujlu(1,js)=t1
    ujlu(2,js)=t2
  end do
case('rdmxctype')
  read(50,*,err=20) rdmxctype
case('rdmmaxscl')
  read(50,*,err=20) rdmmaxscl
  if (rdmmaxscl.lt.0) then
    write(*,*)
    write(*,'("Error(readinput): rdmmaxscl < 0 : ",I8)') rdmmaxscl
    write(*,*)
  end if
case('maxitn')
  read(50,*,err=20) maxitn
case('maxitc')
  read(50,*,err=20) maxitc
case('taurdmn')
  read(50,*,err=20) taurdmn
  if (taurdmn.lt.0.d0) then
    write(*,*)
    write(*,'("Error(readinput): taurdmn < 0 : ",G18.10)') taurdmn
    write(*,*)
    stop
  end if
case('taurdmc')
  read(50,*,err=20) taurdmc
  if (taurdmc.lt.0.d0) then
    write(*,*)
    write(*,'("Error(readinput): taurdmc < 0 : ",G18.10)') taurdmc
    write(*,*)
    stop
  end if
case('rdmalpha')
  read(50,*,err=20) rdmalpha
  if ((rdmalpha.le.0.d0).or.(rdmalpha.ge.1.d0)) then
    write(*,*)
    write(*,'("Error(readinput): rdmalpha not in (0,1) : ",G18.10)') rdmalpha
    write(*,*)
    stop
  end if
case('rdmtemp')
  read(50,*,err=20) rdmtemp
  if (rdmtemp.lt.0.d0) then
    write(*,*)
    write(*,'("Error(readinput): rdmtemp < 0 : ",G18.10)') rdmtemp
    write(*,*)
    stop
  end if
case('reducebf')
  read(50,*,err=20) reducebf
  if ((reducebf.lt.0.d0).or.(reducebf.gt.1.d0)) then
    write(*,*)
    write(*,'("Error(readinput): reducebf not in [0,1] : ",G18.10)') reducebf
    write(*,*)
    stop
  end if
case('ptnucl')
  read(50,*,err=20) ptnucl
case('tseqit')
  read(50,*,err=20) tseqit
case('nseqit')
  read(50,*,err=20) nseqit
  if (nseqit.lt.1) then
    write(*,*)
    write(*,'("Error(readinput): nseqit < 1 : ",I8)') nseqit
    write(*,*)
    stop
  end if
case('tauseq')
  read(50,*,err=20) tauseq
  if (tauseq.lt.0.d0) then
    write(*,*)
    write(*,'("Error(readinput): tauseq < 0 : ",G18.10)') tauseq
    write(*,*)
    stop
  end if
case('vecql')
  read(50,*,err=20) vecql(:)
case('mustar')
  read(50,*,err=20) mustar
case('sqados')
  read(50,*,err=20) sqados(:)
#ifdef TETRA
!  tetrahedron method variables
case('tetraocc')
  read(50,*,err=20) tetraocc
case('tetraopt')
  read(50,*,err=20) tetraopt
case('tetradf')
  read(50,*,err=20) tetradf
case('tetrakordexc')
  read(50,*,err=20) tetrakordexc
#endif
#ifdef XS
! TDDFT variables
case('imbandstr')
  read(50,*,err=20) imbandstr
case('vgqlmt')
  read(50,*,err=20) nqptmt
  if (nqptmt.le.0) then
    write(*,*)
    write(*,'("Error(readinput): nqptmt <= 0 : ",I8)') nqptmt
    write(*,*)
    stop
  end if
  if (allocated(vgqlmt)) deallocate(vgqlmt)
  allocate(vgqlmt(3,nqptmt))
  do i=1,nqptmt
    read(50,*,err=20) vgqlmt(:,i)
  end do
case('mdfqtype')
  read(50,*,err=20) mdfqtype
  if ((mdfqtype.lt.0).or.(mdfqtype.gt.1)) then
    write(*,*)
    write(*,'("Error(readinput): mdfqtype not in {0,1} : ",I8)') mdfqtype
    write(*,*)
    stop
  end if
case('vqloff')
   read(50,*,err=20) vqloff(1),vqloff(2),vqloff(3)
case('tq0ev')
   read(50,*,err=20) tq0ev
case('gqmax')
  read(50,*,err=20) gqmax
case('lmaxapwwf')
  read(50,*,err=20) lmaxapwwf
  if (lmaxapwwf.lt.0) then
    write(*,*)
    write(*,'("Error(readinput)[td]: lmaxapwwf < 0 : ",I8)') lmaxapwwf
    write(*,*)
    stop
  end if
case('fastpmat')
  read(50,*,err=20) fastpmat
case('fastemat')
  read(50,*,err=20) fastemat
case('emattype')
  read(50,*,err=20) emattype
case('lmaxemat')
  read(50,*,err=20) lmaxemat
  if (lmaxemat.lt.0) then
    write(*,*)
    write(*,'("Error(readinput[td]): lmaxemat < 0 : ",I8)') lmaxemat
    write(*,*)
    stop
  end if
case('rsptype')
  read(50,*,err=20) rsptype
  if ((rsptype.ne.'tord').and.(rsptype.ne.'reta')) then
    write(*,*)
    write(*,'("Error(readinput[td]): invalid rsptype : ",a)') rsptype
    write(*,*)
    stop
  end if
case('acont')
  read(50,*,err=20) acont
case('nwacont')
  read(50,*,err=20) nwacont
  if (broad.le.0) then
    write(*,*)
    write(*,'("Error(readinput[td]): nwacont <= 0 : ",g18.10)') nwacont
    write(*,*)
    stop
  end if
case('broad')
  read(50,*,err=20) broad
  if (broad.le.0) then
    write(*,*)
    write(*,'("Warning(readinput[td]): broad <= 0 : ",g18.10)') broad
    write(*,*)
  end if
case('aresdf')
  read(50,*,err=20) aresdf
case('epsdfde')
  read(50,*,err=20) epsdfde
  if (broad.le.0) then
    write(*,*)
    write(*,'("Warning(readinput[td]): epsdfde <= 0 : ",g18.10)') epsdfde
    write(*,*)
  end if
case('emaxdf')
  read(50,*,err=20) emaxdf
case('symwings')
  read(50,*,err=20) symwings
case('lfediag')
  read(50,*,err=20) lfediag
case('fxctype')
  read(50,*,err=20) fxctype
case('nexcitmax')
  read(50,*,err=20) nexcitmax
case('alphalrc')
  read(50,*,err=20) alphalrc
case('alphalrcdyn')
  read(50,*,err=20) alphalrcdyn
case('betalrcdyn')
  read(50,*,err=20) betalrcdyn
case('dftrans')
  read(50,*,err=20) ndftrans
  if (allocated(dftrans)) deallocate(dftrans)
  allocate(dftrans(3,ndftrans))
  do i=1,ndftrans
    read(50,'(A80)') str
    if (trim(str).eq.'') then
      write(*,*)
      write(*,'("Error(readinput): missing k-point and state in list for &
           &transition analysis")')
      write(*,*)
      stop
    end if
    read(str,*,iostat=iostat) dftrans(:,i)
    if (iostat.ne.0) then
      write(*,*)
      write(*,'("Error(readinput): error reading k-point and state list for&
           &transition analysis")')
      write(*,'("(blank line required after dftrans block)")')
      write(*,*)
      stop
    end if
  end do
case('tetraqweights')
  read(50,*,err=20) tetraqweights
case('gather')
  read(50,*,err=20) gather
case('symmorph')
  read(50,*,err=20) symmorph
case('tevout')
  read(50,*,err=20) tevout
case('appinfo')
  read(50,*,err=20) tappinfo
case('dbglev')
  read(50,*,err=20) dbglev
  ! screening variables
case('screentype')
   read(50,*,err=20) screentype
   select case(trim(screentype))
   case('full','diag','noinvdiag','longrange')
   case default
      write(*,*)
      write(*,'("Error(readinput): unknown screening type: ",a)') &
           trim(screentype)
      write(*,*)
      stop
   end select
case('nosymscr')
  read(50,*,err=20) nosymscr
case('reducekscr')
  read(50,*,err=20) reducekscr
case('ngridkscr')
  read(50,*,err=20) ngridkscr(1),ngridkscr(2),ngridkscr(3)
  if ((ngridkscr(1).le.0).or.(ngridkscr(2).le.0).or.(ngridkscr(3).le.0)) then
    write(*,*)
    write(*,'("Error(readinput): invalid ngridkscr : ",3I8)') ngridkscr
    write(*,*)
    stop
  end if
case('vkloffscr')
  read(50,*,err=20) vkloffscr(1),vkloffscr(2),vkloffscr(3)
case('rgkmaxscr')
  read(50,*,err=20) rgkmaxscr
  if (rgkmaxscr.le.0.d0) then
    write(*,*)
    write(*,'("Error(readinput[screen]): rgkmaxscr <= 0 : ",G18.10)') rgkmaxscr
    write(*,*)
    stop
  end if
case('nemptyscr')
  read(50,*,err=20) nemptyscr
  if (nemptyscr.le.0) then
    write(*,*)
    write(*,'("Error(readinput): nemptyscr <= 0 : ",I8)') nemptyscr
    write(*,*)
    stop
  end if
case('scrherm')
  read(50,*,err=20) scrherm
case('fnevecfvscr')
  read(50,*,err=20) fnevecfvscr
case('fnevalsvscr')
  read(50,*,err=20) fnevalsvscr
case('fnoccsvscr')
  read(50,*,err=20) fnoccsvscr
  ! BSE (-kernel) variables
case('bsetype')
   read(50,*,err=20) bsetype
   select case(trim(bsetype))
   case('ip','rpa','singlet','triplet')
   case default
      write(*,*)
      write(*,'("Error(readinput): unknown BSE-type: ",a)') &
           trim(bsetype)
      write(*,*)
      stop
   end select
case('nosymbse')
  read(50,*,err=20) nosymbse
case('reducekbse')
  read(50,*,err=20) reducekbse
case('vkloffbse')
  read(50,*,err=20) vkloffbse(1),vkloffbse(2),vkloffbse(3)
case('bsediagweight')
  read(50,*,err=20) bsediagweight
case('bsediagsym')
  read(50,*,err=20) bsediagsym
case('fnevecfvbse')
  read(50,*,err=20) fnevecfvbse
case('fnevalsvbse')
  read(50,*,err=20) fnevalsvbse
case('fnoccsvbse')
  read(50,*,err=20) fnoccsvbse
case('nstlce')
  read(50,*,err=20) nbfce,nafce
  if ((nbfce.le.0).or.(nafce.le.0)) then
    write(*,*)
    write(*,'("Error(readinput[BSE]): nbfce or nafce <= 0 : ",I8)') nbfce,nafce
    write(*,*)
    stop
  end if
case('nstlbse')
  read(50,*,err=20) nbfbse,nafbse
  if ((nbfbse.le.0).or.(nafbse.le.0)) then
    write(*,*)
    write(*,'("Error(readinput[BSE]): nbfbse or nafbse <= 0 : ",I8)') nbfbse, &
         nafbse
    write(*,*)
    stop
  end if
#endif
case('')
  goto 10
case default
  write(*,*)
  write(*,'("Error(readinput): invalid block name : ",A)') trim(bname)
  write(*,*)
  stop
end select
goto 10
20 continue
write(*,*)
write(*,'("Error(readinput): error reading from exciting.in")')
write(*,'("Problem occurred in ''",A,"'' block")') trim(bname)
write(*,*)
stop
30 continue
close(50)
! scale the lattice vectors (scaling not referenced again in code)
avec(:,1)=sc1*avec(:,1)
avec(:,2)=sc2*avec(:,2)
avec(:,3)=sc3*avec(:,3)
avec(:,:)=sc*avec(:,:)
! check if system is an isolated molecule
if (molecule) then
! set up cubic unit cell with vacuum region around molecule
  avec(:,:)=0.d0
  do is=1,nspecies
    do ia=1,natoms(is)
      do js=1,nspecies
        do ja=1,natoms(is)
          do i=1,3
            t1=abs(atposl(i,ia,is)-atposl(i,ja,js))
            if (t1.gt.avec(i,i)) avec(i,i)=t1
          end do
        end do
      end do
    end do
  end do
  do i=1,3
    avec(i,i)=avec(i,i)+vacuum
  end do
! convert atomic positions from Cartesian to lattice coordinates
  call r3minv(avec,ainv)
  do is=1,nspecies
    do ia=1,natoms(is)
      call r3mv(ainv,atposl(:,ia,is),v)
      atposl(:,ia,is)=v(:)
    end do
  end do
end if
<<<<<<< HEAD
#ifdef XS
! dump default parameters (partially) redifined in input file
if (rank.eq.0) then
   fname='PARAMS.OUT'
   if (dumpmain) call dumpparams(trim(fname), &
        '! main parameters:',sppath,sc,sc1,sc2,sc3,vacuum)
   if (dumpadd) call dumpparams_add(trim(fname), &
        '! additional parameters:')
   if (dumpmpiiter) call dumpparams_mpiiter(trim(fname), &
        '! MPI parallelization and iterative solver parameters:')
   if (dumptetra) call dumpparams_tetra(trim(fname), &
        '! tetrahedron method parameters:')
   if (dumpxs) call dumpparams_xs(trim(fname), &
        '! excited states parameters:')
end if
#endif

!---------------------------------------------!
!     read from atomic species data files     !
!---------------------------------------------!
do is=1,nspecies
  open(50,file=trim(sppath)//trim(spfname(is)),action='READ',status='OLD', &
   form='FORMATTED',iostat=iostat)
  if (iostat.ne.0) then
    write(*,*)
    write(*,'("Error(readinput): error opening species file ",A)') &
     trim(sppath)//trim(spfname(is))
    write(*,*)
    stop
  end if
  read(50,*) spsymb(is)
  read(50,*) spname(is)
  read(50,*) spzn(is)
  read(50,*) spmass(is)
  read(50,*) sprmin(is),rmt(is),sprmax(is),nrmt(is)
  if (sprmin(is).le.0.d0) then
    write(*,*)
    write(*,'("Error(readinput): sprmin <= 0 : ",G18.10)') sprmin(is)
    write(*,'(" for species ",I4)') is
    write(*,*)
    stop
  end if
  if (rmt(is).le.sprmin(is)) then
    write(*,*)
    write(*,'("Error(readinput): rmt <= sprmin : ",2G18.10)') rmt(is),sprmin(is)
    write(*,'(" for species ",I4)') is
    write(*,*)
    stop
  end if
  if (sprmax(is).lt.rmt(is)) then
    write(*,*)
    write(*,'("Error(readinput): sprmax < rmt : ",2G18.10)') sprmax(is),rmt(is)
    write(*,*)
    stop
  end if
  if (nrmt(is).lt.20) then
    write(*,*)
    write(*,'("Error(readinput): nrmt too small : ",I8)') nrmt(is)
    write(*,'(" for species ",I4)') is
    write(*,*)
    stop
  end if
  read(50,*) spnst(is)
  if (spnst(is).le.0) then
    write(*,*)
    write(*,'("Error(readinput): invalid spnst : ",I8)') spnst(is)
    write(*,'(" for species ",I4)') is
    write(*,*)
    stop
  end if
  if (spnst(is).gt.maxspst) then
    write(*,*)
    write(*,'("Error(readinput): too many states for species ",I8)') is
    write(*,*)
    stop
  end if
  do ist=1,spnst(is)
    read(50,*) spn(ist,is),spl(ist,is),spk(ist,is),spocc(ist,is),spcore(ist,is)
    if (spn(ist,is).lt.1) then
      write(*,*)
      write(*,'("Error(readinput): spn < 1 : ",I8)') spn(ist,is)
      write(*,'(" for species ",I4)') is
      write(*,'(" and state ",I4)') ist
      write(*,*)
      stop
    end if
    if (spl(ist,is).lt.0) then
      write(*,*)
      write(*,'("Error(readinput): spl < 0 : ",I8)') spl(ist,is)
      write(*,'(" for species ",I4)') is
      write(*,'(" and state ",I4)') ist
      write(*,*)
      stop
    end if
    if (spk(ist,is).lt.1) then
      write(*,*)
      write(*,'("Error(readinput): spk < 1 : ",I8)') spk(ist,is)
      write(*,'(" for species ",I4)') is
      write(*,'(" and state ",I4)') ist
      write(*,*)
      stop
    end if
    if (spocc(ist,is).lt.0.d0) then
      write(*,*)
      write(*,'("Error(readinput): spocc < 0 : ",G18.10)') spocc(ist,is)
      write(*,'(" for species ",I4)') is
      write(*,'(" and state ",I4)') ist
      write(*,*)
      stop
    end if
  end do
  read(50,*) apword(0,is)
  if (apword(0,is).le.0) then
    write(*,*)
    write(*,'("Error(readinput): apword <= 0 : ",I8)') apword(0,is)
    write(*,'(" for species ",I4)') is
    write(*,*)
    stop
  end if
  if (apword(0,is).gt.maxapword) then
    write(*,*)
    write(*,'("Error(readinput): apword too large : ",I8)') apword(0,is)
    write(*,'(" for species ",I4)') is
    write(*,'("Adjust maxapword in modmain and recompile code")')
    write(*,*)
    stop
  end if
! set the APW orders for l>0
  apword(1:lmaxapw,is)=apword(0,is)
  do io=1,apword(0,is)
    read(50,*) apwe0(io,0,is),apwdm(io,0,is),apwve(io,0,is)
    if (apwdm(io,0,is).lt.0) then
      write(*,*)
      write(*,'("Error(readinput): apwdm < 0 : ",I8)') apwdm(io,0,is)
      write(*,'(" for species ",I4)') is
      write(*,'(" and order ",I4)') io
      write(*,*)
      stop
    end if
! set the APW linearisation energies, derivative orders and variability for l>0
    apwe0(io,1:lmaxapw,is)=apwe0(io,0,is)
    apwdm(io,1:lmaxapw,is)=apwdm(io,0,is)
    apwve(io,1:lmaxapw,is)=apwve(io,0,is)
  end do
  read(50,*) nlx
  if (nlx.lt.0) then
    write(*,*)
    write(*,'("Error(readinput): nlx < 0 : ",I8)') nlx
    write(*,'(" for species ",I4)') is
    write(*,*)
    stop
  end if
  do ilx=1,nlx
    read(50,*) lx,io
    if (lx.lt.0) then
      write(*,*)
      write(*,'("Error(readinput): lx < 0 : ",I8)') lx
      write(*,'(" for species ",I4)') is
      write(*,'(" and exception number ",I4)') ilx
      write(*,*)
      stop
    end if
    if (lx.gt.lmaxapw) then
      write(*,*)
      write(*,'("Error(readinput): lx > lmaxapw : ",I8)') lx
      write(*,'(" for species ",I4)') is
      write(*,'(" and exception number ",I4)') ilx
      write(*,*)
      stop
    end if
    apword(lx,is)=io
    if (apword(lx,is).le.0) then
      write(*,*)
      write(*,'("Error(readinput): apword <= 0 : ",I8)') apword(lx,is)
      write(*,'(" for species ",I4)') is
      write(*,'(" and exception number ",I4)') ilx
      write(*,*)
      stop
    end if
    if (apword(lx,is).gt.maxapword) then
      write(*,*)
      write(*,'("Error(readinput): apword too large : ",I8)') apword(lx,is)
      write(*,'(" for species ",I4)') is
      write(*,'(" and exception number ",I4)') ilx
      write(*,'("Adjust maxapword in modmain and recompile code")')
      write(*,*)
      stop
    end if
    do io=1,apword(lx,is)
      read(50,*) apwe0(io,lx,is),apwdm(io,lx,is),apwve(io,lx,is)
      if (apwdm(io,lx,is).lt.0) then
        write(*,*)
        write(*,'("Error(readinput): apwdm < 0 : ",I8)') apwdm(io,lx,is)
        write(*,'(" for species ",I4)') is
        write(*,'(" exception number ",I4)') ilx
        write(*,'(" and order ",I4)') io
        write(*,*)
        stop
      end if
    end do
  end do
  read(50,*) nlorb(is)
  if (nlorb(is).lt.0) then
    write(*,*)
    write(*,'("Error(readinput): nlorb < 0 : ",I8)') nlorb(is)
    write(*,'(" for species ",I4)') is
    write(*,*)
    stop
  end if
  if (nlorb(is).gt.maxlorb) then
    write(*,*)
    write(*,'("Error(readinput): nlorb too large : ",I8)') nlorb(is)
    write(*,'(" for species ",I4)') is
    write(*,'("Adjust maxlorb in modmain and recompile code")')
    write(*,*)
    stop
  end if
  do ilo=1,nlorb(is)
    read(50,*) lorbl(ilo,is),lorbord(ilo,is)
    if (lorbl(ilo,is).lt.0) then
      write(*,*)
      write(*,'("Error(readinput): lorbl < 0 : ",I8)') lorbl(ilo,is)
      write(*,'(" for species ",I4)') is
      write(*,'(" and local-orbital ",I4)') ilo
      write(*,*)
      stop
    end if
    if (lorbl(ilo,is).gt.lmaxmat) then
      write(*,*)
      write(*,'("Error(readinput): lorbl > lmaxmat : ",2I8)') lorbl(ilo,is), &
       lmaxmat
      write(*,'(" for species ",I4)') is
      write(*,'(" and local-orbital ",I4)') ilo
      write(*,*)
      stop
    end if
    if (lorbord(ilo,is).lt.2) then
      write(*,*)
      write(*,'("Error(readinput): lorbord < 2 : ",I8)') lorbord(ilo,is)
      write(*,'(" for species ",I4)') is
      write(*,'(" and local-orbital ",I4)') ilo
      write(*,*)
      stop
    end if
    if (lorbord(ilo,is).gt.maxlorbord) then
      write(*,*)
      write(*,'("Error(readinput): lorbord too large : ",I8)') lorbord(ilo,is)
      write(*,'(" for species ",I4)') is
      write(*,'(" and local-orbital ",I4)') ilo
      write(*,'("Adjust maxlorbord in modmain and recompile code")')
      write(*,*)
      stop
    end if
    do io=1,lorbord(ilo,is)
      read(50,*) lorbe0(io,ilo,is),lorbdm(io,ilo,is),lorbve(io,ilo,is)
      if (lorbdm(io,ilo,is).lt.0) then
        write(*,*)
        write(*,'("Error(readinput): lorbdm < 0 : ",I8)') lorbdm(io,ilo,is)
        write(*,'(" for species ",I4)') is
        write(*,'(" local-orbital ",I4)') ilo
        write(*,'(" and order ",I4)') io
        write(*,*)
        stop
      end if
    end do
  end do
  close(50)
end do
=======
! read atomic species data from files
call readspecies
return
>>>>>>> 384db2db
end subroutine
!EOC<|MERGE_RESOLUTION|>--- conflicted
+++ resolved
@@ -34,10 +34,9 @@
 integer i,l,iv,iostat
 real(8) sc,sc1,sc2,sc3
 real(8) vacuum,v(3),t1,t2
-<<<<<<< HEAD
 character(256) str
 character(256) bname
-character(256) sppath
+
 #ifdef XS
 character(256) :: fname
 logical, parameter :: dumpmain=.true.
@@ -46,9 +45,6 @@
 logical, parameter :: dumpmpiiter=.true.
 logical, parameter :: dumpxs=.true.
 #endif
-=======
-character(256) str,bname
->>>>>>> 384db2db
 
 !------------------------!
 !     default values     !
@@ -464,14 +460,14 @@
   read(50,*,err=20) stype
 case('tarpack')
   read(50,*,err=20)tarpack
-case('tlapack') 
+case('tlapack')
   read(50,*,err=20)tlapack
 case('tdiis')
   read(50,*,err=20)tdiis
 case('tjdqz')
   read(50,*,err=20)tjdqz
-case('diisfirstscl') 
-  read(50,*,err=20)diisfirstscl 
+case('diisfirstscl')
+  read(50,*,err=20)diisfirstscl
 !case('iterativetype')
  ! read(50,*) iterativetype
 case('packedmatrixstorage')
@@ -1335,7 +1331,6 @@
     end do
   end do
 end if
-<<<<<<< HEAD
 #ifdef XS
 ! dump default parameters (partially) redifined in input file
 if (rank.eq.0) then
@@ -1352,262 +1347,8 @@
         '! excited states parameters:')
 end if
 #endif
-
-!---------------------------------------------!
-!     read from atomic species data files     !
-!---------------------------------------------!
-do is=1,nspecies
-  open(50,file=trim(sppath)//trim(spfname(is)),action='READ',status='OLD', &
-   form='FORMATTED',iostat=iostat)
-  if (iostat.ne.0) then
-    write(*,*)
-    write(*,'("Error(readinput): error opening species file ",A)') &
-     trim(sppath)//trim(spfname(is))
-    write(*,*)
-    stop
-  end if
-  read(50,*) spsymb(is)
-  read(50,*) spname(is)
-  read(50,*) spzn(is)
-  read(50,*) spmass(is)
-  read(50,*) sprmin(is),rmt(is),sprmax(is),nrmt(is)
-  if (sprmin(is).le.0.d0) then
-    write(*,*)
-    write(*,'("Error(readinput): sprmin <= 0 : ",G18.10)') sprmin(is)
-    write(*,'(" for species ",I4)') is
-    write(*,*)
-    stop
-  end if
-  if (rmt(is).le.sprmin(is)) then
-    write(*,*)
-    write(*,'("Error(readinput): rmt <= sprmin : ",2G18.10)') rmt(is),sprmin(is)
-    write(*,'(" for species ",I4)') is
-    write(*,*)
-    stop
-  end if
-  if (sprmax(is).lt.rmt(is)) then
-    write(*,*)
-    write(*,'("Error(readinput): sprmax < rmt : ",2G18.10)') sprmax(is),rmt(is)
-    write(*,*)
-    stop
-  end if
-  if (nrmt(is).lt.20) then
-    write(*,*)
-    write(*,'("Error(readinput): nrmt too small : ",I8)') nrmt(is)
-    write(*,'(" for species ",I4)') is
-    write(*,*)
-    stop
-  end if
-  read(50,*) spnst(is)
-  if (spnst(is).le.0) then
-    write(*,*)
-    write(*,'("Error(readinput): invalid spnst : ",I8)') spnst(is)
-    write(*,'(" for species ",I4)') is
-    write(*,*)
-    stop
-  end if
-  if (spnst(is).gt.maxspst) then
-    write(*,*)
-    write(*,'("Error(readinput): too many states for species ",I8)') is
-    write(*,*)
-    stop
-  end if
-  do ist=1,spnst(is)
-    read(50,*) spn(ist,is),spl(ist,is),spk(ist,is),spocc(ist,is),spcore(ist,is)
-    if (spn(ist,is).lt.1) then
-      write(*,*)
-      write(*,'("Error(readinput): spn < 1 : ",I8)') spn(ist,is)
-      write(*,'(" for species ",I4)') is
-      write(*,'(" and state ",I4)') ist
-      write(*,*)
-      stop
-    end if
-    if (spl(ist,is).lt.0) then
-      write(*,*)
-      write(*,'("Error(readinput): spl < 0 : ",I8)') spl(ist,is)
-      write(*,'(" for species ",I4)') is
-      write(*,'(" and state ",I4)') ist
-      write(*,*)
-      stop
-    end if
-    if (spk(ist,is).lt.1) then
-      write(*,*)
-      write(*,'("Error(readinput): spk < 1 : ",I8)') spk(ist,is)
-      write(*,'(" for species ",I4)') is
-      write(*,'(" and state ",I4)') ist
-      write(*,*)
-      stop
-    end if
-    if (spocc(ist,is).lt.0.d0) then
-      write(*,*)
-      write(*,'("Error(readinput): spocc < 0 : ",G18.10)') spocc(ist,is)
-      write(*,'(" for species ",I4)') is
-      write(*,'(" and state ",I4)') ist
-      write(*,*)
-      stop
-    end if
-  end do
-  read(50,*) apword(0,is)
-  if (apword(0,is).le.0) then
-    write(*,*)
-    write(*,'("Error(readinput): apword <= 0 : ",I8)') apword(0,is)
-    write(*,'(" for species ",I4)') is
-    write(*,*)
-    stop
-  end if
-  if (apword(0,is).gt.maxapword) then
-    write(*,*)
-    write(*,'("Error(readinput): apword too large : ",I8)') apword(0,is)
-    write(*,'(" for species ",I4)') is
-    write(*,'("Adjust maxapword in modmain and recompile code")')
-    write(*,*)
-    stop
-  end if
-! set the APW orders for l>0
-  apword(1:lmaxapw,is)=apword(0,is)
-  do io=1,apword(0,is)
-    read(50,*) apwe0(io,0,is),apwdm(io,0,is),apwve(io,0,is)
-    if (apwdm(io,0,is).lt.0) then
-      write(*,*)
-      write(*,'("Error(readinput): apwdm < 0 : ",I8)') apwdm(io,0,is)
-      write(*,'(" for species ",I4)') is
-      write(*,'(" and order ",I4)') io
-      write(*,*)
-      stop
-    end if
-! set the APW linearisation energies, derivative orders and variability for l>0
-    apwe0(io,1:lmaxapw,is)=apwe0(io,0,is)
-    apwdm(io,1:lmaxapw,is)=apwdm(io,0,is)
-    apwve(io,1:lmaxapw,is)=apwve(io,0,is)
-  end do
-  read(50,*) nlx
-  if (nlx.lt.0) then
-    write(*,*)
-    write(*,'("Error(readinput): nlx < 0 : ",I8)') nlx
-    write(*,'(" for species ",I4)') is
-    write(*,*)
-    stop
-  end if
-  do ilx=1,nlx
-    read(50,*) lx,io
-    if (lx.lt.0) then
-      write(*,*)
-      write(*,'("Error(readinput): lx < 0 : ",I8)') lx
-      write(*,'(" for species ",I4)') is
-      write(*,'(" and exception number ",I4)') ilx
-      write(*,*)
-      stop
-    end if
-    if (lx.gt.lmaxapw) then
-      write(*,*)
-      write(*,'("Error(readinput): lx > lmaxapw : ",I8)') lx
-      write(*,'(" for species ",I4)') is
-      write(*,'(" and exception number ",I4)') ilx
-      write(*,*)
-      stop
-    end if
-    apword(lx,is)=io
-    if (apword(lx,is).le.0) then
-      write(*,*)
-      write(*,'("Error(readinput): apword <= 0 : ",I8)') apword(lx,is)
-      write(*,'(" for species ",I4)') is
-      write(*,'(" and exception number ",I4)') ilx
-      write(*,*)
-      stop
-    end if
-    if (apword(lx,is).gt.maxapword) then
-      write(*,*)
-      write(*,'("Error(readinput): apword too large : ",I8)') apword(lx,is)
-      write(*,'(" for species ",I4)') is
-      write(*,'(" and exception number ",I4)') ilx
-      write(*,'("Adjust maxapword in modmain and recompile code")')
-      write(*,*)
-      stop
-    end if
-    do io=1,apword(lx,is)
-      read(50,*) apwe0(io,lx,is),apwdm(io,lx,is),apwve(io,lx,is)
-      if (apwdm(io,lx,is).lt.0) then
-        write(*,*)
-        write(*,'("Error(readinput): apwdm < 0 : ",I8)') apwdm(io,lx,is)
-        write(*,'(" for species ",I4)') is
-        write(*,'(" exception number ",I4)') ilx
-        write(*,'(" and order ",I4)') io
-        write(*,*)
-        stop
-      end if
-    end do
-  end do
-  read(50,*) nlorb(is)
-  if (nlorb(is).lt.0) then
-    write(*,*)
-    write(*,'("Error(readinput): nlorb < 0 : ",I8)') nlorb(is)
-    write(*,'(" for species ",I4)') is
-    write(*,*)
-    stop
-  end if
-  if (nlorb(is).gt.maxlorb) then
-    write(*,*)
-    write(*,'("Error(readinput): nlorb too large : ",I8)') nlorb(is)
-    write(*,'(" for species ",I4)') is
-    write(*,'("Adjust maxlorb in modmain and recompile code")')
-    write(*,*)
-    stop
-  end if
-  do ilo=1,nlorb(is)
-    read(50,*) lorbl(ilo,is),lorbord(ilo,is)
-    if (lorbl(ilo,is).lt.0) then
-      write(*,*)
-      write(*,'("Error(readinput): lorbl < 0 : ",I8)') lorbl(ilo,is)
-      write(*,'(" for species ",I4)') is
-      write(*,'(" and local-orbital ",I4)') ilo
-      write(*,*)
-      stop
-    end if
-    if (lorbl(ilo,is).gt.lmaxmat) then
-      write(*,*)
-      write(*,'("Error(readinput): lorbl > lmaxmat : ",2I8)') lorbl(ilo,is), &
-       lmaxmat
-      write(*,'(" for species ",I4)') is
-      write(*,'(" and local-orbital ",I4)') ilo
-      write(*,*)
-      stop
-    end if
-    if (lorbord(ilo,is).lt.2) then
-      write(*,*)
-      write(*,'("Error(readinput): lorbord < 2 : ",I8)') lorbord(ilo,is)
-      write(*,'(" for species ",I4)') is
-      write(*,'(" and local-orbital ",I4)') ilo
-      write(*,*)
-      stop
-    end if
-    if (lorbord(ilo,is).gt.maxlorbord) then
-      write(*,*)
-      write(*,'("Error(readinput): lorbord too large : ",I8)') lorbord(ilo,is)
-      write(*,'(" for species ",I4)') is
-      write(*,'(" and local-orbital ",I4)') ilo
-      write(*,'("Adjust maxlorbord in modmain and recompile code")')
-      write(*,*)
-      stop
-    end if
-    do io=1,lorbord(ilo,is)
-      read(50,*) lorbe0(io,ilo,is),lorbdm(io,ilo,is),lorbve(io,ilo,is)
-      if (lorbdm(io,ilo,is).lt.0) then
-        write(*,*)
-        write(*,'("Error(readinput): lorbdm < 0 : ",I8)') lorbdm(io,ilo,is)
-        write(*,'(" for species ",I4)') is
-        write(*,'(" local-orbital ",I4)') ilo
-        write(*,'(" and order ",I4)') io
-        write(*,*)
-        stop
-      end if
-    end do
-  end do
-  close(50)
-end do
-=======
 ! read atomic species data from files
 call readspecies
 return
->>>>>>> 384db2db
 end subroutine
 !EOC