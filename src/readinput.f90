
! Copyright (C) 2002-2005 J. K. Dewhurst, S. Sharma and C. Ambrosch-Draxl.
! This file is distributed under the terms of the GNU General Public License.
! See the file COPYING for license details.

!BOP
! !ROUTINE: readinput
! !INTERFACE:
subroutine readinput
! !USES:
use modmain
! <sag>
use modtetra
use modtddft
! </sag>
<<<<<<< HEAD
=======
!<chm>
use sclcontroll
!</chm>
>>>>>>> 38d166d7
! !DESCRIPTION:
!   Reads in the input parameters from the file {\tt exciting.in} as well as
!   from the species files. Also sets default values for the input parameters.
!
! !REVISION HISTORY:
!   Created September 2002 (JKD)
!   Additional parmeters for TDDFT 2004-2007 (Sagmeister)
!EOP
!BOC
implicit none
! local variables
integer is,js,ia,ja,ias
integer i,l,iv,iostat
integer ist,io,nlx,ilx,lx,ilo
real(8) sc,sc1,sc2,sc3
real(8) vacuum,v(3),t1,t2
character(256) fname
character(256) str
character(256) bname
character(256) sppath

!------------------------!
!     default values     !
!------------------------!
ntasks=1
tasks(1)=-1
avec(:,:)=0.d0
avec(1,1)=1.d0
avec(2,2)=1.d0
avec(3,3)=1.d0
sc=1.d0
sc1=1.d0
sc2=1.d0
sc3=1.d0
epslat=1.d-6
primcell=.false.
tshift=.true.
ngridk(:)=1
vkloff(:)=0.d0
rlambda=30.d0
autokpt=.false.
reducek=.true.
ngridq(:)=1
reduceq=.true.
rgkmax=7.d0
gmaxvr=12.d0
lmaxapw=8
lmaxvr=7
lmaxmat=5
lmaxinr=2
fracinr=0.25d0
npsden=9
xctype=3
stype=0
swidth=0.01d0
epsocc=1.d-8
epschg=1.d-3
nempty=5
beta0=0.1d0
betamax=1.d0
maxscl=200
epspot=1.d-6
epsengy=1.d-7
epsforce=5.d-4
cfdamp=0.d0
molecule=.false.
vacuum=10.d0
nspecies=0
natoms(:)=0
sppath='./'
scrpath='./'
nvp1d=2
iterativetype=0
lowesteval=-1.
<<<<<<< HEAD
doarpackrestart=.false.
iterativeinterval=5
=======

>>>>>>> 38d166d7
maxncv=200
if (allocated(vvlp1d)) deallocate(vvlp1d)
allocate(vvlp1d(3,nvp1d))
vvlp1d(:,1)=0.d0
vvlp1d(:,2)=1.d0
npp1d=200
vclp2d(:,:)=0.d0
vclp2d(1,2)=1.d0
vclp2d(2,3)=1.d0
np2d(:)=40
nup3d(:)=1
np3d(:)=20
nwdos=500
ngrdos=100
nsmdos=0
wdos(1)=-0.5d0
wdos(2)=0.5d0
bcsym=.true.
spinpol=.false.
spinorb=.false.
tau0atm=0.2d0
nstfsp=6
lradstp=4
chgexs=0.d0
nprad=4
scissor=0.d0
noptcomp=1
optcomp(:,1)=1
usegdft=.false.
intraband=.false.
evalmin=-4.5d0
deband=0.0025d0
bfieldc(:)=0.d0
fixspin=0
momfix(:)=0.d0
mommtfix(:,:,:)=0.d0
taufsm=0.01d0
autormt=.false.
rmtapm(1)=0.25d0
rmtapm(2)=0.95d0
nosym=.false.
deltaph=0.03d0
nphwrt=1
if (allocated(vqlwrt)) deallocate(vqlwrt)
allocate(vqlwrt(3,nphwrt))
vqlwrt(:,:)=0.d0
notelns=0
tforce=.false.
tfibs=.true.
maxitoep=80
tauoep(1)=1.d0
tauoep(2)=0.2d0
tauoep(3)=1.5d0
nkstlist=1
kstlist(:,1)=1
vklem(:)=0.d0
deltaem=0.025d0
ndspem=1
nosource=.false.
spinsprl=.false.
vqlss(:)=0.d0
nwrite=0
tevecsv=.false.
!<sag>
! tetrahedron method values
tetra=.false.
fflg=4
! TDDFT values
imbandstr=.false.
pmatira=.false.
qtype='grid'
qlist=''
vqloff(:)=0.d0
tq0ev=.true.
gqmax=2.d0
lmaxapwtd=-1 ! same default value as for lmaxmat if not read in
lmaxemat=3
rsptype='reta'
acont=.false.
nwacont=0
lorentz=.false.
brdtd=0.01
aresdf=.true.
symwings=.false.
lfediag=.false.
fxctype=0
nexcitmax=100
alphalrc=0.d0
alphalrcdyn=0.d0
betalrcdyn=0.d0
gather=.false.
tevout=.false.
verbscf=.false.
tappinfo=.false.
dbglev=0
!</sag>
ldapu=0
llu(:)=-1
ujlu(:,:)=0.d0

!-------------------------------!
!     read from exciting.in     !
!-------------------------------!
fname='exciting.in'
!----- uncomment for command line input filename (M. Rajagopalan) --------------
!if (iargc()>1) then
!  write(*,*)
!  write(*,'("Usage: exciting [INPUT FILE]")')
!  write(*,*)
!  stop
!end if
!if (iargc().eq.1) then
!  call getarg(1,fname)
!end if
!-------------------------------------------------------------------------------
open(50,file=trim(fname),action='READ',status='OLD',form='FORMATTED', &
 iostat=iostat)
if (iostat.ne.0) then
  write(*,*)
  write(*,'("Error(readinput): error opening ",A)') trim(fname)
  write(*,*)
  stop
end if
10 continue
read(50,*,end=30) bname
! check for a comment
if ((scan(trim(bname),'!').eq.1).or.(scan(trim(bname),'#').eq.1)) goto 10
select case(trim(bname))
case('tasks')
  do i=1,maxtasks
    read(50,'(A80)') str
    if (trim(str).eq.'') then
      if (i.eq.1) then
        write(*,*)
        write(*,'("Error(readinput): no tasks to perform")')
        write(*,*)
        stop
      end if
      ntasks=i-1
      goto 10
    end if
    read(str,*,iostat=iostat) tasks(i)
    if (iostat.ne.0) then
      write(*,*)
      write(*,'("Error(readinput): error reading tasks")')
      write(*,'("(blank line required after tasks block)")')
      write(*,*)
      stop
    end if
  end do
  write(*,*)
  write(*,'("Error(readinput): too many tasks")')
  write(*,*)
  stop
case('avec')
  read(50,*,err=20) avec(1,1),avec(2,1),avec(3,1)
  read(50,*,err=20) avec(1,2),avec(2,2),avec(3,2)
  read(50,*,err=20) avec(1,3),avec(2,3),avec(3,3)
case('scale')
  read(50,*,err=20) sc
case('scale1')
  read(50,*,err=20) sc1
case('scale2')
  read(50,*,err=20) sc2
case('scale3')
  read(50,*,err=20) sc3
case('epslat')
  read(50,*,err=20) epslat
  if (epslat.le.0.d0) then
    write(*,*)
    write(*,'("Error(readinput): epslat <= 0 : ",G18.10)') epslat
    write(*,*)
    stop
  end if
case('primcell')
  read(50,*,err=20) primcell
case('tshift')
  read(50,*,err=20) tshift
case('rlambda')
  read(50,*,err=20) rlambda
  if (rlambda.le.0.d0) then
    write(*,*)
    write(*,'("Error(readinput): rlambda <= 0 : ",G18.10)') rlambda
    write(*,*)
    stop
  end if
case('autokpt')
  read(50,*,err=20) autokpt
case('ngridk')
  read(50,*,err=20) ngridk(1),ngridk(2),ngridk(3)
  if ((ngridk(1).le.0).or.(ngridk(2).le.0).or.(ngridk(3).le.0)) then
    write(*,*)
    write(*,'("Error(readinput): invalid ngridk : ",3I8)') ngridk
    write(*,*)
    stop
  end if
case('vkloff')
  read(50,*,err=20) vkloff(1),vkloff(2),vkloff(3)
case('reducek')
  read(50,*,err=20) reducek
case('ngridq')
  read(50,*,err=20) ngridq(1),ngridq(2),ngridq(3)
  if ((ngridq(1).le.0).or.(ngridq(2).le.0).or.(ngridq(3).le.0)) then
    write(*,*)
    write(*,'("Error(readinput): invalid ngridq : ",3I8)') ngridq
    write(*,*)
    stop
  end if
case('reduceq')
  read(50,*,err=20) reduceq
case('rgkmax')
  read(50,*,err=20) rgkmax
  if (rgkmax.le.0.d0) then
    write(*,*)
    write(*,'("Error(readinput): rgkmax <= 0 : ",G18.10)') rgkmax
    write(*,*)
    stop
  end if
case('gmaxvr')
  read(50,*,err=20) gmaxvr
case('lmaxapw')
  read(50,*,err=20) lmaxapw
  if (lmaxapw.lt.0) then
    write(*,*)
    write(*,'("Error(readinput): lmaxapw < 0 : ",I8)') lmaxapw
    write(*,*)
    stop
  end if
  if (lmaxapw.ge.maxlapw) then
    write(*,*)
    write(*,'("Error(readinput): lmaxapw too large : ",I8)') lmaxapw
    write(*,'("Adjust maxlapw in modmain and recompile code")')
    write(*,*)
    stop
  end if
case('lmaxvr')
  read(50,*,err=20) lmaxvr
  if (lmaxvr.lt.3) then
    write(*,*)
    write(*,'("Error(readinput): lmaxvr < 3 : ",I8)') lmaxvr
    write(*,*)
    stop
  end if
case('lmaxmat')
  read(50,*,err=20) lmaxmat
  if (lmaxmat.lt.0) then
    write(*,*)
    write(*,'("Error(readinput): lmaxmat < 0 : ",I8)') lmaxmat
    write(*,*)
    stop
  end if
case('lmaxinr')
  read(50,*,err=20) lmaxinr
  if (lmaxinr.lt.0) then
    write(*,*)
    write(*,'("Error(readinput): lmaxinr < 0 : ",I8)') lmaxinr
    write(*,*)
    stop
  end if
case('fracinr')
  read(50,*,err=20) fracinr
case('npsden')
  read(50,*,err=20) npsden
  if (npsden.lt.2) then
    write(*,*)
    write(*,'("Error(readinput): npsden < 2 : ",I8)') npsden
    write(*,*)
    stop
  end if
case('spinpol')
  read(50,*,err=20) spinpol
case('spinorb')
  read(50,*,err=20) spinorb
case('xctype')
  read(50,*,err=20) xctype
case('stype')
  read(50,*) stype
case('iterativetype')
  read(50,*) iterativetype
case ('maxncv')
  read(50,*)maxncv
<<<<<<< HEAD
case('doarpackrestart')
  read(50,*)doarpackrestart
case('iterativeinterval')
  read(50,*) iterativeinterval
=======
>>>>>>> 38d166d7
case('lowesteval')
   read(50,*)lowesteval
case('swidth')
  read(50,*,err=20) swidth
  if (swidth.lt.1.d-9) then
    write(*,*)
    write(*,'("Error(readinput): swidth too small or negative : ",G18.10)') &
     swidth
    write(*,*)
    stop
  end if
case('epsocc')
  read(50,*,err=20) epsocc
  if (epsocc.le.0.d0) then
    write(*,*)
    write(*,'("Error(readinput): epsocc <= 0 : ",G18.10)') epsocc
    write(*,*)
    stop
  end if
case('epschg')
  read(50,*,err=20) epschg
  if (epschg.le.0.d0) then
    write(*,*)
    write(*,'("Error(readinput): epschg <= 0 : ",G18.10)') epschg
    write(*,*)
    stop
  end if
case('nempty')
  read(50,*,err=20) nempty
  if (nempty.le.0) then
    write(*,*)
    write(*,'("Error(readinput): nempty <= 0 : ",I8)') nempty
    write(*,*)
    stop
  end if
case('beta0')
  read(50,*,err=20) beta0
  if (beta0.lt.0.d0) then
    write(*,*)
    write(*,'("Error(readinput): beta0 < 0 : ",G18.10)') beta0
    write(*,*)
    stop
  end if
case('betamax')
  read(50,*,err=20) betamax
  if (betamax.lt.0.d0) then
    write(*,*)
    write(*,'("Error(readinput): betamax < 0 : ",G18.10)') betamax
    write(*,*)
    stop
  end if
case('maxscl')
  read(50,*,err=20) maxscl
  if (maxscl.lt.0) then
    write(*,*)
    write(*,'("Error(readinput): maxscl < 0 : ",I8)') maxscl
    write(*,*)
    stop
  end if
case('epspot')
  read(50,*,err=20) epspot
case('epsengy')
  read(50,*,err=20) epsengy
case('epsforce')
  read(50,*,err=20) epsforce
case('cfdamp')
  read(50,*,err=20) cfdamp
  if (cfdamp.lt.0.d0) then
    write(*,*)
    write(*,'("Error(readinput): cfdamp < 0 : ",G18.10)') cfdamp
    write(*,*)
    stop
  end if
case('sppath')
  read(50,*,err=20) sppath
  sppath=adjustl(sppath)
case('scrpath')
  read(50,*,err=20) scrpath
case('molecule')
  read(50,*,err=20) molecule
case('vacuum')
  read(50,*,err=20) vacuum
  if (vacuum.lt.0.d0) then
    write(*,*)
    write(*,'("Error(readinput): vacuum < 0 : ",G18.10)') vacuum
    write(*,*)
    stop
  end if
case('atoms')
  read(50,*,err=20) nspecies
  if (nspecies.le.0) then
    write(*,*)
    write(*,'("Error(readinput): nspecies <= 0 : ",I8)') nspecies
    write(*,*)
    stop
  end if
  if (nspecies.gt.maxspecies) then
    write(*,*)
    write(*,'("Error(readinput): nspecies too large : ",I8)') nspecies
    write(*,'("Adjust maxspecies in modmain and recompile code")')
    write(*,*)
    stop
  end if
  do is=1,nspecies
    read(50,*,err=20) spfname(is)
    spfname(is)=adjustl(spfname(is))
    read(50,*,err=20) natoms(is)
    if (natoms(is).le.0) then
      write(*,*)
      write(*,'("Error(readinput): natoms <= 0 : ",I8)') natoms(is)
      write(*,'(" for species ",I4)') is
      write(*,*)
      stop
    end if
    if (natoms(is).gt.maxatoms) then
      write(*,*)
      write(*,'("Error(readinput): natoms too large : ",I8)') natoms(is)
      write(*,'(" for species ",I4)') is
      write(*,'("Adjust maxatoms in modmain and recompile code")')
      write(*,*)
      stop
    end if
    do ia=1,natoms(is)
      read(50,*,err=20) atposl(1,ia,is),atposl(2,ia,is),atposl(3,ia,is), &
       bfcmt(1,ia,is),bfcmt(2,ia,is),bfcmt(3,ia,is)
    end do
  end do
case('plot1d')
  read(50,*,err=20) nvp1d,npp1d
  if (nvp1d.lt.1) then
    write(*,*)
    write(*,'("Error(readinput): nvp1d < 1 : ",I8)') nvp1d
    write(*,*)
    stop
  end if
  if (npp1d.lt.nvp1d) then
    write(*,*)
    write(*,'("Error(readinput): npp1d < nvp1d : ",2I8)') npp1d,nvp1d
    write(*,*)
    stop
  end if
  if (allocated(vvlp1d)) deallocate(vvlp1d)
  allocate(vvlp1d(3,nvp1d))
  do iv=1,nvp1d
    read(50,*,err=20) vvlp1d(1,iv),vvlp1d(2,iv),vvlp1d(3,iv)
  end do
case('plot2d')
  read(50,*,err=20) vclp2d(1,1),vclp2d(2,1),vclp2d(3,1)
  read(50,*,err=20) vclp2d(1,2),vclp2d(2,2),vclp2d(3,2)
  read(50,*,err=20) vclp2d(1,3),vclp2d(2,3),vclp2d(3,3)
  read(50,*,err=20) np2d(1),np2d(2)
  if ((np2d(1).lt.1).or.(np2d(2).lt.1)) then
    write(*,*)
    write(*,'("Error(readinput): np2d < 1 : ",2I8)') np2d
    write(*,*)
    stop
  end if
case('plot3d')
  read(50,*,err=20) nup3d(1),nup3d(2),nup3d(3)
  if ((nup3d(1).lt.1).or.(nup3d(2).lt.1).or.(nup3d(3).lt.1)) then
    write(*,*)
    write(*,'("Error(readinput): nup3d < 1 : ",3I8)') nup3d
    write(*,*)
    stop
  end if
  read(50,*,err=20) np3d(1),np3d(2),np3d(3)
  if ((np3d(1).lt.1).or.(np3d(2).lt.1).or.(np3d(3).lt.1)) then
    write(*,*)
    write(*,'("Error(readinput): np3d < 1 : ",3I8)') np3d
    write(*,*)
    stop
  end if
case('dos')
  read(50,*,err=20) nwdos,ngrdos,nsmdos
  if (nwdos.lt.2) then
    write(*,*)
    write(*,'("Error(readinput): nwdos < 2 : ",I8)') nwdos
    write(*,*)
    stop
  end if
  if (ngrdos.lt.1) then
    write(*,*)
    write(*,'("Error(readinput): ngrdos < 1 : ",I8)') ngrdos
    write(*,*)
    stop
  end if
  if (nsmdos.lt.0) then
    write(*,*)
    write(*,'("Error(readinput): nsmdos < 0 : ",I8)') nsmdos
    write(*,*)
    stop
  end if
  read(50,*,err=20) wdos(1),wdos(2)
  if (wdos(1).ge.wdos(2)) then
    write(*,*)
    write(*,'("Error(readinput): wdos(1) >= wdos(2) : ",2G18.10)') wdos
    write(*,*)
    stop
  end if
case('bcsym')
  read(50,*,err=20) bcsym
case('tau0atm')
  read(50,*,err=20) tau0atm
case('nstfsp')
  read(50,*,err=20) nstfsp
  if (nstfsp.le.0) then
    write(*,*)
    write(*,'("Error(readinput): nstfsp <= 0 : ",I8)') nstfsp
    write(*,*)
    stop
  end if
case('lradstp')
  read(50,*,err=20) lradstp
  if (lradstp.le.0) then
    write(*,*)
    write(*,'("Error(readinput): lradstp <= 0 : ",I8)') lradstp
    write(*,*)
    stop
  end if
case('chgexs')
  read(50,*,err=20) chgexs
case('nprad')
  read(50,*,err=20) nprad
  if (nprad.lt.2) then
    write(*,*)
    write(*,'("Error(readinput): nprad < 2 : ",I8)') nprad
    write(*,*)
    stop
  end if
case('scissor')
  read(50,*,err=20) scissor
case('optcomp')
  do i=1,27
    read(50,'(A80)') str
    if (trim(str).eq.'') then
      if (i.eq.1) then
        write(*,*)
        write(*,'("Error(readinput): empty optical component list")')
        write(*,*)
        stop
      end if
      noptcomp=i-1
      goto 10
    end if
    read(str,*,iostat=iostat) optcomp(:,i)
    if (iostat.ne.0) then
      write(*,*)
      write(*,'("Error(readinput): error reading optical component list")')
      write(*,'("(blank line required after optcomp block)")')
      write(*,*)
      stop
    end if
    if ((optcomp(1,i).lt.1).or.(optcomp(1,i).gt.3).or. &
        (optcomp(2,i).lt.1).or.(optcomp(2,i).gt.3).or. &
        (optcomp(3,i).lt.1).or.(optcomp(3,i).gt.3)) then
      write(*,*)
      write(*,'("Error(readinput): invalid optcomp : ",3I8)') optcomp
      write(*,*)
      stop
    end if
  end do
  write(*,*)
  write(*,'("Error(readinput): optical component list too long")')
  write(*,*)
  stop
case('usegdft')
  read(50,*,err=20) usegdft
case('intraband')
  read(50,*,err=20) intraband
case('evalmin')
  read(50,*,err=20) evalmin
case('deband')
  read(50,*,err=20) deband
  if (deband.lt.0.d0) then
    write(*,*)
    write(*,'("Error(readinput): deband < 0 : ",G18.10)') deband
    write(*,*)
    stop
  end if
case('bfieldc')
  read(50,*,err=20) bfieldc
case('fixspin')
  read(50,*,err=20) fixspin
case('momfix')
  read(50,*,err=20) momfix
case('mommtfix')
  do ias=1,maxspecies*maxatoms
    read(50,'(A80)') str
    if (trim(str).eq.'') goto 10
    read(str,*,iostat=iostat) is,ia,mommtfix(:,ia,is)
    if (iostat.ne.0) then
      write(*,*)
      write(*,'("Error(readinput): error reading muffin-tin fixed spin &
       &moments")')
      write(*,'("(blank line required after mommtfix block")')
      write(*,*)
      stop
    end if
  end do
case('taufsm')
  read(50,*,err=20) taufsm
  if (taufsm.lt.0.d0) then
    write(*,*)
    write(*,'("Error(readinput): taufsm < 0 : ",G18.10)') taufsm
    write(*,*)
    stop
  end if
case('autormt')
  read(50,*,err=20) autormt
case('rmtapm')
  read(50,*,err=20) rmtapm
  if (rmtapm(1).lt.0.d0) then
    write(*,*)
    write(*,'("Error(readinput): rmtapm(1) < 0 : ",G18.10)') rmtapm(1)
    write(*,*)
    stop
  end if
  if ((rmtapm(2).le.0.d0).or.(rmtapm(2).gt.1.d0)) then
    write(*,*)
    write(*,'("Error(readinput): rmtapm(2) not in (0,1] : ",G18.10)') rmtapm(2)
    write(*,*)
    stop
  end if
case('nosym')
  read(50,*,err=20) nosym
case('deltaph')
  read(50,*,err=20) deltaph
case('phwrite')
  read(50,*,err=20) nphwrt
  if (nphwrt.le.0) then
    write(*,*)
    write(*,'("Error(readinput): nphwrt <= 0 : ",I8)') nphwrt
    write(*,*)
    stop
  end if
  if (allocated(vqlwrt)) deallocate(vqlwrt)
  allocate(vqlwrt(3,nphwrt))
  do i=1,nphwrt
    read(50,*,err=20) vqlwrt(:,i)
  end do
case('notes')
  do i=1,maxnlns
    read(50,'(A80)') notes(i)
    if (trim(notes(i)).eq.'') then
      notelns=i-1
      goto 10
    end if
  end do
  write(*,*)
  write(*,'("Error(readinput): too many note lines")')
  write(*,*)
  stop
case('tforce')
  read(50,*,err=20) tforce
case('tfibs')
  read(50,*,err=20) tfibs
case('maxitoep')
  read(50,*,err=20) maxitoep
  if (maxitoep.lt.1) then
    write(*,*)
    write(*,'("Error(readinput): maxitoep < 1 : ",I8)') maxitoep
    write(*,*)
    stop
  end if
case('tauoep')
  read(50,*,err=20) tauoep(:)
  if ((tauoep(1).lt.0.d0).or.(tauoep(2).lt.0.d0).or.(tauoep(3).lt.0.d0)) then
    write(*,*)
    write(*,'("Error(readinput): tauoep < 0 : ",3G18.10)') tauoep
    write(*,*)
    stop
  end if
case('kstlist')
  do i=1,maxkst
    read(50,'(A80)') str
    if (trim(str).eq.'') then
      if (i.eq.1) then
        write(*,*)
        write(*,'("Error(readinput): empty k-point and state list")')
        write(*,*)
        stop
      end if
      nkstlist=i-1
      goto 10
    end if
    read(str,*,iostat=iostat) kstlist(:,i)
    if (iostat.ne.0) then
      write(*,*)
      write(*,'("Error(readinput): error reading k-point and state list")')
      write(*,'("(blank line required after kstlist block)")')
      write(*,*)
      stop
    end if
  end do
  write(*,*)
  write(*,'("Error(readinput): k-point and state list too long")')
  write(*,*)
  stop
case('vklem')
  read(50,*,err=20) vklem
case('deltaem')
  read(50,*,err=20) deltaem
case('ndspem')
  read(50,*,err=20) ndspem
  if ((ndspem.lt.1).or.(ndspem.gt.3)) then
    write(*,*)
    write(*,'("Error(readinput): ndspem out of range : ",I8)') ndspem
    write(*,*)
    stop
  end if
case('nosource')
  read(50,*,err=20) nosource
case('spinsprl')
  read(50,*,err=20) spinsprl
case('vqlss')
  read(50,*,err=20) vqlss
case('nwrite')
  read(50,*,err=20) nwrite
case('tevecsv')
  read(50,*) tevecsv
! <sag>
!  tetrahedron method variables
case('tetra')
  read(50,*) tetra
case('tetcflg')
  read(50,*) fflg
! TDDFT variables
case('imbandstr')
  read(50,*) imbandstr
case('pmatira')
  read(50,*) pmatira
case('qtype')
   read(50,*) qtype
case('qlist')
   read(50,*) qlist
case('vqloff')
   read(50,*) vqloff(1),vqloff(2),vqloff(3)
case('tq0ev')
   read(50,*) tq0ev
case('gqmax')
  read(50,*) gqmax
  if (gqmax.le.0.d0) then
    write(*,*)
    write(*,'("Error(readinput[td]): gqmax <= 0 : ",G18.10)') gqmax
    write(*,*)
    stop
  end if
case('lmaxapwtd')
  read(50,*) lmaxapwtd
  if (lmaxapwtd.lt.0) then
    write(*,*)
    write(*,'("Error(readinput)[td]: lmaxapwtd < 0 : ",I8)') lmaxapwtd
    write(*,*)
    stop
  end if
case('lmaxemat')
  read(50,*) lmaxemat
  if (lmaxemat.lt.0) then
    write(*,*)
    write(*,'("Error(readinput[td]): lmaxemat < 0 : ",I8)') lmaxemat
    write(*,*)
    stop
  end if
case('rsptype')
  read(50,*) rsptype
  if ((rsptype.ne.'tord').and.(rsptype.ne.'reta')) then
    write(*,*)
    write(*,'("Error(readinput[td]): invalid rsptype : ",a)') rsptype
    write(*,*)
    stop
  end if
case('acont')
  read(50,*) acont
case('nwacont')
  read(50,*) nwacont
  if (brdtd.le.0) then
    write(*,*)
    write(*,'("Error(readinput[td]): nwacont <= 0 : ",g18.10)') nwacont
    write(*,*)
    stop
  end if
case('lorentz')
  read(50,*) lorentz
case('brdtd')
  read(50,*) brdtd
  if (brdtd.le.0) then
    write(*,*)
    write(*,'("Warning(readinput[td]): brdtd <= 0 : ",g18.10)') brdtd
    write(*,*)
  end if
case('aresdf')
  read(50,*) aresdf
case('symwings')
  read(50,*) symwings
case('lfediag')
  read(50,*) lfediag
case('fxctype')
  read(50,*) fxctype
case('nexcitmax')
  read(50,*) nexcitmax
case('alphalrc')
  read(50,*) alphalrc
case('alphalrcdyn')
  read(50,*) alphalrcdyn
case('betalrcdyn')
  read(50,*) betalrcdyn
case('gather')
  read(50,*) gather
case('tevout')
  read(50,*) tevout
case('verbscf')
  read(50,*) verbscf
case('appinfo')
  read(50,*) tappinfo
case('dbglev')
  read(50,*) dbglev
! </sag>
  read(50,*,err=20) tevecsv
case('lda+u')
  read(50,*) ldapu
  do is=1,maxspecies
    read(50,'(A80)') str
    if (trim(str).eq.'') goto 10
    read(str,*,iostat=iostat) js,l,t1,t2
    if (iostat.ne.0) then
      write(*,*)
      write(*,'("Error(readinput): error reading LDA+U parameters")')
      write(*,'("(blank line required after lda+u block)")')
      write(*,*)
      stop
    end if
    if ((js.le.0).or.(js.ge.maxspecies)) then
      write(*,*)
      write(*,'("Error(readinput): invalid species number in lda+u block : ",&
       &I8)') js
      write(*,*)
      stop
    end if
    if (l.gt.lmaxlu) then
      write(*,*)
      write(*,'("Error(readinput): l > lmaxlu in lda+u block : ",2I8)') l,lmaxlu
      write(*,*)
      stop
    end if
    llu(js)=l
    ujlu(1,js)=t1
    ujlu(2,js)=t2
  end do
case('')
  goto 10
case default
  write(*,*)
  write(*,'("Error(readinput): invalid block name : ",A)') trim(bname)
  write(*,*)
  stop
end select
goto 10
20 continue
write(*,*)
write(*,'("Error(readinput): error reading from exciting.in")')
write(*,'("Problem occurred in ''",A,"'' block")') trim(bname)
write(*,*)
stop
30 continue
close(50)
! scale the lattice vectors (scaling not referenced again in code)
avec(:,1)=sc1*avec(:,1)
avec(:,2)=sc2*avec(:,2)
avec(:,3)=sc3*avec(:,3)
avec(:,:)=sc*avec(:,:)
! check if system is an isolated molecule
if (molecule) then
! set up cubic unit cell with vacuum region around molecule
  avec(:,:)=0.d0
  do is=1,nspecies
    do ia=1,natoms(is)
      do js=1,nspecies
        do ja=1,natoms(is)
          do i=1,3
            t1=abs(atposl(i,ia,is)-atposl(i,ja,js))
            if (t1.gt.avec(i,i)) avec(i,i)=t1
          end do
        end do
      end do
    end do
  end do
  do i=1,3
    avec(i,i)=avec(i,i)+vacuum
  end do
! convert atomic positions from Cartesian to lattice coordinates
  call r3minv(avec,ainv)
  do is=1,nspecies
    do ia=1,natoms(is)
      call r3mv(ainv,atposl(1,ia,is),v)
      atposl(:,ia,is)=v(:)
    end do
  end do
end if

!---------------------------------------------!
!     read from atomic species data files     !
!---------------------------------------------!
do is=1,nspecies
  open(50,file=trim(sppath)//trim(spfname(is)),action='READ',status='OLD', &
   form='FORMATTED',iostat=iostat)
  if (iostat.ne.0) then
    write(*,*)
    write(*,'("Error(readinput): error opening species file ",A)') &
     trim(sppath)//trim(spfname(is))
    write(*,*)
    stop
  end if
  read(50,*) spsymb(is)
  read(50,*) spname(is)
  read(50,*) spzn(is)
  read(50,*) spmass(is)
  read(50,*) sprmin(is),rmt(is),sprmax(is),nrmt(is)
  if (sprmin(is).le.0.d0) then
    write(*,*)
    write(*,'("Error(readinput): sprmin <= 0 : ",G18.10)') sprmin(is)
    write(*,'(" for species ",I4)') is
    write(*,*)
    stop
  end if
  if (rmt(is).le.sprmin(is)) then
    write(*,*)
    write(*,'("Error(readinput): rmt <= sprmin : ",2G18.10)') rmt(is),sprmin(is)
    write(*,'(" for species ",I4)') is
    write(*,*)
    stop
  end if
  if (sprmax(is).lt.rmt(is)) then
    write(*,*)
    write(*,'("Error(readinput): sprmax < rmt : ",2G18.10)') sprmax(is),rmt(is)
    write(*,*)
    stop
  end if
  if (nrmt(is).lt.20) then
    write(*,*)
    write(*,'("Error(readinput): nrmt too small : ",I8)') nrmt(is)
    write(*,'(" for species ",I4)') is
    write(*,*)
    stop
  end if
  read(50,*) spnst(is)
  if (spnst(is).le.0) then
    write(*,*)
    write(*,'("Error(readinput): invalid spnst : ",I8)') spnst(is)
    write(*,'(" for species ",I4)') is
    write(*,*)
    stop
  end if
  if (spnst(is).gt.maxspst) then
    write(*,*)
    write(*,'("Error(readinput): too many states for species ",I8)') is
    write(*,*)
    stop
  end if
  do ist=1,spnst(is)
    read(50,*) spn(ist,is),spl(ist,is),spk(ist,is),spocc(ist,is),spcore(ist,is)
    if (spn(ist,is).lt.1) then
      write(*,*)
      write(*,'("Error(readinput): spn < 1 : ",I8)') spn(ist,is)
      write(*,'(" for species ",I4)') is
      write(*,'(" and state ",I4)') ist
      write(*,*)
      stop
    end if
    if (spl(ist,is).lt.0) then
      write(*,*)
      write(*,'("Error(readinput): spl < 0 : ",I8)') spl(ist,is)
      write(*,'(" for species ",I4)') is
      write(*,'(" and state ",I4)') ist
      write(*,*)
      stop
    end if
    if (spk(ist,is).lt.1) then
      write(*,*)
      write(*,'("Error(readinput): spk < 1 : ",I8)') spk(ist,is)
      write(*,'(" for species ",I4)') is
      write(*,'(" and state ",I4)') ist
      write(*,*)
      stop
    end if
    if (spocc(ist,is).lt.0.d0) then
      write(*,*)
      write(*,'("Error(readinput): spocc < 0 : ",G18.10)') spocc(ist,is)
      write(*,'(" for species ",I4)') is
      write(*,'(" and state ",I4)') ist
      write(*,*)
      stop
    end if
  end do
  read(50,*) apword(0,is)
  if (apword(0,is).le.0) then
    write(*,*)
    write(*,'("Error(readinput): apword <= 0 : ",I8)') apword(0,is)
    write(*,'(" for species ",I4)') is
    write(*,*)
    stop
  end if
  if (apword(0,is).gt.maxapword) then
    write(*,*)
    write(*,'("Error(readinput): apword too large : ",I8)') apword(0,is)
    write(*,'(" for species ",I4)') is
    write(*,'("Adjust maxapword in modmain and recompile code")')
    write(*,*)
    stop
  end if
! set the APW orders for l>0
  apword(1:lmaxapw,is)=apword(0,is)
  do io=1,apword(0,is)
    read(50,*) apwe0(io,0,is),apwdm(io,0,is),apwve(io,0,is)
    if (apwdm(io,0,is).lt.0) then
      write(*,*)
      write(*,'("Error(readinput): apwdm < 0 : ",I8)') apwdm(io,0,is)
      write(*,'(" for species ",I4)') is
      write(*,'(" and order ",I4)') io
      write(*,*)
      stop
    end if
! set the APW linearisation energies, derivative orders and variability for l>0
    apwe0(io,1:lmaxapw,is)=apwe0(io,0,is)
    apwdm(io,1:lmaxapw,is)=apwdm(io,0,is)
    apwve(io,1:lmaxapw,is)=apwve(io,0,is)
  end do
  read(50,*) nlx
  if (nlx.lt.0) then
    write(*,*)
    write(*,'("Error(readinput): nlx < 0 : ",I8)') nlx
    write(*,'(" for species ",I4)') is
    write(*,*)
    stop
  end if
  do ilx=1,nlx
    read(50,*) lx,io
    if (lx.lt.0) then
      write(*,*)
      write(*,'("Error(readinput): lx < 0 : ",I8)') lx
      write(*,'(" for species ",I4)') is
      write(*,'(" and exception number ",I4)') ilx
      write(*,*)
      stop
    end if
    if (lx.gt.lmaxapw) then
      write(*,*)
      write(*,'("Error(readinput): lx > lmaxapw : ",I8)') lx
      write(*,'(" for species ",I4)') is
      write(*,'(" and exception number ",I4)') ilx
      write(*,*)
      stop
    end if
    apword(lx,is)=io
    if (apword(lx,is).le.0) then
      write(*,*)
      write(*,'("Error(readinput): apword <= 0 : ",I8)') apword(lx,is)
      write(*,'(" for species ",I4)') is
      write(*,'(" and exception number ",I4)') ilx
      write(*,*)
      stop
    end if
    if (apword(lx,is).gt.maxapword) then
      write(*,*)
      write(*,'("Error(readinput): apword too large : ",I8)') apword(lx,is)
      write(*,'(" for species ",I4)') is
      write(*,'(" and exception number ",I4)') ilx
      write(*,'("Adjust maxapword in modmain and recompile code")')
      write(*,*)
      stop
    end if
    do io=1,apword(lx,is)
      read(50,*) apwe0(io,lx,is),apwdm(io,lx,is),apwve(io,lx,is)
      if (apwdm(io,lx,is).lt.0) then
        write(*,*)
        write(*,'("Error(readinput): apwdm < 0 : ",I8)') apwdm(io,lx,is)
        write(*,'(" for species ",I4)') is
        write(*,'(" exception number ",I4)') ilx
        write(*,'(" and order ",I4)') io
        write(*,*)
        stop
      end if
    end do
  end do
  read(50,*) nlorb(is)
  if (nlorb(is).lt.0) then
    write(*,*)
    write(*,'("Error(readinput): nlorb < 0 : ",I8)') nlorb(is)
    write(*,'(" for species ",I4)') is
    write(*,*)
    stop
  end if
  if (nlorb(is).gt.maxlorb) then
    write(*,*)
    write(*,'("Error(readinput): nlorb too large : ",I8)') nlorb(is)
    write(*,'(" for species ",I4)') is
    write(*,'("Adjust maxlorb in modmain and recompile code")')
    write(*,*)
    stop
  end if
  do ilo=1,nlorb(is)
    read(50,*) lorbl(ilo,is),lorbord(ilo,is)
    if (lorbl(ilo,is).lt.0) then
      write(*,*)
      write(*,'("Error(readinput): lorbl < 0 : ",I8)') lorbl(ilo,is)
      write(*,'(" for species ",I4)') is
      write(*,'(" and local-orbital ",I4)') ilo
      write(*,*)
      stop
    end if
    if (lorbl(ilo,is).gt.lmaxmat) then
      write(*,*)
      write(*,'("Error(readinput): lorbl > lmaxmat : ",2I8)') lorbl(ilo,is), &
       lmaxmat
      write(*,'(" for species ",I4)') is
      write(*,'(" and local-orbital ",I4)') ilo
      write(*,*)
      stop
    end if
    if (lorbord(ilo,is).lt.2) then
      write(*,*)
      write(*,'("Error(readinput): lorbord < 2 : ",I8)') lorbord(ilo,is)
      write(*,'(" for species ",I4)') is
      write(*,'(" and local-orbital ",I4)') ilo
      write(*,*)
      stop
    end if
    if (lorbord(ilo,is).gt.maxlorbord) then
      write(*,*)
      write(*,'("Error(readinput): lorbord too large : ",I8)') lorbord(ilo,is)
      write(*,'(" for species ",I4)') is
      write(*,'(" and local-orbital ",I4)') ilo
      write(*,'("Adjust maxlorbord in modmain and recompile code")')
      write(*,*)
      stop
    end if
    do io=1,lorbord(ilo,is)
      read(50,*) lorbe0(io,ilo,is),lorbdm(io,ilo,is),lorbve(io,ilo,is)
      if (lorbdm(io,ilo,is).lt.0) then
        write(*,*)
        write(*,'("Error(readinput): lorbdm < 0 : ",I8)') lorbdm(io,ilo,is)
        write(*,'(" for species ",I4)') is
        write(*,'(" local-orbital ",I4)') ilo
        write(*,'(" and order ",I4)') io
        write(*,*)
        stop
      end if
    end do
  end do
  close(50)
end do
end subroutine
!EOC<|MERGE_RESOLUTION|>--- conflicted
+++ resolved
@@ -13,12 +13,9 @@
 use modtetra
 use modtddft
 ! </sag>
-<<<<<<< HEAD
-=======
 !<chm>
 use sclcontroll
 !</chm>
->>>>>>> 38d166d7
 ! !DESCRIPTION:
 !   Reads in the input parameters from the file {\tt exciting.in} as well as
 !   from the species files. Also sets default values for the input parameters.
@@ -93,12 +90,7 @@
 nvp1d=2
 iterativetype=0
 lowesteval=-1.
-<<<<<<< HEAD
-doarpackrestart=.false.
-iterativeinterval=5
-=======
 
->>>>>>> 38d166d7
 maxncv=200
 if (allocated(vvlp1d)) deallocate(vvlp1d)
 allocate(vvlp1d(3,nvp1d))
@@ -380,13 +372,6 @@
   read(50,*) iterativetype
 case ('maxncv')
   read(50,*)maxncv
-<<<<<<< HEAD
-case('doarpackrestart')
-  read(50,*)doarpackrestart
-case('iterativeinterval')
-  read(50,*) iterativeinterval
-=======
->>>>>>> 38d166d7
 case('lowesteval')
    read(50,*)lowesteval
 case('swidth')
