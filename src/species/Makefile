--- conflicted
+++ resolved
@@ -2,25 +2,12 @@
 
 species::fox
 	../../build/utilities/mkmf -t ./template -f -m Makefile.mkmf -p species \
-<<<<<<< HEAD
-	./ ../src_lib ../src_xc ../modxcifc.f90 ../atom.f90 \
-	../zfftifc.f90 \
-	../mod_muffin_tin.F90 \
-	../mod_atoms.F90 \
-	../mod_Gvector.F90 \
-	../mod_timing.F90 \
-    ../mod_SHT.F90 \
-    ../mod_potential_and_density.F90 \
-    ../src_inputparser/inputmodules.f90 \
-    ../src_inputparser/modinputdom.f90 \
-=======
 	../src_lib \
 	../mod_muffin_tin.F90 ../mod_potential_and_density.F90 ../mod_SHT.F90 ../mod_Gvector.F90 \
 	../src_xc ../mod_atoms.F90 ../atom.f90 ../genrmesh.f90 \
 	../fftlib/cfftnd.f90 ../zfftifc.f90 \
 	../src_inputparser/inputmodules.f90 \
 	../src_inputparser/modinputdom.f90 \
->>>>>>> 68d1ee24
 	&& $(MAKE) -f Makefile.mkmf species \
 	&& mv species ../../bin/species
 
