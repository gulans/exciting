--- conflicted
+++ resolved
@@ -1,6 +1,5 @@
 include ../make.inc
 
-<<<<<<< HEAD
 #######################################################################
 #  This is the makefile to create a library for LAPACK.
 #  The files are organized as follows:
@@ -59,22 +58,31 @@
    ssteqr.o ssterf.o slaisnan.o sisnan.o \
    ../INSTALL/slamch.o ../INSTALL/second_$(TIMER).o
 
-DZLAUX = \
-   dbdsdc.o \
-   dbdsqr.o ddisna.o dlabad.o dlacpy.o dladiv.o dlae2.o  dlaebz.o \
-   dlaed0.o dlaed1.o dlaed2.o dlaed3.o dlaed4.o dlaed5.o dlaed6.o \
-   dlaed7.o dlaed8.o dlaed9.o dlaeda.o dlaev2.o dlagtf.o \
-   dlagts.o dlamrg.o dlanst.o \
-   dlapy2.o dlapy3.o dlarnv.o \
-   dlarra.o dlarrb.o dlarrc.o dlarrd.o dlarre.o dlarrf.o dlarrj.o \
-   dlarrk.o dlarrr.o dlaneg.o \
-   dlartg.o dlaruv.o dlas2.o  dlascl.o \
-   dlasd0.o dlasd1.o dlasd2.o dlasd3.o dlasd4.o dlasd5.o dlasd6.o \
-   dlasd7.o dlasd8.o dlasda.o dlasdq.o dlasdt.o \
-   dlaset.o dlasq1.o dlasq2.o dlasq3.o dlazq3.o dlasq4.o dlazq4.o dlasq5.o dlasq6.o \
-   dlasr.o  dlasrt.o dlassq.o dlasv2.o dpttrf.o dstebz.o dstedc.o \
-   dsteqr.o dsterf.o dlaisnan.o disnan.o \
-   ../INSTALL/dlamch.o ../INSTALL/dsecnd_$(TIMER).o
+#-------------------------------------------------------------------------------
+# Suffix Rules
+#-------------------------------------------------------------------------------
+.SUFFIXES: .o .f
+.f.o:
+	$(F77) $(F77_OPTS) -c $<
+
+#-------------------------------------------------------------------------------
+# File dependencies
+#-------------------------------------------------------------------------------
+SRC = \
+ dgesv.f   dgetf2.f  dgetrf.f  dgetri.f  dgetrs.f  disnan.f    dladiv.f \
+ dlae2.f   dlaebz.f  dlaev2.f  dlagtf.f  dlagts.f  dlaisnan.f  dlamch.f \
+ dlanst.f  dlansy.f  dlapy2.f  dlapy3.f  dlarfb.f  dlarf.f     dlarfg.f \
+ dlarft.f  dlarnv.f  dlartg.f  dlaruv.f  dlascl.f  dlaset.f    dlasr.f \
+ dlasrt.f  dlassq.f  dlaswp.f  dlasyf.f  dlatrd.f  dorg2l.f    dorg2r.f \
+ dorgql.f  dorgqr.f  dorgtr.f  dstebz.f  dsteqr.f  dsterf.f    dsyev.f \
+ dsysv.f   dsytd2.f  dsytf2.f  dsytrd.f  dsytrf.f  dsytrs.f    dtrti2.f \
+ dtrtri.f  ieeeck.f  ilaenv.f  iparmq.f  xerbla.f  zgesv.f     zgetf2.f \
+ zgetrf.f  zgetri.f  zgetrs.f  zheev.f   zhetd2.f  zhetrd.f    zhpevx.f \
+ zhpgst.f  zhpgvx.f  zhptrd.f  zlacgv.f  zladiv.f  zlanhe.f    zlanhp.f \
+ zlarfb.f  zlarf.f   zlarfg.f  zlarft.f  zlascl.f  zlaset.f    zlasr.f \
+ zlassq.f  zlaswp.f  zlatrd.f  zpptrf.f  zstein.f  zsteqr.f    ztrti2.f \
+ ztrtri.f  zung2l.f  zung2r.f  zungql.f  zungqr.f  zungtr.f    zupgtr.f \
+ zupmtr.f
 
 SLASRC = \
    sgbbrd.o sgbcon.o sgbequ.o sgbrfs.o sgbsv.o  \
@@ -328,42 +336,6 @@
 
 FRC:
 	@FRC=$(FRC)
-=======
-AR = ar
-
-include ../../make.inc
-
-#-------------------------------------------------------------------------------
-# Suffix Rules
-#-------------------------------------------------------------------------------
-.SUFFIXES: .o .f
-.f.o:
-	$(F77) $(F77_OPTS) -c $<
-
-#-------------------------------------------------------------------------------
-# File dependencies
-#-------------------------------------------------------------------------------
-SRC = \
- dgesv.f   dgetf2.f  dgetrf.f  dgetri.f  dgetrs.f  disnan.f    dladiv.f \
- dlae2.f   dlaebz.f  dlaev2.f  dlagtf.f  dlagts.f  dlaisnan.f  dlamch.f \
- dlanst.f  dlansy.f  dlapy2.f  dlapy3.f  dlarfb.f  dlarf.f     dlarfg.f \
- dlarft.f  dlarnv.f  dlartg.f  dlaruv.f  dlascl.f  dlaset.f    dlasr.f \
- dlasrt.f  dlassq.f  dlaswp.f  dlasyf.f  dlatrd.f  dorg2l.f    dorg2r.f \
- dorgql.f  dorgqr.f  dorgtr.f  dstebz.f  dsteqr.f  dsterf.f    dsyev.f \
- dsysv.f   dsytd2.f  dsytf2.f  dsytrd.f  dsytrf.f  dsytrs.f    dtrti2.f \
- dtrtri.f  ieeeck.f  ilaenv.f  iparmq.f  xerbla.f  zgesv.f     zgetf2.f \
- zgetrf.f  zgetri.f  zgetrs.f  zheev.f   zhetd2.f  zhetrd.f    zhpevx.f \
- zhpgst.f  zhpgvx.f  zhptrd.f  zlacgv.f  zladiv.f  zlanhe.f    zlanhp.f \
- zlarfb.f  zlarf.f   zlarfg.f  zlarft.f  zlascl.f  zlaset.f    zlasr.f \
- zlassq.f  zlaswp.f  zlatrd.f  zpptrf.f  zstein.f  zsteqr.f    ztrti2.f \
- ztrtri.f  zung2l.f  zung2r.f  zungql.f  zungqr.f  zungtr.f    zupgtr.f \
- zupmtr.f
-
-OBJ = $(SRC:.f=.o)
-
-lapack:	$(OBJ)
-	$(AR) -rc lapack.a $(OBJ)
->>>>>>> 384db2db
 
 clean:
 	rm -f *.o
