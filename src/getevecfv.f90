--- conflicted
+++ resolved
@@ -4,7 +4,6 @@
 ! See the file COPYING for license details.
 
 subroutine getevecfv(vpl,vgpl,evecfv)
-<<<<<<< HEAD
   use modmain
   use modmpi
   implicit none
@@ -27,12 +26,9 @@
   complex(8), allocatable :: evecfv_(:,:,:)
 #endif
   complex(8), allocatable :: evecfvt(:,:)
-  complex(8), allocatable :: zflm(:,:)
-  ! external functions
-  real(8) r3taxi,r3dot
+  complex(8), allocatable :: zflm1(:,:),zflm1(:,:)
   character(256) ::filetag
   character(256), external:: outfilenamestring
-  external r3taxi,r3dot
   ! find the equivalent k-point number and crystal symmetry element
   call findkpt(vpl,isym,ik)
   ! index to spatial rotation in lattice point group
@@ -90,41 +86,8 @@
 #endif
   close(70)
   !$OMP END CRITICAL
-  if (r3taxi(vkl(1,ik),vkl_).gt.epslat) then
-=======
-use modmain
-implicit none
-! arguments
-real(8), intent(in) :: vpl(3)
-real(8), intent(in) :: vgpl(3,ngkmax)
-complex(8), intent(out) :: evecfv(nmatmax,nstfv,nspnfv)
-! local variables
-integer isym,lspl,ilspl
-integer ilo,l,m,lm,i
-integer ik,igp,igk,ist
-integer is,ia,ja,ias,jas
-integer recl,nmatmax_,nstfv_,nspnfv_
-real(8) vkl_(3),v(3),t1
-real(8) si(3,3),sc(3,3)
-complex(8) zt1
-! allocatable arrays
-complex(8), allocatable :: evecfvt(:,:)
-complex(8), allocatable :: zflm1(:,:),zflm2(:,:)
-! find the equivalent k-point number and crystal symmetry element
-call findkpt(vpl,isym,ik)
-! index to spatial rotation in lattice point group
-lspl=lsplsymc(isym)
-! find the record length
-inquire(iolength=recl) vkl_,nmatmax_,nstfv_,nspnfv_,evecfv
-!$OMP CRITICAL
-open(70,file=trim(scrpath)//'EVECFV'//trim(filext),action='READ', &
- form='UNFORMATTED',access='DIRECT',recl=recl)
-read(70,rec=ik) vkl_,nmatmax_,nstfv_,nspnfv_,evecfv
-close(70)
-!$OMP END CRITICAL
-t1=abs(vkl(1,ik)-vkl_(1))+abs(vkl(2,ik)-vkl_(2))+abs(vkl(3,ik)-vkl_(3))
-if (t1.gt.epslat) then
->>>>>>> fca546e9
+  t1=abs(vkl(1,ik)-vkl_(1))+abs(vkl(2,ik)-vkl_(2))+abs(vkl(3,ik)-vkl_(3))
+  if (t1.gt.epslat) then
   write(*,*)
   write(*,'("Error(getevecfv): differing vectors for k-point ",I8)') ik
   write(*,'(" current    : ",3G18.10)') vkl(:,ik)
@@ -180,34 +143,19 @@
 !-----------------------------------------------!
 allocate(evecfvt(nmatmax,nstfv))
 do ist=1,nstfv
-<<<<<<< HEAD
-   do igk=1,ngk(ik,1)
+   do igk=1,ngk(1,ik)
       evecfvt(igk,ist)=evecfv(igk,ist,1)
    end do
 end do
-do igk=1,ngk(ik,1)
-   call r3mtv(si,vgkl(1,igk,ik,1),v)
+do igk=1,ngk(1,ik)
+   call r3mtv(si,vgkl(:,igk,1,ik),v)
    do igp=1,ngk(ik,1)
-      if (r3taxi(v,vgpl(1,igp)).lt.epslat) then
+      t1=abs(v(1)-vgpl(1,igp))+abs(v(2)-vgpl(2,igp))+abs(v(3)-vgpl(3,igp))
+      if (t1.lt.epslat) then
          evecfv(igp,:,1)=evecfvt(igk,:)
          goto 10
       end if
    end do
-=======
-  do igk=1,ngk(1,ik)
-    evecfvt(igk,ist)=evecfv(igk,ist,1)
-  end do
-end do
-do igk=1,ngk(1,ik)
-  call r3mtv(si,vgkl(:,igk,1,ik),v)
-  do igp=1,ngk(1,ik)
-    t1=abs(v(1)-vgpl(1,igp))+abs(v(2)-vgpl(2,igp))+abs(v(3)-vgpl(3,igp))
-    if (t1.lt.epslat) then
-      evecfv(igp,:,1)=evecfvt(igk,:)
-      goto 10
-    end if
-  end do
->>>>>>> fca546e9
 10 continue
 end do
 deallocate(evecfvt)
@@ -225,13 +173,8 @@
         ! equivalent atom for this symmetry
     ja=ieqatom(ia,is,isym)
     jas=idxas(ja,is)
-<<<<<<< HEAD
         ! phase factor from translation
-    t1=-twopi*r3dot(vkl(1,ik),atposl(1,ia,is))
-=======
-! phase factor from translation
     t1=-twopi*dot_product(vkl(:,ik),atposl(:,ia,is))
->>>>>>> fca546e9
     zt1=cmplx(cos(t1),sin(t1),8)
     call r3mtv(si,vkl(:,ik),v)
     t1=twopi*dot_product(v(:),atposl(:,ja,is))
@@ -257,9 +200,8 @@
       end do
     end do
   end do
-<<<<<<< HEAD
   end do
-  deallocate(zflm)
+  deallocate(zflm1,zflm2)
   return
 end subroutine getevecfv
 
@@ -319,10 +261,4 @@
     evecfv(:,:,:)=evecfvt(:,isti:istf,:)
     deallocate(evecfvt)
   end subroutine getevecfvr
-end module m_getevecfvr
-=======
-end do
-deallocate(zflm1,zflm2)
-return
-end subroutine
->>>>>>> fca546e9
+end module m_getevecfvr