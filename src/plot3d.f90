--- conflicted
+++ resolved
@@ -49,11 +49,7 @@
       Real (8), Intent (In) :: rfir (ngrtot, nf)
       Type (plot3d_type), Intent (In) :: plotdef
 ! local variables
-<<<<<<< HEAD
       Integer :: np, ip, ip1, ip2, ip3, i, ifunction 
-=======
-      Integer :: np, i, ip, ip1, ip2, ip3, ifunction, fnum = 50
->>>>>>> 9308c77a
       Real (8) :: v1 (3), v2 (3), v3 (3),tmpv(3)
       Real (8) :: t1, t2, t3
       Character (512) :: buffer, buffer1
@@ -68,11 +64,7 @@
       Real (8), Allocatable :: vpc (:,:)
       Real (8), Allocatable :: wpt (:)
       Real (8), Allocatable :: fp (:, :)
-<<<<<<< HEAD
   !
-=======
-      buffer = fname // "3d.xml"
->>>>>>> 9308c77a
 !
  If (rank .Eq. 0) Then
       If ((nf .Lt. 1) .Or. (nf .Gt. 4)) Then
