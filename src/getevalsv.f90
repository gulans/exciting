--- conflicted
+++ resolved
@@ -4,7 +4,6 @@
 ! See the file COPYING for license details.
 
 subroutine getevalsv(vpl,evalsvp)
-<<<<<<< HEAD
   use modmain
   use modmpi
   implicit none
@@ -15,13 +14,10 @@
   logical exist
   integer isym,ik,koffset,i
   integer recl,nstsv_
-  real(8) vkl_(3)
-  ! external functions
-  real(8) r3taxi
+  real(8) vkl_(3),t1
     character(256) ::filetag
   character(256), external:: outfilenamestring
 
-  external r3taxi
 #ifdef XS
   ! added feature to access arrays for only a subset of bands
   real(8), allocatable :: evalsv_(:)
@@ -41,23 +37,6 @@
 inquire(file=outfilenamestring(filetag,ik),exist=exist)
  if (exist) then
 open(70,file=outfilenamestring(filetag,ik),action='READ', &
-=======
-use modmain
-implicit none
-! arguments
-real(8), intent(in) :: vpl(3)
-real(8), intent(out) :: evalsvp(nstsv)
-! local variables
-integer isym,ik
-integer recl,nstsv_
-real(8) vkl_(3),t1
-! find the k-point number
-call findkpt(vpl,isym,ik)
-! find the record length
-inquire(iolength=recl) vkl_,nstsv_,evalsvp
-!$OMP CRITICAL
-open(70,file=trim(scrpath)//'EVALSV'//trim(filext),action='READ', &
->>>>>>> fca546e9
  form='UNFORMATTED',access='DIRECT',recl=recl)
 exit
 else 
@@ -97,9 +76,9 @@
   read(70,rec=koffset) vkl_,nstsv_,evalsvp
 #endif
 close(70)
-<<<<<<< HEAD
 
-  if (r3taxi(vkl(1,ik),vkl_).gt.epslat) then
+t1=abs(vkl(1,ik)-vkl_(1))+abs(vkl(2,ik)-vkl_(2))+abs(vkl(3,ik)-vkl_(3))
+  if (t1.gt.epslat) then
      write(*,*)
      write(*,'("Error(getevalsv): differing vectors for k-point ",I8)') ik
      write(*,'(" current    : ",3G18.10)') vkl(:,ik)
@@ -160,26 +139,4 @@
     evalsvp(:)=evalsvt(isti:istf)
     deallocate(evalsvt)
   end subroutine getevalsvr
-end module m_getevalsvr
-=======
-!$OMP END CRITICAL
-t1=abs(vkl(1,ik)-vkl_(1))+abs(vkl(2,ik)-vkl_(2))+abs(vkl(3,ik)-vkl_(3))
-if (t1.gt.epslat) then
-  write(*,*)
-  write(*,'("Error(getevalsv): differing vectors for k-point ",I8)') ik
-  write(*,'(" current    : ",3G18.10)') vkl(:,ik)
-  write(*,'(" EVALSV.OUT : ",3G18.10)') vkl_
-  write(*,*)
-  stop
-end if
-if (nstsv.ne.nstsv_) then
-  write(*,*)
-  write(*,'("Error(getevalsv): differing nstsv for k-point ",I8)') ik
-  write(*,'(" current    : ",I8)') nstsv
-  write(*,'(" EVALSV.OUT : ",I8)') nstsv_
-  write(*,*)
-  stop
-end if
-return
-end subroutine
->>>>>>> fca546e9
+end module m_getevalsvr