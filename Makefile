--- conflicted
+++ resolved
@@ -1,28 +1,16 @@
 
 MAKE = make
-serial:
-	cd build/serial; $(MAKE) libs
-	cd build/serial; $(MAKE) 
-parallel:
-	cd build/parallel; $(MAKE) libs
-	cd build/parallel; $(MAKE) 
 
-<<<<<<< HEAD
-all:serial parallel
-=======
 include make.inc
 
 all:
 	cd src; $(MAKE) all
->>>>>>> 63045b1e
 	cd src/eos; $(MAKE)
 	cd src/spacegroup; $(MAKE)
 	cd src/species; $(MAKE)
 
 clean:
-
-	cd build/serial; $(MAKE) clean
-	cd build/parallel; $(MAKE) clean
+	cd src; $(MAKE) cleanall
 	cd src/eos; $(MAKE) clean
 	cd src/spacegroup; $(MAKE) clean
 	cd src/species; $(MAKE) clean
