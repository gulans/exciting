--- conflicted
+++ resolved
@@ -8,10 +8,7 @@
 	cd build/parallel; $(MAKE) 
 
 all:serial parallel
-<<<<<<< HEAD
-=======
 	cp build/serial/make.inc ./
->>>>>>> 38d166d7
 	cd src/eos; $(MAKE)
 	cd src/spacegroup; $(MAKE)
 	cd src/species; $(MAKE)
